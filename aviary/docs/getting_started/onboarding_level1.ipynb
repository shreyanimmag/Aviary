{
 "cells": [
  {
   "cell_type": "code",
   "execution_count": null,
   "id": "3b749fb0",
   "metadata": {
    "tags": [
     "remove-cell"
    ]
   },
   "outputs": [],
   "source": [
    "# Testing Cell\n",
    "from aviary.interface.methods_for_level2 import AviaryGroup\n",
    "from aviary.utils.doctape import glue_variable\n",
    "#from aviary.interface.default_phase_info.two_dof_fiti import\n",
    "ag = AviaryGroup()\n",
    "opts = list(ag.options)\n",
    "for opt in opts:\n",
    "    if opt == 'phase_info':  # only need this option to glue\n",
    "        glue_variable('phase_info', md_code=True)"
   ]
  },
  {
   "cell_type": "markdown",
   "id": "e78c2158",
   "metadata": {},
   "source": [
    "# Level 1\n",
    "\n",
    "## What is level 1\n",
    "\n",
    "This part is a tutorial type introduction. We assume users have read [Aviary User Interface](../user_guide/user_interface). In this doc page we discuss Level 1's interface, but also other details, such as inputs and outputs.\n",
    "\n",
    "If you have not yet, make sure to [install Aviary](installation).\n",
    "\n",
    "To run Aviary in the Level 1 command-line interface (CLI), type this in a terminal:"
   ]
  },
  {
   "cell_type": "code",
   "execution_count": null,
   "id": "4e8edc4a",
   "metadata": {},
   "outputs": [],
   "source": [
    "!aviary"
   ]
  },
  {
   "cell_type": "code",
   "execution_count": null,
   "id": "51f42a8c",
   "metadata": {
    "tags": [
     "remove-cell"
    ]
   },
   "outputs": [],
   "source": [
    "# Testing Cell\n",
    "import inspect\n",
    "import pkg_resources\n",
    "from pathlib import Path\n",
    "\n",
    "import aviary.api as av\n",
    "from aviary.utils.functions import get_model, get_path\n",
    "from aviary.interface.methods_for_level1 import run_level_1\n",
    "from aviary.utils.doctape import check_value, glue_variable\n",
    "\n",
    "# obtain the default value of maximum number of iterations from function run_level_1().\n",
    "num_max_iter = inspect.signature(run_level_1).parameters['max_iter'].default\n",
    "glue_variable('num_max_iter', str(num_max_iter), md_code=False)\n",
    "\n",
    "# check if aircraft_for_bench_GwGm.csv exists in models/test_aircraft/.\n",
    "csv_file_stem = 'aircraft_for_bench_GwGm'\n",
    "csv_file_name = csv_file_stem + '.csv'\n",
    "get_model(csv_file_name)\n",
    "csv_file_path = 'models/test_aircraft/' + csv_file_name\n",
    "\n",
    "glue_variable(csv_file_stem, md_code=True)\n",
    "glue_variable(csv_file_name, md_code=True)\n",
    "glue_variable(csv_file_path, md_code=True)\n",
    "\n",
    "glue_dos2unix = 'dos2unix ' + csv_file_name\n",
    "glue_variable('dos2unix aircraft_for_bench_GwGm.csv', glue_dos2unix, md_code=False)\n",
    "\n",
    "aviary_base_path = Path(pkg_resources.resource_filename('aviary', '.')).parent\n",
    "path=get_path('models').relative_to(aviary_base_path)\n",
    "glue_variable(str(path), md_code=True)\n",
    "path=get_path('models/test_aircraft').relative_to(aviary_base_path)\n",
    "glue_variable(str(path), md_code=True)\n",
    "\n",
    "check_value(av.EquationsOfMotion.HEIGHT_ENERGY.value, 'height_energy')\n",
    "check_value(av.EquationsOfMotion.TWO_DEGREES_OF_FREEDOM.value, '2DOF')\n",
    "check_value(av.EquationsOfMotion.SOLVED_2DOF.value, 'solved_2DOF')\n"
   ]
  },
  {
   "cell_type": "markdown",
   "id": "eebbbea4",
   "metadata": {},
   "source": [
    "We'll now discuss the different parts of the CLI, starting with how to run an Aviary problem.\n",
    "\n",
    "## First level 1 run\n",
    "\n",
    "We are ready to run some models. By default, Aviary runs the optimizer for up to {glue:md}`num_max_iter` iterations. In order to reduce the run time, we will limit the maximum number of iterations to 1. It will be faster for these examples, but you will not get optimal solutions. Issue the following command:"
   ]
  },
  {
   "cell_type": "code",
   "execution_count": null,
   "id": "844ca5ad",
   "metadata": {},
   "outputs": [],
   "source": [
    "!aviary run_mission models/test_aircraft/aircraft_for_bench_GwGm.csv --optimizer IPOPT --max_iter 1"
   ]
  },
  {
   "cell_type": "markdown",
   "id": "386ca993",
   "metadata": {},
   "source": [
    "The argument {glue:md}`models/test_aircraft/aircraft_for_bench_GwGm.csv` shows where the aircraft csv file lives. This argument must be one of the following three options:\n",
    "\n",
    "- an absolute path,\n",
    "- a relative path relative to the current working directory,\n",
    "- a relative path relative to the Aviary package.\n",
    "\n",
    "Aviary searches for the given dataset in this order. If a dataset file exists in multiple directories, the first one Aviary finds will be used.\n",
    "\n",
    "```{note}\n",
    "When you run Aviary all of the outputs will be saved in the location where you run the command or run script.\n",
    "Outputs files such as optimization history and Dymos output files are saved at that location.\n",
    "A folder named 'report' will also be created there, and contains all of the associated report files for your runs.\n",
    "These reports include [optimization and trajectory reports generated by OpenMDAO and Dymos](https://openmdao.org/newdocs/versions/latest/features/reports/reports_system.html).\n",
    "```\n",
    "\n",
    "## Warning messages\n",
    "\n",
    "During your first run you may notice some warning messages in the Aviary output. Frequently seen warnings are:\n",
    "\n",
    "- **PromotionWarning:** Issued when there is ambiguity due to variable promotion (an [OpenMDAO warning](https://openmdao.org/newdocs/versions/latest/features/warning_control/warnings.html)).\n",
    "- **RuntimeWarning:** Issued for warnings about dubious runtime features (a [Python warning](https://docs.python.org/3/library/warnings.html)).\n",
    "- **UserWarning:** Issued for warnings about potential OpenMDAO, Dymos, and/or Aviary problems.\n",
    "- **DerivativesWarning:** Issued when the approximated partials or coloring cannot be evaluated as expected (an [OpenMDAO warning](https://openmdao.org/newdocs/versions/latest/features/warning_control/warnings.html)).\n",
    "\n",
    "Some of these warnings are expected and can be ignored. For example, the following warnings are expected when running the {glue:md}`aircraft_for_bench_GwGm.csv` model:\n",
    "\n",
    "```\n",
    "~/workspace/OpenMDAO/openmdao/core/group.py:326: PromotionWarning:<class Group>: Setting input defaults for input 'mission:takeoff:ascent_duration' which override previously set defaults for ['auto', 'prom', 'src_shape', 'val'].\n",
    "~/workspace/dymos/dymos/phase/phase.py:2007: RuntimeWarning: Invalid options for non-optimal control 'throttle' in phase 'groundroll': lower, upper\n",
    "  warnings.warn(f\"Invalid options for non-optimal control '{name}' in phase \"\n",
    "~/workspace/dymos/dymos/phase/phase.py:1967: UserWarning: Phase time options have no effect because fix_initial=True or input_initial=True for phase 'traj.phases.rotation': initial_ref\n",
    "  warnings.warn(f'Phase time options have no effect because fix_initial=True '\n",
    "```\n",
    "\n",
    "For now, we can ignore the warning messages and continue.\n",
    "<!-- TODO: expand this section -->\n",
    "\n",
    "## Level 1 run options\n",
    "In addition to a model input file, this option has additional options that are important, as seen here:"
   ]
  },
  {
   "cell_type": "code",
   "execution_count": null,
   "id": "6fda6ed7",
   "metadata": {},
   "outputs": [],
   "source": [
    "!aviary run_mission -h"
   ]
  },
  {
   "cell_type": "code",
   "execution_count": null,
   "id": "b7878ec1",
   "metadata": {
    "tags": [
     "remove-cell"
    ]
   },
   "outputs": [],
   "source": [
    "# Testing Cell\n",
    "import argparse\n",
    "import inspect\n",
    "from aviary.interface.methods_for_level1 import _setup_level1_parser\n",
    "from aviary.utils.doctape import get_variable_name, glue_variable\n",
    "from aviary.variable_info.variables import Aircraft, Mission\n",
    "\n",
    "import argparse\n",
    "\n",
    "# glue all the options of 'aviary run_mission'\n",
    "source_code = inspect.getsource(_setup_level1_parser)\n",
    "new_line = ''\n",
    "for ch in source_code:\n",
    "    if ch == '\\n':\n",
    "        new_line = new_line.strip()\n",
    "        if new_line.startswith('\\\"-') or new_line.startswith(\"'-\"):\n",
    "            skey = new_line.split(',')[0][1:-1]\n",
    "            if skey == '-o':\n",
    "                skey = '-o --outdir'\n",
    "            glue_variable(skey, md_code=True)\n",
    "        new_line = ''\n",
    "    else:\n",
    "        new_line += ch\n",
    "\n",
    "# Obtain all choices of optimizer ('SNOPT\", 'IPOPT', 'SLSQP', 'NONE')\n",
    "parser = argparse.ArgumentParser()\n",
    "_setup_level1_parser(parser)\n",
    "for action in parser._actions:\n",
    "    if action.dest == \"optimizer\":\n",
    "        optimizer_choices = action.choices\n",
    "        for item in optimizer_choices:\n",
    "            glue_variable(item, md_code=True)\n",
    "\n",
    "glue_variable(get_variable_name(Aircraft), md_code=True)\n",
    "glue_variable(get_variable_name(Mission), md_code=True)\n",
    "glue_variable(get_variable_name(Aircraft).lower(), md_code=True)\n",
    "glue_variable(get_variable_name(Mission).lower(), md_code=True)"
   ]
  },
  {
   "cell_type": "markdown",
   "id": "01f6c52c",
   "metadata": {},
   "source": [
    "Let us discuss these in more detail:\n",
    "\n",
    "- {glue:md}`-o --outdir`: Use specified directory to write output. The default is the current directory.\n",
    "\n",
    "- {glue:md}`--optimizer`: Name of optimizer. Choices are: {glue:md}`SNOPT`, {glue:md}`IPOPT`, {glue:md}`SLSQP`, and `None`. The default is {glue:md}`SNOPT`. If optimizer is `None`, it will be set to {glue:md}`IPOPT` or {glue:md}`SNOPT` depending on the analysis scheme. \n",
    "- {glue:md}`--phase_info`: Path to phase info file. If not provided, it is {glue:md}`default_phase_info/two_dof.py` if mission origin is {glue:md}`TWO_DEGREES_OF_FREEDOM` and {glue:md}`default_phase_info/height_energy.py` for `simple`.\n",
    "\n",
    "- {glue:md}`--max_iter`: Maximum number of iterations. Default is {glue:md}`num_max_iter`.\n",
    "\n",
    "- {glue:md}`--shooting`: Use shooting instead of collocation.\n",
    "\n",
    "For the  {glue:md}`aircraft_for_bench_GwGm.csv` example so far, we have used the {glue:md}`IPOPT` optimizer because it is publicly available through [pyOptSparse](https://mdolab-pyoptsparse.readthedocs-hosted.com/en/latest/)."
   ]
  },
  {
   "cell_type": "code",
   "execution_count": null,
   "id": "df82c6d7",
   "metadata": {
    "tags": [
     "remove-cell"
    ]
   },
   "outputs": [],
   "source": [
    "# Testing Cell\n",
    "from aviary.interface.cmd_entry_points import _command_map\n",
    "run_mission = 'run_mission'\n",
    "_command_map[run_mission];\n",
    "command = 'aviary ' + run_mission\n",
    "glue_variable(run_mission, md_code=True)\n",
    "glue_variable(command, md_code=True)\n",
    "f_to_a = 'fortran_to_aviary'\n",
    "_command_map[f_to_a];\n",
    "glue_variable(f_to_a, md_code=True)"
   ]
  },
  {
   "cell_type": "markdown",
   "id": "92de3e87",
   "metadata": {},
   "source": [
    "## Aviary run_mission command\n",
    "\n",
    "The Level 1 CLI (i.e. {glue:md}`run_mission` option) is designed to offer the lowest barrier to entry for new users.\n",
    "Analysts who have experience with legacy tools, such as `FLOPS` and `GASP`, should find the switch from FORTRAN namelists to csv-based input decks to be straightforward. Aviary input decks allow the user the ability to set aircraft characteristics and basic mission parameters,\n",
    "such as cruise Mach number and altitude, in a simple text-based format that does not require any familiarity with Python or OpenMDAO.\n",
    "\n",
    "Aviary can then be executed by calling {glue:md}`aviary run_mission` with the csv input deck.\n",
    "Although the order of the variables in the input deck is not important, you might find it helpful to separate the variables based on if they're used as initial guesses or in the metadata."
   ]
  },
  {
   "cell_type": "markdown",
   "id": "b1f051a0",
   "metadata": {},
   "source": [
    "## First aircraft model\n",
    "\n",
    "We have a few sample aircraft csv files in {glue:md}`aviary/models`. They are all `.csv` files. For example, {glue:md}`aircraft_for_bench_GwGm.csv` (in {glue:md}`aviary/models/test_aircraft`) is a large single aisle aircraft mission model."
   ]
  },
  {
   "cell_type": "code",
   "execution_count": null,
   "id": "ae01a81f",
   "metadata": {
    "tags": [
     "remove-cell"
    ]
   },
   "outputs": [],
   "source": [
    "# Testing Cell\n",
    "from aviary.utils.functions import get_model, get_path\n",
    "from aviary.utils.doctape import glue_variable\n",
    "get_path('models/test_aircraft/aircraft_for_bench_GwGm.csv')\n",
    "\n",
    "csv_snippet = '```\\n'\n",
    "filename = 'aircraft_for_bench_GwGm.csv'\n",
    "with open(get_model(filename)) as f_in:\n",
    "    lines = f_in.readlines()\n",
    "    n = len(lines)\n",
    "    l_aircraft = []\n",
    "    l_mission = []\n",
    "    l_settings = []\n",
    "    l_init = []\n",
    "    l_GASP = []\n",
    "    cnt_aircraft = 0\n",
    "    cnt_mission = 0\n",
    "    cnt_settings = 0\n",
    "    cnt_initial = 0\n",
    "    cnt_gasp = 0\n",
    "    for idx in range(n):\n",
    "        s = lines[idx]\n",
    "        if 'aircraft:wing:aspect_ratio' in s:\n",
    "            glue_variable('aircraft:wing:aspect_ratio', md_code=True)\n",
    "            glue_variable('Aircraft.Wing.ASPECT_RATIO', md_code=True)\n",
    "            pass\n",
    "        elif 'climb_range' in s:\n",
    "            glue_variable('climb_range', md_code=True)\n",
    "        if s.startswith('aircraft') and cnt_aircraft < 3:\n",
    "            l_aircraft.append(s)\n",
    "            cnt_aircraft += 1\n",
    "        elif s.startswith('mission') and cnt_mission < 3:\n",
    "            l_mission.append(s)\n",
    "            cnt_mission += 1\n",
    "        elif s.startswith('settings') and cnt_settings < 3:\n",
    "            l_settings.append(s)\n",
    "            cnt_settings += 1\n",
    "        elif s.count(',') == 1 and cnt_initial < 3:\n",
    "            l_init.append(s)\n",
    "            cnt_initial += 1\n",
    "        elif s.startswith('INGASP') and cnt_gasp < 3:\n",
    "            l_GASP.append(s)\n",
    "            cnt_gasp = cnt_gasp + 1\n",
    "    l = l_aircraft\n",
    "    l.extend(['......\\n'])\n",
    "    l.extend(l_mission)\n",
    "    l.extend(['......\\n'])\n",
    "    l.extend(l_settings)\n",
    "    l.extend(['......\\n'])\n",
    "    l.extend(l_init)\n",
    "    l.extend(['......\\n'])\n",
    "    l.extend(l_GASP)\n",
    "    l.extend(['......\\n'])\n",
    "    csv_snippet+=''.join(l)\n",
    "\n",
    "csv_snippet+='...\\n```'\n",
    "glue_variable('csv_snippet', csv_snippet, md_code=False)"
   ]
  },
  {
   "cell_type": "markdown",
   "id": "d0094350",
   "metadata": {},
   "source": [
    "Open {glue:md}`aircraft_for_bench_GwGm.csv` using your favorite editor (e.g., MS Excel or VS Code). If you choose to use MS Excel, you need to take extra steps to make sure that it is in the original format. We recommend running dos2unix first (e.g. {glue:md}`dos2unix aircraft_for_bench_GwGm.csv`).\n",
    "\n",
    "The file {glue:md}`aircraft_for_bench_GwGm.csv` is a data input file modeling large single aisle aircraft which was converted from a `GASP` input deck.\n",
    "Here is a snippet of the file:\n",
    "\n",
    "```{glue:md} csv_snippet\n",
    ":format: myst\n",
    "```\n",
    "\n",
    "The input `.csv` file defines the aircraft and mission. In an Aviary input file you see a list of Aviary variables, their values, and units. Aviary variables are colon delimited strings (e.g. `aircraft:wing:aspect_ratio`). An Aviary variable name usually has three words. The first word is `aircraft` or `mission`, the second word is a subsystem name and the third is the variable name. Each variable has a value and units. Aviary requires units for every variable because it reduces errors and is a good engineering practice.\n",
    "\n",
    "```{note}\n",
    "If you have used the {glue:md}`fortran_to_aviary` tool to create a `.csv` file you must check the outputted variable values and units to ensure the file is valid and what you expect.\n",
    "```\n",
    "\n",
    "Be aware that some variables do not follow the standard naming format (e.g. {glue:md}`climb_range`). These are used for the initial guessing of the trajectory. They are intentionally separate to prevent conflicts with some similarly named variables. They are only used once to set up the problem and then are discarded.\n",
    "\n",
    "Finally we see a list of `GASP` variables that are not converted. Not all variables are converted to Aviary right now. They may represent some features in `FLOPS` and `GASP` that we haven't implemented in Aviary yet.\n",
    "\n",
    "To find information about a variable (e.g. description, data type, etc.), users should read the [Variable Metadata Doc](../user_guide/variable_metadata).\n",
    "\n",
    "There are special rules for the mapping from the input file variable names to the metadata. For example, variable `aircraft:wing:aspect_ratio` in {glue:md}`aircraft_for_bench_GwGm.csv` is mapped to {glue:md}`Aircraft.Wing.ASPECT_RATIO` in `aviary/variable_info/variable_meta_data.py`. So, the first part (e.g., {glue:md}`aircraft` or {glue:md}`mission`) is mapped to the same word but with the first letter capitalized (e.g., {glue:md}`Aircraft` or {glue:md}`Mission`). The third word is all caps (e.g., `ASPECT_RATIO`). The middle part (e.g., `wing`) is a little more complicated. In most cases, this part capitalizes the first letter (e.g., `Wing`). The following words have special mappings:\n",
    "\n",
    "- `air_conditioning -> AirConditioning`\n",
    "- `anti_icing -> AntiIcing`\n",
    "- `blended_wing_body -> BWB`\n",
    "- `crew_and_payload -> CrewPayload`\n",
    "- `horizontal_tail -> HorizontalTail`\n",
    "- `landing_gear -> LandingGear`\n",
    "- `tail_boom -> TailBoom`\n",
    "- `vertical_tail -> VerticalTail`\n",
    "\n",
    "This can be summarized as to capitalize the leading letter and to capitalize the first letter after special character “`_`”.\n",
    "\n",
    "File {glue:md}`aviary/variable_info/variables.py` is a variable hierarchy that is for a single mission. Each mission gets a copy of this hierarchy. Below is a snippet of this file:"
   ]
  },
  {
   "cell_type": "code",
   "execution_count": null,
   "id": "f57d6c96",
   "metadata": {
    "tags": [
     "remove-input"
    ]
   },
   "outputs": [],
   "source": [
    "import aviary.api as av\n",
    "\n",
    "# Get the path of variables.py within the aviary package\n",
    "file_path = av.get_path('variable_info/variables.py')\n",
    "glue_variable('aviary/variable_info/variables.py', md_code=True)\n",
    "\n",
    "# Read and print the first 17 lines of the file\n",
    "with open(file_path, 'r') as file:\n",
    "    for i in range(17):\n",
    "        print(file.readline().strip('\\n'))"
   ]
  },
  {
   "cell_type": "markdown",
   "id": "b597474e",
   "metadata": {},
   "source": [
    "Aviary variables are always set to default values before the input file is read in. Then Aviary will update the values based on the user-provided `.csv` input file. If you want to set different values, you can set them in the `.csv` input file."
   ]
  },
  {
   "cell_type": "code",
   "execution_count": null,
   "id": "2b10a4df",
   "metadata": {
    "tags": [
     "remove-cell"
    ]
   },
   "outputs": [],
   "source": [
    "# Testing Cell\n",
    "import aviary.api as av\n",
    "from aviary.utils.doctape import glue_variable\n",
    "\n",
    "# check if the following model files exist.\n",
    "\n",
    "other_models = '```\\n'\n",
    "filename = 'models/N3CC/N3CC_generic_low_speed_polars_FLOPSinp.csv'\n",
    "filepath = av.get_path(filename)\n",
    "other_models += 'aviary/' + filename + '\\n'\n",
    "\n",
    "filename = 'models/large_single_aisle_1/large_single_aisle_1_GwGm.csv'\n",
    "filepath = av.get_path(filename)\n",
    "other_models += 'aviary/' + filename + '\\n'\n",
    "glue_variable('large_single_aisle_1', md_code=True)\n",
    "\n",
    "filename = 'models/small_single_aisle/small_single_aisle_GwGm.csv'\n",
    "filepath = av.get_path(filename)\n",
    "other_models += 'aviary/' + filename + '\\n'\n",
    "\n",
    "filename = 'models/test_aircraft/converter_configuration_test_data_GwGm.csv'\n",
    "filepath = av.get_path(filename)\n",
    "other_models += 'aviary/' + filename\n",
    "\n",
    "glue_variable('other_models', other_models, md_code=False)"
   ]
  },
  {
   "cell_type": "markdown",
   "id": "74c88a21",
   "metadata": {},
   "source": [
    "## Other available input files\n",
    "\n",
    "Other input files reside in aviary/models. They include:\n",
    "\n",
    "```{glue:md} other_models\n",
    ":format: myst\n",
    "```\n",
    "\n",
    "For example, to run {glue:md}`large_single_aisle_1` model, you execute the following command:"
   ]
  },
  {
   "cell_type": "code",
   "execution_count": null,
   "id": "1f10bc75",
   "metadata": {},
   "outputs": [],
   "source": [
    "!aviary run_mission models/large_single_aisle_1/large_single_aisle_1_GwGm.csv --max_iter 1 --optimizer IPOPT"
   ]
  },
  {
   "cell_type": "markdown",
   "id": "c64a853c",
   "metadata": {},
   "source": [
    "For FLOPS-derived models, let us run:"
   ]
  },
  {
   "cell_type": "code",
   "execution_count": null,
   "id": "5217ccc8",
   "metadata": {},
   "outputs": [],
   "source": [
    "!aviary run_mission models/test_aircraft/aircraft_for_bench_FwFm.csv --max_iter 1 --optimizer IPOPT"
   ]
  },
  {
   "cell_type": "markdown",
   "id": "215c53c1",
   "metadata": {},
   "source": [
    "## Aviary fortran_to_aviary command\n",
    "\n",
    "```{note}\n",
    "You only need to use the {glue:md}`fortran_to_aviary` command if you are converting a FLOPS or GASP deck to Aviary's csv format.\n",
    "```\n",
    "\n",
    "This {glue:md}`fortran_to_aviary` tool (see [Aviary Commands](../user_guide/aviary_commands) for details) converts FORTRAN namelists into Aviary's csv based format using the mappings found in the `historical_name` section of the [variable_meta_data](../user_guide/variable_metadata). The resulting csv is automatically sorted into three sections:\n",
    "1. **Input Values:**\n",
    "    Any FORTRAN variables that were mapped to input variables in Aviary components\n",
    "2. **Initial Guesses:**\n",
    "    Some variables are only used as initial guesses for the trajectory.\n",
    "    These are displayed separately from the Input Values because they will not be passed directly to components\n",
    "3. **Unconverted Values:**\n",
    "    If the {glue:md}`fortran_to_aviary` converter can't find an Aviary variable that matches the FORTRAN variable, it is added to the end of the csv file.\n",
    "    We recommend that you check this section after converting a namelist to ensure that there aren't any variables you expected to be converted here.\n",
    "    Many of these unconverted variables represent features or options that are not used in Aviary and can be safely ignored. Variables related to mission definition are important, but Aviary defines mission profiles in a significantly different way. Currently, the user must build a new [mission definition file](../examples/simple_mission_example) that recreates the mission.\n",
    "    Aviary will ignore unconverted variables when loading the csv, so you can safely leave them.\n"
   ]
  },
  {
   "cell_type": "code",
   "execution_count": null,
   "id": "117aea9a",
   "metadata": {
    "tags": [
     "remove-cell"
    ]
   },
   "outputs": [],
   "source": [
    "# Testing Cell\n",
    "from aviary.interface.cmd_entry_points import _command_map\n",
    "_command_map['fortran_to_aviary'];"
   ]
  },
  {
   "cell_type": "markdown",
   "id": "30ec0526",
   "metadata": {},
   "source": [
    "## Phase info\n",
    "\n",
    "Aviary runs depend not only on input `*.csv` files, but also on {glue:md}`phase_info` dictionaries. A {glue:md}`phase_info` dictionary defines the mission and any analysis settings used within Aviary. It is used by Aviary to build a mission trajectory (e.g., from take-off to landing).\n",
    "\n",
    "A [Python dictionary](https://www.w3schools.com/python/python_dictionaries.asp) is a set of key-value pairs. Most keys in {glue:md}`phase_info` are self-explained. Users should read Dymos' [Phase Options](https://openmdao.github.io/dymos/api/phase_api.html). For more details about phase_info keys, especially their example usages, please read [onboarding phase information](input_csv_phase_info).\n",
    "\n",
    "### Default TWO_DEGREES_OF_FREEDOM phases\n",
    "\n",
    "The {glue:md}`aviary/interface/default_phase_info/two_dof.py` file is shown below:"
   ]
  },
  {
   "cell_type": "code",
   "execution_count": null,
   "id": "b52be376",
   "metadata": {
    "tags": [
     "remove-input"
    ]
   },
   "outputs": [],
   "source": [
    "import aviary.api as av\n",
    "\n",
    "# Get the path of variables.py within the aviary package\n",
    "file_path = av.get_path('interface/default_phase_info/two_dof.py')\n",
    "\n",
    "# Read the file contents\n",
    "with open(file_path, 'r') as file:\n",
    "    # Find the line that starts with 'phase_info ='\n",
    "    for line in file:\n",
    "        if line.startswith('phase_info ='):\n",
    "            print(line.strip('\\n'))\n",
    "            break\n",
    "    \n",
    "    # Print the remaining lines\n",
    "    for line in file:\n",
    "        print(line.strip('\\n'))\n"
   ]
  },
  {
   "cell_type": "code",
   "execution_count": null,
   "id": "83ea2df6",
   "metadata": {
    "tags": [
     "remove-cell"
    ]
   },
   "outputs": [],
   "source": [
    "# Testing Cell\n",
    "from aviary.interface.default_phase_info.two_dof import phase_info\n",
    "from aviary.interface.utils.check_phase_info import check_phase_info, TWO_DEGREES_OF_FREEDOM\n",
    "from aviary.utils.doctape import check_value, glue_keys\n",
    "\n",
    "# make sure that the default values in two_dof.py are not changed.\n",
    "\n",
    "check_phase_info(phase_info, TWO_DEGREES_OF_FREEDOM)\n",
    "duration_bounds_val, duration_bounds_unit = phase_info['groundroll']['user_options']['duration_bounds']\n",
    "duration_bounds_lower = duration_bounds_val[0]\n",
    "duration_bounds_upper = duration_bounds_val[1]\n",
    "check_value(str(duration_bounds_unit), 's')\n",
    "check_value(duration_bounds_lower, 1.0)\n",
    "check_value(duration_bounds_upper, 100.0)\n",
    "\n",
    "duration_ref_val, duration_ref_unit = phase_info['groundroll']['user_options']['duration_ref']\n",
    "check_value(duration_ref_val, 50.0)\n",
    "check_value(duration_ref_unit, 's')\n",
    "velocity_lower_val, velocity_lower_unit = phase_info['groundroll']['user_options']['velocity_lower']\n",
    "check_value(velocity_lower_val, 0)\n",
    "check_value(velocity_lower_unit, 'kn')\n",
    "velocity_upper_val, velocity_upper_unit = phase_info['groundroll']['user_options']['velocity_upper']\n",
    "check_value(velocity_upper_val, 1000)\n",
    "check_value(velocity_upper_unit, 'kn')\n",
    "velocity_ref_val, velocity_ref_unit = phase_info['groundroll']['user_options']['velocity_ref']\n",
    "check_value(velocity_ref_val, 150)\n",
    "check_value(velocity_ref_unit, 'kn')\n",
    "\n",
    "distance_ref_val, distance_ref_unit = phase_info['groundroll']['user_options']['distance_ref']\n",
    "check_value(distance_ref_val, 3000)\n",
    "check_value(distance_ref_unit, 'ft')\n",
    "distance_lower_val, distance_lower_unit = phase_info['groundroll']['user_options']['distance_lower']\n",
    "check_value(distance_lower_val, 0)\n",
    "check_value(distance_lower_unit, 'ft')\n",
    "distance_upper_val, distance_upper_unit = phase_info['groundroll']['user_options']['distance_upper']\n",
    "check_value(distance_upper_val, 10.e3)\n",
    "check_value(distance_upper_unit, 'ft')\n",
    "\n",
    "mass_ref_val, mass_ref_unit = phase_info['groundroll']['user_options']['mass_ref']\n",
    "check_value(mass_ref_val, 150_000)\n",
    "check_value(mass_ref_unit, 'lbm')\n",
    "mass_lower_val, mass_lower_unit = phase_info['groundroll']['user_options']['mass_lower']\n",
    "check_value(mass_lower_val, 0)\n",
    "check_value(mass_lower_unit, 'lbm')\n",
    "mass_upper_val, mass_upper_unit = phase_info['groundroll']['user_options']['mass_upper']\n",
    "check_value(mass_upper_val, None)\n",
    "check_value(mass_upper_unit, 'lbm')\n",
    "\n",
    "throttle_val, throttle_unit = phase_info['groundroll']['initial_guesses']['throttle']\n",
    "check_value(throttle_val, [0.956, 0.956])\n",
    "check_value(throttle_unit, 'unitless')\n",
    "\n",
    "num_segments = phase_info['groundroll']['user_options']['num_segments']\n",
    "check_value(num_segments, 1)\n",
    "\n",
    "order = phase_info['groundroll']['user_options']['order']\n",
    "check_value(order, 3)\n",
    "\n",
    "connect_initial_mass = phase_info['groundroll']['user_options']['connect_initial_mass']\n",
    "check_value(connect_initial_mass, False)\n",
    "\n",
    "fix_initial = phase_info['groundroll']['user_options']['fix_initial']\n",
    "check_value(fix_initial, True)\n",
    "\n",
    "glue_keys(phase_info)\n"
   ]
  },
  {
   "cell_type": "markdown",
   "id": "73ee7276",
   "metadata": {},
   "source": [
    "The file `default_phase_info/two_dof.py` contains the following phases:\n",
    "\n",
    "{glue:md}`groundroll`, {glue:md}`rotation`, {glue:md}`ascent`, {glue:md}`accel`, {glue:md}`climb1`, {glue:md}`climb2`, {glue:md}`cruise`, {glue:md}`desc1`, {glue:md}`desc2`.\n",
    "\n",
    "All of the above phases belong to mission. No pre-mission phase is provided. If `pre_mission` is missing, a default `pre_mission` is provided:\n",
    "```\n",
    "    'pre_mission': {\n",
    "        'include_takeoff': True,\n",
    "        'external_subsystems': [],\n",
    "    }\n",
    "```\n",
    "\n",
    "Similarly, if no post-mission phase is provided, then a default `post_mission` is provided:\n",
    "```\n",
    "    'post_mission': {\n",
    "        'include_landing': True,\n",
    "        'external_subsystems': [],\n",
    "    },\n",
    "```\n",
    "\n",
    "For `GASP' missions, taxi is considered part of pre-mission and landing is considered part of post-mission."
   ]
  },
  {
   "cell_type": "markdown",
   "id": "831d9967",
   "metadata": {},
   "source": [
    "#### Groundroll phase\n",
    "\n",
    "Let us discuss the groundroll phase in detail as an example.\n",
    "\n",
    "In {glue:md}`groundroll` phase, we are given {glue:md}`duration_bounds` of range `((1., 100.), 's')` and a reference value {glue:md}`duration_ref` of value `(50., 's')`. Here, {glue:md}`duration_bounds` is a tuple of (lower, upper) bounds for the duration of the integration variable across the phase and {glue:md}`duration_ref` is the unit-reference value for the duration of the integration variable across the phase (see [Dymos Variables](https://openmdao.github.io/dymos/features/phases/variables.html)). This implies a time range of `(0.2, 2)` in {glue:md}`groundroll` phase, or:\n",
    "```\n",
    "0.02 ≤ traj.groundroll.t_duration ≤ 2.\n",
    "```\n",
    "We see {glue:md}`velocity_lower` of value `(0, 'kn')`, {glue:md}`velocity_upper` of value `(1000, 'kn')`, and {glue:md}`velocity_ref` of value `(150, 'kn')`. They result in `velocity` as a design variable with a range: `(0, 6.66667)`, or\n",
    "```\n",
    "0 ≤ traj.groundroll.states:velocity ≤ 6.66667.\n",
    "```\n",
    "Similarly, we get:\n",
    "```\n",
    "0 ≤ traj.groundroll.states:distance ≤ 3.33333\n",
    "```\n",
    "The mass parameter is a little bit different because we have {glue:md}`mass_upper`: `(None, 'lbm')` (and {glue:md}`mass_lower`: `(0, 'lbm')`). In this situation, OpenMDAO replaces `None` with an actual upper bound that is very large. We get:\n",
    "```\n",
    "0 ≤ traj.groundroll.states:mass ≤ 6.66667e+15.\n",
    "```\n",
    "Comparing to `velocity` and `distance`, `mass` is not scaled to the same range. This is okay because aircraft mass is actually a constant in this phase. A huge upper bound will not have an impact.\n",
    "\n",
    "In {glue:md}`groundroll` phase, initial guess of {glue:md}`throttle` setting is set to maximum `(0.956, 0.956)`. Aviary sets a phase parameter:\n",
    "```\n",
<<<<<<< HEAD
    "Dynamic.Mission.THROTTLE = 0.956.\n",
=======
    "Dynamic.Vehicle.Propulsion.THROTTLE = 1.0\n",
>>>>>>> 0eab7f60
    "```\n",
    "For the [`COLLOCATION`](https://openmdao.github.io/dymos/getting_started/collocation.html) setting, there is one [segment](https://openmdao.github.io/dymos/getting_started/intro_to_dymos/intro_segments.html) (`'num_segments': 1`) and polynomial interpolation degree is 3 (`'order': 3`). Increasing the number of segments and/or increasing the degree of polynomial will improve accuracy but will also increase the complexity of computation. For groundroll, it is unnecessary.\n",
    "\n",
    "Since {glue:md}`groundroll` is the first phase, {glue:md}`connect_initial_mass` is set to `False`. {glue:md}`fix_initial` is set to `True`, but {glue:md}`fix_initial_mass` to `False` because aircraft total mass is a design parameter.\n",
    "\n",
    "For parameter {glue:md}`mass_defect_ref`, we see values to `(150_000, 'lbm')`. Defect is a residual that measures how accurately the proposed state and control history obeyed the ODE governing the system dynamics. For distance, the defect reference {glue:md}`distance_ref` is `3000` ft.\n",
    "\n",
    "#### Other phases\n",
    "\n",
    "We will not discuss the other phases in detail.\n",
    "\n",
    "Phase {glue:md}`climb1` is for climb up to 10,000 ft and phase {glue:md}`climb2` is for climb to cruise phase. Phase {glue:md}`desc1` is for descent down to `10,000` ft and phase {glue:md}`desc2` is for descent from `10,000` ft down to `1,000` ft."
   ]
  },
  {
   "cell_type": "code",
   "execution_count": null,
   "id": "f4362df8",
   "metadata": {
    "tags": [
     "remove-cell"
    ]
   },
   "outputs": [],
   "source": [
    "# Testing Cell\n",
    "#from aviary.interface.default_phase_info.height_energy import phase_info\n",
    "from aviary.interface.utils.check_phase_info import check_phase_info, HEIGHT_ENERGY, TWO_DEGREES_OF_FREEDOM\n",
    "from aviary.utils.doctape import check_value, get_variable_name, get_all_keys\n",
    "\n",
    "str_phase_infos = ['height_energy', 'two_dof']\n",
    "for str_phase_info in str_phase_infos:\n",
    "    file_path = av.get_path('interface/default_phase_info/' + str_phase_info + '.py')\n",
    "    # Now the file exists. Glue it.\n",
    "    glue_variable('aviary/interface/default_phase_info/' + str_phase_info + '.py', md_code=True)\n",
    "    glue_variable('default_phase_info/' + str_phase_info + '.py', md_code=True)\n",
    "\n",
    "glue_variable(get_variable_name(HEIGHT_ENERGY), md_code=True)\n",
    "glue_variable(get_variable_name(TWO_DEGREES_OF_FREEDOM), md_code=True)\n",
    "\n",
    "# glue new phase name (skip 'cruise' to avoid duplicate key)\n",
    "for key in ['pre_mission', 'climb', 'descent', 'post_mission']:\n",
    "    glue_variable(key, md_code=True)"
   ]
  },
  {
   "cell_type": "markdown",
   "id": "086a4719",
   "metadata": {},
   "source": [
    "### Default HEIGHT_ENERGY phases\n",
    "\n",
    "The file {glue:md}`aviary/interface/default_phase_info/height_energy.py` contains the following phases:\n",
    "\n",
    "{glue:md}`pre_mission`, {glue:md}`climb`, {glue:md}`cruise`, {glue:md}`descent`, {glue:md}`post_mission`\n",
    "\n",
    "The differences between `HEIGHT_ENERGY` and `TWO_DEGREES_OF_FREEDOM` phases are due to how `FLOPS` and `GASP` implement trajectory analysis.\n",
    "\n",
    "```{note}\n",
    "File {glue:md}`aviary/interface/default_phase_info/height_energy.py` has a {glue:md}`pre_mission` phase and a {glue:md}`post_mission` phase. In {glue:md}`pre_mission`, `takeoff` is the simplified takeoff and in `post_mission`, `landing` is the simplified landing. For {glue:md}`HEIGHT_ENERGY` missions, there are [detailed takeoff and landing](../user_guide/FLOPS_based_detailed_takeoff_and_landing) available. But they are not used in `default_phase_info/flops.py`. The other phases are mission phases.\n",
    "```"
   ]
  },
  {
   "cell_type": "markdown",
   "id": "0d519d21",
   "metadata": {},
   "source": [
    "## Outputted files and how to read them\n",
    "\n",
    "```{note}\n",
    "Please also see [this doc page](../user_guide/postprocessing_and_visualizing_results) for more info about the Aviary dashboard and the information is contains.\n",
    "We usually expect that users access these reports through the dashboard, though you can also access the html files directly.\n",
    "```\n",
    "\n",
    "Each standard run generates several output files. Which output files are generated depend on the run options. In this section, we assume that we've set `max_iter` = {glue:md}`num_max_iter` to ensure convergence. The following screenshots used in this article are all from a run using {glue:md}`aircraft_for_bench_GwGm.csv`.\n",
    "\n",
    "First, there is always a sub-folder `reports/case_name` where `case_name` is the csv file name. In our case, it is `reports/aircraft_for_bench_GwGm`. It contains a few HTML files:\n",
    "\n",
    "- `driver_scaling_report.html`\n",
    "- `inputs.html`\n",
    "- `n2.html`\n",
    "- `opt_report.html`\n",
    "- `total_coloring.html`\n",
    "- `traj_linkage_report.html`\n",
    "- `traj_results_report.html`"
   ]
  },
  {
   "cell_type": "markdown",
   "id": "3794fb45",
   "metadata": {},
   "source": [
    "### File `driver_scaling_report.html`\n",
    "\n",
    "This file is a summary of driver scaling information. After all design variables, objectives, and constraints are declared and the problem has been set up, this report presents all the design variables and constraints in all phases as well as the objectives. The file is divided to three blocks: `Design Variables`, `Constraints`, and `Objectives`. It contains the following columns: name, size, indices, driver value and units, model value and units, ref, ref0, scaler, adder, etc. It also shows `Jacobian Info` - responses with respect to design variables (`DV`). A screen shot of design variables is shown here:\n",
    "\n",
    "> ![Sample driver_scaling_report.html (top lines)](images/driver_scaling_report_top.PNG)\n",
    "\n",
    "This file is needed when you are debugging. New users can skip it."
   ]
  },
  {
   "cell_type": "markdown",
   "id": "7b66d5d3",
   "metadata": {},
   "source": [
    "### File `inputs.html`\n",
    "\n",
    "File `inputs.html`  is a sortable and filterable input report of input variables in different phases. It contains all the input variables (with possibly duplicate names for different phases) but only shows those in `Source is IVC` (abbreviation for [IndepVarComp](https://openmdao.org/newdocs/versions/latest/features/core_features/working_with_components/indepvarcomp.html)) on opening up. Users can choose to show other inputs by selecting and deselecting this checkbox. Users can filter their inputs by input name, source name, units, shape, tags,  values (`Val`), or design variables (`Source is DV`). Here is a screen shot (top part) when it is opened:\n",
    "\n",
    "> ![Sample inputs.html (top lines)](images/inputs_html_top.PNG)\n",
    "\n",
    "New users can choose to use `input_list.txt` instead (see below) if `settings:verbosity` is set to 2 or higher. Note that this file lives in the current folder."
   ]
  },
  {
   "cell_type": "markdown",
   "id": "25a81fa7",
   "metadata": {},
   "source": [
    "### File `n2.html`\n",
    "\n",
    "[N2](https://openmdao.org/newdocs/versions/latest/features/model_visualization/n2_details/n2_details.html), sometimes referred to as an eXtended Design Structure Matrix (XDSM), is a powerful tool for understanding your model in OpenMDAO. It is an N-squared diagram in the shape of a matrix representing functional or physical interfaces between system elements. It can be used to systematically identify, define, tabulate, design, and analyze functional and physical interfaces.\n",
    "\n",
    "```{note}\n",
    "We *strongly* recommend that you understand N2 diagrams well, especially if you are debugging a model or adding external subsystems. Here is a [doc page](https://openmdao.github.io/PracticalMDO/Notebooks/ModelConstruction/using_n2.html) featuring an informative video on how to use N2 diagrams effectively. MDO lab has another resource for learning about N2 and [XDSM](https://mdolab-pyxdsm.readthedocs-hosted.com/).\n",
    "```\n",
    "\n",
    " Here is a screenshot of an N2 diagram after we run `aviary run_mission models/test_aircraft/aircraft_for_bench_GwGm.csv`.\n",
    "\n",
    "> ![Sample n2.html (on start)](images/N2_start.PNG)\n",
    "\n",
    "At level 1, we are interested in the phases, so let us `Hide solvers`. So from `model`, zoom into `traj`, then into `phases`. We see the phases from `groundroll` to `desc2` as expected. To see how those phases are connected, we click on `Show all connections in view`. Here is what we see:\n",
    "\n",
    "> ![Sample n2.html (on phases)](images/N2_phases.PNG)\n",
    "\n",
    "The solid arrow connections show how outputs of one phase feed as inputs to the next. As you can see, the input of each phase is linked from the previous phase and its output is linked to the next phase. This is pretty much what we expect. The dashed arrows are links to and/or from other places not in the view. If you are curious where those links go, you must zoom out. This can be done by clicking the vertical bar on the left. Let us click it twice. Here is what we get:\n",
    "\n",
    "> ![Sample n2.html (on phases)](images/N2_phases_links.PNG)\n",
    "\n",
    "For {glue:md}`TWO_DEGREES_OF_FREEDOM` missions, there is a takeoff subsystem (including `taxi` phase) within `pre_mission`. For {glue:md}`HEIGHT_ENERGY` missions, there is a takeoff subsystem within `pre_mission` in which a `takeoff` phase is added. It is added after `static_analysis` in `add_pre_mission_systems` method.\n",
    "\n",
    "Similarly, there is a `landing` phase within `post_mission`."
   ]
  },
  {
   "cell_type": "markdown",
   "id": "aacb7268",
   "metadata": {},
   "source": [
    "### File `opt_report.html`\n",
    "\n",
    "This file is OpenMDAO Optimization Report. All values are in unscaled, physical units. On the top is a summary of the optimization, followed by the objective, design variables, constraints, and optimizer settings. Here is a screenshot:\n",
    "\n",
    "> ![Sample opt_report.html (top lines)](images/opt_report_top.PNG)\n",
    "\n",
    "This file is important when dissecting optimal results produced by Aviary."
   ]
  },
  {
   "cell_type": "markdown",
   "id": "0b9ccf6b",
   "metadata": {},
   "source": [
    "### Coloring files\n",
    "\n",
    "There is a sub-folder `coloring_files`. Those are used internally by OpenMDAO for derivative computation. Users should generally skip those files."
   ]
  },
  {
   "cell_type": "markdown",
   "id": "4e04587c",
   "metadata": {},
   "source": [
    "### File `traj_linkage_report.html`\n",
    "\n",
    "This is a dymos linkage report in a customized N2 diagram. It provides a report detailing how phases are linked together via constraint or connection. It can be used to identify errant linkages between fixed quantities.\n",
    "\n",
    "> ![Sample traj_linkage_report.html (top of timeseries)](images/traj_linkage_report_top.PNG)\n",
    "\n",
    "We clearly see how those mission phases are linked."
   ]
  },
  {
   "cell_type": "markdown",
   "id": "7cf04bea",
   "metadata": {},
   "source": [
    "### File `traj_results_report.html`\n",
    "\n",
    "```{note}\n",
    "This is one of the most important files produced by Aviary. It will help you visualize and understand the optimal trajectory produced by Aviary.\n",
    "```\n",
    "\n",
    "This file contains timeseries and phase parameters in different tabs. For our {glue:md}`aircraft_for_bench_GwGm` run, they are: {glue:md}`groundroll`, {glue:md}`rotation`,  {glue:md}`ascent`, {glue:md}`accel`, {glue:md}`climb1`, {glue:md}`climb2`, {glue:md}`cruise`, {glue:md}`desc1`, and {glue:md}`desc2` parameters. On the timeseries tab, users can select which phases to view. The following are the top of timeseries tab and ascent parameters tab:\n",
    "\n",
    "> ![Sample traj_results_report.html (top part of timeseries)](images/traj_results_report_top.PNG)\n",
    "\n",
    "Let's find the altitude chart. Move the cursor to the top of climb2. We see that the aircraft climbs to 37500 feet at 1200 second. Then it enters to cruise phase. At 28090 second, it starts descent from 40000 feet.\n",
    "\n",
    "> ![Sample traj_results_report.html (altitude)](images/traj_results_report_altitude.PNG)\n",
    "\n",
    "Let's switch to `ascent` tab. We see the following:\n",
    "\n",
    "> ![Sample traj_results_report.html (top lines) of ascent](images/traj_results_report_top_ascent.PNG)\n",
    "\n",
    "This file is quite important. Users should play with it and try to grasp all possible features. For example, you can hover the mouse over the solution points to see solution value; you can save the interesting images; you can zoom into a particular region for details, etc."
   ]
  },
  {
   "cell_type": "markdown",
   "id": "0ef908f2",
   "metadata": {},
   "source": [
    "### Optimizer output\n",
    "\n",
    "If {glue:md}`IPOPT` is the optimizer, `IPOPT.out` is generated. If {glue:md}`SLSQP` is the optimizer and `pyOptSparseDriver` is the driver, `SLSQP.out` is generated. Generally speaking, {glue:md}`IPOPT` and {glue:md}`SNOPT` converge Aviary optimization problems better than {glue:md}`SLSQP`, but {glue:md}`SLSQP` is bundled with Scipy by default, making it more widely available."
   ]
  },
  {
   "cell_type": "markdown",
   "id": "9da1571f",
   "metadata": {},
   "source": [
    "### SQLite database file\n",
    "\n",
    "There is a `.db` file after run. By default, it is `problem_history.db` in the current directory. This is an SQLite database file. In level 2 and level 3, we will be able to choose a different name. Our run is recorded into this file. You generally shouldn't need to parse through this file on your own, but it is available if you're seeking additional problem information."
   ]
  },
  {
   "cell_type": "code",
   "execution_count": null,
   "id": "b671348f",
   "metadata": {
    "tags": [
     "remove-cell"
    ]
   },
   "outputs": [],
   "source": [
    "# Testing Cell\n",
    "import aviary.api as av\n",
    "from aviary.utils.doctape import get_attribute_name, glue_variable\n",
    "Verbosity = av.Verbosity;\n",
    "\n",
    "verbosity = get_attribute_name(av.Settings,av.Settings.VERBOSITY)\n",
    "glue_variable('VERBOSITY',verbosity, md_code=True)\n",
    "glue_variable('BRIEF',av.Verbosity.BRIEF.name, md_code=True)\n",
    "glue_variable('VERBOSE',av.Verbosity.VERBOSE.name, md_code=True)\n",
    "# glue_variable(av.Settings.VERBOSITY)"
   ]
  },
  {
   "cell_type": "markdown",
   "id": "bc26df51",
   "metadata": {},
   "source": [
    "### Plain text inputs and outputs\n",
    "\n",
    "If {glue:md}`VERBOSITY` is set to `2` ({glue:md}`VERBOSE`) or higher, `input_list.txt` and `output_list.txt` are generated. We recommend this parameter be set to `1` ({glue:md}`BRIEF`) for beginners. See [Coding Standards](../developer_guide/coding_standards.ipynb) for more details.\n",
    "\n",
    "Let us look at `input_list.txt`:\n",
    "\n",
    "> ![Sample input_list.txt (top lines)](images/input_list_top.PNG)\n",
    "\n",
    "In this screenshot, we see a tree structure. There are three columns. The left column is a list of variable names. The middle column is the value and the right column is the [promoted](https://openmdao.org/newdocs/versions/latest/basic_user_guide/multidisciplinary_optimization/linking_vars.html) variable name. `pre_mission` is a phase, `static_analysis` is a subgroup which contains other subcomponents (e.g. `propulsion_group`). `engine` is a component under which is a list of input variables (e.g. `aircraft:engine:scaled_sls_thrust`).\n",
    "\n",
    "An input variable can appear under different phases and within different components. Note that its values can be different because its value has been updated during the computation. On the top-left corner is the total number of inputs. That number counts the duplicates because one variable can appear in different phases. Aviary variable structure are discussed in [Understanding the Variable Hierarchy](https://github.com/OpenMDAO/Aviary/blob/main/aviary/docs/user_guide/variable_hierarchy) and [Understanding the Variable Metadata](https://github.com/OpenMDAO/Aviary/blob/main/aviary/docs/user_guide/variable_metadata).\n",
    "\n",
    "If you zoom the N2 diagram into `propulsion_group` and `gasp_based_geom`, you see the exact same tree structure:\n",
    "\n",
    "> ![Sample N2 Diagram (top blocks)](images/N2_top.PNG)\n",
    "\n",
    "File `output_list.txt` follows the same pattern. But there is another tree for implicit outputs. That helps when debugging is needed."
   ]
  },
  {
   "cell_type": "markdown",
   "id": "4dbd3cd1",
   "metadata": {},
   "source": [
    "### Additional messages\n",
    "\n",
    "When Aviary is run, some messages are printed on the command line and they are important. For example, the following constraint report tells us whether our desired constraints are met:\n",
    "\n",
    "```\n",
    "--- Constraint Report [traj] ---\n",
    "    --- groundroll ---\n",
    "        None\n",
    "    --- rotation ---\n",
    "        [final]   0.0000e+00 == normal_force [lbf]\n",
    "    --- ascent ---\n",
    "        [final]   5.0000e+02 == altitude [ft]\n",
    "        [path]    0.0000e+00 <= load_factor <= 1.1000e+00  [unitless]\n",
    "        [path]    0.0000e+00 <= fuselage_pitch <= 1.5000e+01  [deg]\n",
    "    --- accel ---\n",
    "        [final]   2.5000e+02 == EAS [kn]\n",
    "    --- climb1 ---\n",
    "        [final]   1.0000e+04 == altitude [ft]\n",
    "    --- climb2 ---\n",
    "        [final]   3.7500e+04 == altitude [ft]\n",
    "        [final]   1.0000e-01 <= altitude_rate  [ft/min]\n",
    "        [final]   8.0000e-01 == mach [unitless]\n",
    "    --- cruise ---\n",
    "        None\n",
    "    --- desc1 ---\n",
    "        [final]   1.0000e+04 == altitude [ft]\n",
    "    --- desc2 ---\n",
    "        [final]   1.0000e+03 == altitude [ft]\n",
    "```"
   ]
  },
  {
   "cell_type": "code",
   "execution_count": null,
   "id": "18e1c3c6",
   "metadata": {
    "tags": [
     "remove-output"
    ]
   },
   "outputs": [],
   "source": [
    "# Testing Cell\n",
    "from aviary.api import Mission\n",
    "from aviary.examples.external_subsystems.battery.battery_builder import BatteryBuilder\n",
    "from aviary.utils.doctape import glue_variable, get_previous_line, get_variable_name\n",
    "\n",
    "glue_variable(get_variable_name(Mission.Objectives.FUEL), md_code=True)\n",
    "glue_variable(get_variable_name(Mission.Objectives.RANGE), md_code=True)\n",
    "glue_variable(get_variable_name(BatteryBuilder), md_code=True)"
   ]
  },
  {
   "cell_type": "markdown",
   "id": "15e1f0b4",
   "metadata": {},
   "source": [
    "## Beyond level 1\n",
    "\n",
    "Aviary Level 1 is quite capable yet limited in how much is exposed to the user. If you need additional flexibility or want to add your own subsystems, you will need to move to Levels 2 or 3. Let us briefly discuss some of the possible reasons for you to move to Levels 2 or 3.\n",
    "\n",
    "If you examine the Aviary metadata, you find that Aviary has two choices of objectives: {glue:md}`Mission.Objectives.FUEL` and {glue:md}`Mission.Objectives.RANGE`. But in level 1, you are limited to minimizing fuel. Users will be able to make other choices in level 2 and level 3.\n",
    "\n",
    "Level 1 uses the default {glue:md}`phase_info` dictionaries, though there is an option to use a customized {glue:md}`phase_info`.\n",
    "For more details, please read [drawing and running simple missions](../user_guide/drawing_and_running_simple_missions).\n",
    "\n",
    "There may be more or fewer key-value pairs in each of the phases. For example, if you have an external subsystem, say, a battery with {glue:md}`BatteryBuilder`, you can add a key `external_subsystems` with value {glue:md}`BatteryBuilder`. We will go into details later (see [here](onboarding_ext_subsystem)).\n",
    "\n",
    "No matter what mission method users choose, they can create their own phase sequences and run Aviary using either level 2 or 3 interface.\n",
    "\n",
    "\n",
    "We are ready to move on to [Level 2](onboarding_level2)."
   ]
  }
 ],
 "metadata": {
  "kernelspec": {
   "display_name": "av1",
   "language": "python",
   "name": "python3"
  },
  "language_info": {
   "codemirror_mode": {
    "name": "ipython",
    "version": 3
   },
   "file_extension": ".py",
   "mimetype": "text/x-python",
   "name": "python",
   "nbconvert_exporter": "python",
   "pygments_lexer": "ipython3",
   "version": "3.9.18"
  }
 },
 "nbformat": 4,
 "nbformat_minor": 5
}<|MERGE_RESOLUTION|>--- conflicted
+++ resolved
@@ -737,11 +737,7 @@
     "\n",
     "In {glue:md}`groundroll` phase, initial guess of {glue:md}`throttle` setting is set to maximum `(0.956, 0.956)`. Aviary sets a phase parameter:\n",
     "```\n",
-<<<<<<< HEAD
-    "Dynamic.Mission.THROTTLE = 0.956.\n",
-=======
     "Dynamic.Vehicle.Propulsion.THROTTLE = 1.0\n",
->>>>>>> 0eab7f60
     "```\n",
     "For the [`COLLOCATION`](https://openmdao.github.io/dymos/getting_started/collocation.html) setting, there is one [segment](https://openmdao.github.io/dymos/getting_started/intro_to_dymos/intro_segments.html) (`'num_segments': 1`) and polynomial interpolation degree is 3 (`'order': 3`). Increasing the number of segments and/or increasing the degree of polynomial will improve accuracy but will also increase the complexity of computation. For groundroll, it is unnecessary.\n",
     "\n",
