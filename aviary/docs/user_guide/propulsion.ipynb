--- conflicted
+++ resolved
@@ -152,7 +152,6 @@
     "\n",
     "<!--At a system level, there a few variables you must include that affect all engines. This list includes: -->\n",
     "\n",
-<<<<<<< HEAD
     "<!-- Additional variables are required but will depend on preprocessor behavior, which is not finalized. NUM_WING_ENGINES & NUM_FUSELAGE_ENGINES vs NUM_ENGINES behavior, SCALE_FACTOR vs. SCALED_SLS_THRUST, etc. -->"
    ]
   },
@@ -184,9 +183,6 @@
    "id": "396177be",
    "metadata": {},
    "source": [
-=======
-    "<!-- Additional variables are required but will depend on preprocessor behavior, which is not finalized. NUM_WING_ENGINES & NUM_FUSELAGE_ENGINES vs NUM_ENGINES behavior, SCALE_FACTOR vs. SCALED_SLS_THRUST, etc. -->\n",
->>>>>>> f0da3295
     "If generating flight idle points is desired, the following variables are also required. More information on flight idle generation is available here <!--TODO link here-->.\n",
     "\n",
     "```{glue:md} flight_idle_options\n",
@@ -355,35 +351,6 @@
   },
   {
    "cell_type": "markdown",
-<<<<<<< HEAD
-   "id": "c679d365",
-   "metadata": {},
-   "source": [
-    "The propulsion preprocessor is also capable of creating an `EngineDeck` based on existing inputs in the provided `AviaryValues` object and add it to the analysis, which is what is done behind-the-scenes in the Level 1 interface. To use the preprocessor in this way, simply do not provide an `EngineModel` to the function:"
-   ]
-  },
-  {
-   "cell_type": "code",
-   "execution_count": null,
-   "id": "00eedc54",
-   "metadata": {
-    "tags": [
-     "remove-output"
-    ]
-   },
-   "outputs": [],
-   "source": [
-    "# ******NOTE******\n",
-    "# this fails if no engine models are provided:\n",
-    "# num_engine_type = len(engine_models)\n",
-    "# TypeError: object of type 'NoneType' has no len()\n",
-    "#av.preprocess_propulsion(aviary_options=aviary_options)\n"
-   ]
-  },
-  {
-   "cell_type": "markdown",
-=======
->>>>>>> f0da3295
    "id": "f9f522c5",
    "metadata": {},
    "source": [
