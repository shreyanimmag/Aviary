--- conflicted
+++ resolved
@@ -216,12 +216,9 @@
                     from aviary.interface.default_phase_info.simple import phase_info
                 elif self.mission_method is SOLVED:
                     from aviary.interface.default_phase_info.solved import phase_info
-<<<<<<< HEAD
 
                 print('Loaded default phase_info for'
                       f'{self.mission_method.value.lower()} equations of motion')
-=======
->>>>>>> 1be4116f
 
         # create a new dictionary that only contains the phases from phase_info
         self.phase_info = {}
