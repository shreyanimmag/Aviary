from dymos.transcriptions.transcription_base import TranscriptionBase
import csv
import warnings
import inspect
from pathlib import Path
from datetime import datetime
import importlib.util
import sys

import numpy as np

import dymos as dm
from dymos.utils.misc import _unspecified

import openmdao.api as om
from openmdao.core.component import Component
from openmdao.utils.mpi import MPI
from openmdao.utils.reports_system import _default_reports

from aviary.constants import GRAV_ENGLISH_LBM, RHO_SEA_LEVEL_ENGLISH
from aviary.mission.flops_based.phases.build_landing import Landing
from aviary.mission.flops_based.phases.build_takeoff import Takeoff
from aviary.mission.energy_phase import EnergyPhase
from aviary.mission.twodof_phase import TwoDOFPhase
from aviary.mission.gasp_based.ode.params import ParamPort
from aviary.mission.gasp_based.phases.time_integration_traj import FlexibleTraj
from aviary.mission.gasp_based.phases.time_integration_phases import SGMCruise
from aviary.mission.gasp_based.phases.groundroll_phase import GroundrollPhase
from aviary.mission.flops_based.phases.groundroll_phase import GroundrollPhase as GroundrollPhaseVelocityIntegrated
from aviary.mission.gasp_based.phases.rotation_phase import RotationPhase
from aviary.mission.gasp_based.phases.climb_phase import ClimbPhase
from aviary.mission.gasp_based.phases.cruise_phase import CruisePhase
from aviary.mission.gasp_based.phases.accel_phase import AccelPhase
from aviary.mission.gasp_based.phases.ascent_phase import AscentPhase
from aviary.mission.gasp_based.phases.descent_phase import DescentPhase
from aviary.mission.gasp_based.phases.landing_group import LandingSegment
from aviary.mission.gasp_based.phases.taxi_group import TaxiSegment
from aviary.mission.gasp_based.phases.v_rotate_comp import VRotateComp
from aviary.mission.gasp_based.polynomial_fit import PolynomialFit
from aviary.subsystems.premission import CorePreMission
from aviary.utils.functions import create_opts2vals, add_opts2vals, promote_aircraft_and_mission_vars, wrapped_convert_units
from aviary.utils.process_input_decks import create_vehicle, update_GASP_options, initial_guessing
from aviary.utils.preprocessors import preprocess_crewpayload
from aviary.interface.utils.check_phase_info import check_phase_info
from aviary.utils.aviary_values import AviaryValues

from aviary.variable_info.functions import setup_trajectory_params, override_aviary_vars
from aviary.variable_info.variables import Aircraft, Mission, Dynamic, Settings
from aviary.variable_info.enums import AnalysisScheme, ProblemType, SpeedType, AlphaModes, EquationsOfMotion, LegacyCode, Verbosity
from aviary.variable_info.variable_meta_data import _MetaData as BaseMetaData

from aviary.subsystems.propulsion.utils import build_engine_deck
from aviary.subsystems.propulsion.propulsion_builder import CorePropulsionBuilder
from aviary.subsystems.geometry.geometry_builder import CoreGeometryBuilder
from aviary.subsystems.mass.mass_builder import CoreMassBuilder
from aviary.subsystems.aerodynamics.aerodynamics_builder import CoreAerodynamicsBuilder
from aviary.utils.preprocessors import preprocess_propulsion
from aviary.utils.merge_variable_metadata import merge_meta_data

from aviary.interface.default_phase_info.two_dof_fiti import add_default_sgm_args
from aviary.mission.gasp_based.idle_descent_estimation import add_descent_estimation_as_submodel
from aviary.mission.phase_builder_base import PhaseBuilderBase


FLOPS = LegacyCode.FLOPS
GASP = LegacyCode.GASP

TWO_DEGREES_OF_FREEDOM = EquationsOfMotion.TWO_DEGREES_OF_FREEDOM
HEIGHT_ENERGY = EquationsOfMotion.HEIGHT_ENERGY
SOLVED_2DOF = EquationsOfMotion.SOLVED_2DOF

if hasattr(TranscriptionBase, 'setup_polynomial_controls'):
    use_new_dymos_syntax = False
else:
    use_new_dymos_syntax = True


class PreMissionGroup(om.Group):
    def configure(self):
        external_outputs = promote_aircraft_and_mission_vars(self)

        statics = self.core_subsystems
        override_aviary_vars(statics, statics.options["aviary_options"],
                             external_overrides=external_outputs,
                             manual_overrides=statics.manual_overrides)


class PostMissionGroup(om.Group):
    def configure(self):
        promote_aircraft_and_mission_vars(self)


class AviaryGroup(om.Group):
    """
    A standard OpenMDAO group that handles Aviary's promotions in the configure
    method. This assures that we only call set_input_defaults on variables
    that are present in the model.
    """

    def initialize(self):
        self.options.declare(
            'aviary_options', types=AviaryValues,
            desc='collection of Aircraft/Mission specific options')
        self.options.declare(
            'aviary_metadata', types=dict,
            desc='metadata dictionary of the full aviary problem.')
        self.options.declare(
            'phase_info', types=dict,
            desc='phase-specific settings.')

    def configure(self):
        aviary_options = self.options['aviary_options']
        aviary_metadata = self.options['aviary_metadata']

        # Find promoted name of every input in the model.
        all_prom_inputs = []

        # We can call list_inputs on the groups.
        for system in self.system_iter(recurse=False, typ=om.Group):
            var_abs = system.list_inputs(out_stream=None, val=False)
            var_prom = [v['prom_name'] for k, v in var_abs]
            all_prom_inputs.extend(var_prom)

        # Component promotes aren't handled until this group resolves.
        # Here, we address anything promoted with an alias in AviaryProblem.
        for system in self.system_iter(recurse=False, typ=Component):
            input_meta = system._var_promotes['input']
            var_prom = [v[0][1] for v in input_meta if isinstance(v[0], tuple)]
            all_prom_inputs.extend(var_prom)
            var_prom = [v[0] for v in input_meta if not isinstance(v[0], tuple)]
            all_prom_inputs.extend(var_prom)

        if MPI and self.comm.size > 1:
            # Under MPI, promotion info only lives on rank 0, so broadcast.
            all_prom_inputs = self.comm.bcast(all_prom_inputs, root=0)

        for key in aviary_metadata:

            if ':' not in key or key.startswith('dynamic:'):
                continue

            if aviary_metadata[key]['option']:
                continue

            # Skip anything that is not presently an input.
            if key not in all_prom_inputs:
                continue

            if key in aviary_options:
                val, units = aviary_options.get_item(key)
            else:
                val = aviary_metadata[key]['default_value']
                units = aviary_metadata[key]['units']

                if val is None:
                    # optional, but no default value
                    continue

            self.set_input_defaults(key, val=val, units=units)

        # The section below this contains some manipulations of the dymos solver
        # structure for height energy.
        if aviary_options.get_val(Settings.EQUATIONS_OF_MOTION) is not HEIGHT_ENERGY:
            return

        phase_info = self.options['phase_info']

        # Set a more appropriate solver for dymos when the phases are linked.
        if MPI and isinstance(self.traj.phases.linear_solver, om.PETScKrylov):

            # When any phase is connected with input_initial = True, dymos puts
            # a jacobi solver in the phases group. This is necessary in case
            # the phases are cyclic. However, this causes some problems
            # with the newton solvers in Aviary, exacerbating issues with
            # solver tolerances at multiple levels. Since Aviary's phases
            # are basically in series, the jacobi solver is a much better
            # choice and should be able to handle it in a couple of
            # iterations.
            self.traj.phases.linear_solver = om.LinearBlockJac(maxiter=5)

        # Due to recent changes in dymos, there is now a solver in any phase
        # that has connected initial states. It is not clear that this solver
        # is necessary except in certain corner cases that do not apply to the
        # Aviary trajectory. In our case, this solver merely addresses a lag
        # in the state input component. Since this solver can cause some
        # numerical problems, and can slow things down, we need to move it down
        # into the state interp component.
        # TODO: Future updates to dymos may make this unneccesary.
        for phase in self.traj.phases.system_iter(recurse=False):

            # Don't move the solvers if we are using solve segements.
            if phase_info[phase.name]['user_options'].get('solve_for_distance'):
                continue

            phase.nonlinear_solver = om.NonlinearRunOnce()
            phase.linear_solver = om.LinearRunOnce()
            if isinstance(phase.indep_states, om.ImplicitComponent):
                phase.indep_states.nonlinear_solver = \
                    om.NewtonSolver(solve_subsystems=True)
                phase.indep_states.linear_solver = om.DirectSolver(rhs_checking=True)


class AviaryProblem(om.Problem):
    """
    Main class for instantiating, formulating, and solving Aviary problems.

    On a basic level, this problem object is all the conventional user needs
    to interact with. Looking at the three "levels" of use cases, from simplest
    to most complicated, we have:

    Level 1: users interact with Aviary through input files (.csv or .yaml, TBD)
    Level 2: users interact with Aviary through a Python interface
    Level 3: users can modify Aviary's workings through Python and OpenMDAO

    This Problem object is simply a specialized OpenMDAO Problem that has
    additional methods to help users create and solve Aviary problems.
    """

    def __init__(self, analysis_scheme=AnalysisScheme.COLLOCATION, **kwargs):
        # Modify OpenMDAO's default_reports for this session.
        new_reports = ['subsystems', 'mission', 'timeseries_csv', 'run_status']
        for report in new_reports:
            if report not in _default_reports:
                _default_reports.append(report)

        super().__init__(**kwargs)

        self.timestamp = datetime.now()

        self.model = AviaryGroup()
        self.pre_mission = PreMissionGroup()
        self.post_mission = PostMissionGroup()

        self.aviary_inputs = None

        self.traj = None

        self.analysis_scheme = analysis_scheme

        self.regular_phases = []
        self.reserve_phases = []

    def load_inputs(
            self, aviary_inputs, phase_info=None, engine_builders=None,
            meta_data=BaseMetaData, verbosity=None):
        """
        This method loads the aviary_values inputs and options that the
        user specifies. They could specify files to load and values to
        replace here as well.
        Phase info is also loaded if provided by the user. If phase_info is None,
        the appropriate default phase_info based on mission analysis method is used.

        This method is not strictly necessary; a user could also supply
        an AviaryValues object and/or phase_info dict of their own.
        """
        ## LOAD INPUT FILE ###
        # Create AviaryValues object from file (or process existing AviaryValues object
        # with default values from metadata) and generate initial guesses
        aviary_inputs, initial_guesses = create_vehicle(
            aviary_inputs, meta_data=meta_data, verbosity=verbosity)

        # pull which methods will be used for subsystems and mission
        self.mission_method = mission_method = aviary_inputs.get_val(
            Settings.EQUATIONS_OF_MOTION)
        self.mass_method = mass_method = aviary_inputs.get_val(Settings.MASS_METHOD)

        if mission_method is TWO_DEGREES_OF_FREEDOM or mass_method is GASP:
            aviary_inputs = update_GASP_options(aviary_inputs)
        initial_guesses = initial_guessing(aviary_inputs, initial_guesses,
                                           engine_builders)
        self.aviary_inputs = aviary_inputs
        self.initial_guesses = initial_guesses

        ## LOAD PHASE_INFO ###
        if phase_info is None:
            # check if the user generated a phase_info from gui
            # Load the phase info dynamically from the current working directory
            phase_info_module_path = Path.cwd() / 'outputted_phase_info.py'

            if phase_info_module_path.exists():
                spec = importlib.util.spec_from_file_location(
                    'outputted_phase_info', phase_info_module_path)
                outputted_phase_info = importlib.util.module_from_spec(spec)
                sys.modules['outputted_phase_info'] = outputted_phase_info
                spec.loader.exec_module(outputted_phase_info)

                # Access the phase_info variable from the loaded module
                phase_info = outputted_phase_info.phase_info

                # if verbosity level is BRIEF or higher, print that we're using the outputted phase info
                if verbosity is not None and verbosity.value >= 1:
                    print('Using outputted phase_info from current working directory')

            else:
                if self.mission_method is TWO_DEGREES_OF_FREEDOM:
                    if self.analysis_scheme is AnalysisScheme.COLLOCATION:
                        from aviary.interface.default_phase_info.two_dof import phase_info
                    elif self.analysis_scheme is AnalysisScheme.SHOOTING:
                        from aviary.interface.default_phase_info.two_dof_fiti import phase_info, \
                            phase_info_parameterization
                        phase_info, _ = phase_info_parameterization(
                            phase_info, None, self.aviary_inputs)

                elif self.mission_method is HEIGHT_ENERGY:
                    from aviary.interface.default_phase_info.height_energy import phase_info

                if verbosity is not None and verbosity.value >= 1:
                    print('Loaded default phase_info for '
                          f'{self.mission_method.value.lower()} equations of motion')

        # create a new dictionary that only contains the phases from phase_info
        self.phase_info = {}

        for phase_name in phase_info:
            if 'external_subsystems' not in phase_info[phase_name]:
                phase_info[phase_name]['external_subsystems'] = []

            if phase_name not in ['pre_mission', 'post_mission']:
                self.phase_info[phase_name] = phase_info[phase_name]

        # pre_mission and post_mission are stored in their own dictionaries.
        if 'pre_mission' in phase_info:
            self.pre_mission_info = phase_info['pre_mission']
        else:
            self.pre_mission_info = {'include_takeoff': True,
                                     'external_subsystems': []}

        if 'post_mission' in phase_info:
            self.post_mission_info = phase_info['post_mission']
        else:
            self.post_mission_info = {'include_landing': True,
                                      'external_subsystems': []}

        if engine_builders is None:
            engine_builders = build_engine_deck(aviary_inputs)
        self.engine_builders = engine_builders

        self.aviary_inputs = aviary_inputs

        if mission_method is TWO_DEGREES_OF_FREEDOM:
            aviary_inputs.set_val(
                Mission.Summary.CRUISE_MASS_FINAL, val=self.initial_guesses
                ['cruise_mass_final'],
                units='lbm')
            aviary_inputs.set_val(
                Mission.Summary.GROSS_MASS, val=self.initial_guesses
                ['actual_takeoff_mass'],
                units='lbm')

            # Commonly referenced values
            self.cruise_alt = aviary_inputs.get_val(
                Mission.Design.CRUISE_ALTITUDE, units='ft')
            self.problem_type = aviary_inputs.get_val(Settings.PROBLEM_TYPE)
            self.mass_defect = aviary_inputs.get_val('mass_defect', units='lbm')

            self.cruise_mass_final = aviary_inputs.get_val(
                Mission.Summary.CRUISE_MASS_FINAL, units='lbm')
            self.target_range = aviary_inputs.get_val(
                Mission.Design.RANGE, units='NM')
            self.cruise_mach = aviary_inputs.get_val(Mission.Design.MACH)
            self.require_range_residual = True

        elif mission_method is HEIGHT_ENERGY:
            self.problem_type = aviary_inputs.get_val(Settings.PROBLEM_TYPE)
            aviary_inputs.set_val(
                Mission.Summary.GROSS_MASS, val=self.initial_guesses
                ['actual_takeoff_mass'],
                units='lbm')
            if 'target_range' in self.post_mission_info:
                aviary_inputs.set_val(Mission.Summary.RANGE, wrapped_convert_units(
                    phase_info['post_mission']['target_range'], 'NM'), units='NM')
                self.require_range_residual = True
            else:
                self.require_range_residual = False

            self.target_range = aviary_inputs.get_val(
                Mission.Summary.RANGE, units='NM')

        return aviary_inputs

    def _update_metadata_from_subsystems(self):
        self.meta_data = BaseMetaData.copy()

        # loop through phase_info and external subsystems
        for phase_name in self.phase_info:
            external_subsystems = self._get_all_subsystems(
                self.phase_info[phase_name]['external_subsystems'])
            for subsystem in external_subsystems:
                meta_data = subsystem.meta_data.copy()
                self.meta_data = merge_meta_data([self.meta_data, meta_data])

    def phase_separator(self):
        """
        This method checks for reserve=True & False
        Returns an error if a non-reserve phase is specified after a reserve phase.
        return two dictionaries of phases: regular_phases and reserve_phases
        For shooting trajectories, this will also check if a phase is part of the descent
        """

        # Check to ensure no non-reserve phases are specified after reserve phases
        start_reserve = False
        raise_error = False
        for idx, phase_name in enumerate(self.phase_info):
            if 'user_options' in self.phase_info[phase_name]:
                if 'reserve' in self.phase_info[phase_name]["user_options"]:
                    if self.phase_info[phase_name]["user_options"]["reserve"] is False:
                        # This is a regular phase
                        self.regular_phases.append(phase_name)
                        if start_reserve is True:
                            raise_error = True
                    else:
                        # This is a reserve phase
                        self.reserve_phases.append(phase_name)
                        start_reserve = True
                else:
                    # This is a regular phase by default
                    self.regular_phases.append(phase_name)
                    if start_reserve is True:
                        raise_error = True

        if raise_error is True:
            raise ValueError(
                f'In phase_info, reserve=False cannot be specified after a phase where reserve=True. '
                f'All reserve phases must happen after non-reserve phases. '
                f'Regular Phases : {self.regular_phases} | '
                f'Reserve Phases : {self.reserve_phases} ')

        if self.analysis_scheme is AnalysisScheme.SHOOTING:
            self.descent_phases = {}
            for name, info in self.phase_info.items():
                descent = info.get('descent_phase', False)
                if descent:
                    self.descent_phases[name] = info

    def check_and_preprocess_inputs(self):
        """
        This method checks the user-supplied input values for any potential problems
        and preprocesses the inputs to prepare them for use in the Aviary problem.
        """
        aviary_inputs = self.aviary_inputs
        # Target_distance verification for all phases
        # Checks to make sure target_distance is positive,
        for idx, phase_name in enumerate(self.phase_info):
            if 'user_options' in self.phase_info[phase_name]:
                if 'target_distance' in self.phase_info[phase_name]["user_options"]:
                    target_distance = self.phase_info[phase_name]["user_options"][
                        "target_distance"]
                    if target_distance[0] <= 0:
                        raise ValueError(
                            f"Invalid target_distance in [{phase_name}].[user_options]. "
                            f"Current (value: {target_distance[0]}), (units: {target_distance[1]}) <= 0")

        # Checks to make sure target_duration is positive,
        # Sets duration_bounds, initial_guesses, and fixed_duration
        for idx, phase_name in enumerate(self.phase_info):
            if 'user_options' in self.phase_info[phase_name]:
                analytic = False
                if (self.analysis_scheme is AnalysisScheme.COLLOCATION) and (self.mission_method is EquationsOfMotion.TWO_DEGREES_OF_FREEDOM):
                    try:
                        # if the user provided an option, use it
                        analytic = self.phase_info[phase_name]["user_options"][
                            'analytic']
                    except KeyError:
                        # if it isn't specified, only the default 2DOF cruise for collocation is analytic
                        if 'cruise' in phase_name:
                            analytic = self.phase_info[phase_name]["user_options"][
                                'analytic'] = True
                        else:
                            analytic = self.phase_info[phase_name]["user_options"][
                                'analytic'] = False

                if 'target_duration' in self.phase_info[phase_name]["user_options"]:
                    target_duration = self.phase_info[phase_name]["user_options"][
                        "target_duration"]
                    if target_duration[0] <= 0:
                        raise ValueError(
                            f"Invalid target_duration in phase_info[{phase_name}][user_options]. "
                            f"Current (value: {target_duration[0]}), (units: {target_duration[1]}) <= 0")

                    # Only applies to non-analytic phases (all HE and most 2DOF)
                    if not analytic:
                        # Set duration_bounds and initial_guesses for time:
                        self.phase_info[phase_name]["user_options"].update({
                            "duration_bounds": ((target_duration[0], target_duration[0]), target_duration[1])})
                        self.phase_info[phase_name].update({"initial_guesses": {"time": (
                            (target_duration[0], target_duration[0]), target_duration[1])}})
                        # Set Fixed_duration to true:
                        self.phase_info[phase_name]["user_options"].update({
                            "fix_duration": True})

        if self.analysis_scheme is AnalysisScheme.COLLOCATION:
            check_phase_info(self.phase_info, self.mission_method)

        for phase_name in self.phase_info:
            for external_subsystem in self.phase_info[phase_name]['external_subsystems']:
                aviary_inputs = external_subsystem.preprocess_inputs(
                    aviary_inputs)

        # PREPROCESSORS #
        # Fill in anything missing in the options with computed defaults.
        preprocess_propulsion(aviary_inputs, self.engine_builders)
        preprocess_crewpayload(aviary_inputs)

        mission_method = aviary_inputs.get_val(Settings.EQUATIONS_OF_MOTION)
        mass_method = aviary_inputs.get_val(Settings.MASS_METHOD)

        ## Set Up Core Subsystems ##
        if mission_method in (HEIGHT_ENERGY, SOLVED_2DOF):
            everything_else_origin = FLOPS
        elif mission_method is TWO_DEGREES_OF_FREEDOM:
            everything_else_origin = GASP
        else:
            raise ValueError(f'Unknown mission method {self.mission_method}')

        prop = CorePropulsionBuilder(
            'core_propulsion', engine_models=self.engine_builders)
        mass = CoreMassBuilder('core_mass', code_origin=self.mass_method)
        aero = CoreAerodynamicsBuilder(
            'core_aerodynamics', code_origin=everything_else_origin)

        # TODO These values are currently hardcoded, in future should come from user
        both_geom = False
        code_origin_to_prioritize = None

        # which geometry methods should be used, or both?
        geom_code_origin = None
        if (everything_else_origin is FLOPS) and (mass_method is FLOPS):
            geom_code_origin = FLOPS
        elif (everything_else_origin is GASP) and (mass_method is GASP):
            geom_code_origin = GASP
        else:
            both_geom = True

        # which geometry method gets prioritized in case of conflicting outputs
        if not code_origin_to_prioritize:
            if everything_else_origin is GASP:
                code_origin_to_prioritize = GASP
            elif everything_else_origin is FLOPS:
                code_origin_to_prioritize = FLOPS

        geom = CoreGeometryBuilder('core_geometry',
                                   code_origin=geom_code_origin,
                                   use_both_geometries=both_geom,
                                   code_origin_to_prioritize=code_origin_to_prioritize)

        subsystems = self.core_subsystems = {'propulsion': prop,
                                             'geometry': geom,
                                             'mass': mass,
                                             'aerodynamics': aero}

        # TODO optionally accept which subsystems to load from phase_info
        default_mission_subsystems = [
            subsystems['aerodynamics'], subsystems['propulsion']]
        self.ode_args = {'aviary_options': aviary_inputs,
                         'core_subsystems': default_mission_subsystems}

        self._update_metadata_from_subsystems()

        if self.mission_method in (HEIGHT_ENERGY, SOLVED_2DOF, TWO_DEGREES_OF_FREEDOM):
            self.phase_separator()

    def add_pre_mission_systems(self):
        """
        Add pre-mission systems to the Aviary problem. These systems are executed before the mission
        and are also known as the "pre_mission" group.

        Depending on the mission model specified (`FLOPS` or `GASP`), this method adds various subsystems
        to the aircraft model. For the `FLOPS` mission model, a takeoff phase is added using the Takeoff class
        with the number of engines and airport altitude specified. For the `GASP` mission model, three subsystems
        are added: a TaxiSegment subsystem, an ExecComp to calculate the time to initiate gear and flaps,
        and an ExecComp to calculate the speed at which to initiate rotation. All subsystems are promoted with
        aircraft and mission inputs and outputs as appropriate.

        A user can override this method with their own pre-mission systems as desired.
        """
        pre_mission = self.pre_mission
        self.model.add_subsystem('pre_mission', pre_mission,
                                 promotes_inputs=['aircraft:*', 'mission:*'],
                                 promotes_outputs=['aircraft:*', 'mission:*'],)

        if 'linear_solver' in self.pre_mission_info:
            pre_mission.linear_solver = self.pre_mission_info['linear_solver']

        if 'nonlinear_solver' in self.pre_mission_info:
            pre_mission.nonlinear_solver = self.pre_mission_info['nonlinear_solver']

        self._add_premission_external_subsystems()

        subsystems = self.core_subsystems

        # Propulsion isn't included in core pre-mission group to avoid override step in
        # configure() - instead add it now
        pre_mission.add_subsystem(
            'core_propulsion', subsystems['propulsion'].build_pre_mission(
                self.aviary_inputs),)

        default_subsystems = [subsystems['geometry'],
                              subsystems['aerodynamics'],
                              subsystems['mass'],]

        pre_mission.add_subsystem(
            'core_subsystems',
            CorePreMission(
                aviary_options=self.aviary_inputs,
                subsystems=default_subsystems,
                process_overrides=False,
            ),
            promotes_inputs=['*'],
            promotes_outputs=['*'])

        if not self.pre_mission_info['include_takeoff']:
            return

        # Check for 2DOF mission method
        # NOTE should solved trigger this as well?
        if self.mission_method is TWO_DEGREES_OF_FREEDOM:
            self._add_two_dof_takeoff_systems()

        # Check for HE mission method
        elif self.mission_method is HEIGHT_ENERGY:
            self._add_height_energy_takeoff_systems()

    def _add_height_energy_takeoff_systems(self):
        # Initialize takeoff options
        takeoff_options = Takeoff(
            airport_altitude=0.,  # ft
            num_engines=self.aviary_inputs.get_val(Aircraft.Engine.NUM_ENGINES)
        )

        # Build and add takeoff subsystem
        takeoff = takeoff_options.build_phase(False)
        self.model.add_subsystem(
            'takeoff', takeoff, promotes_inputs=['aircraft:*', 'mission:*'],
            promotes_outputs=['mission:*'])

    def _add_two_dof_takeoff_systems(self):
        # Create options to values
        OptionsToValues = create_opts2vals(
            [Aircraft.CrewPayload.NUM_PASSENGERS,
                Mission.Design.CRUISE_ALTITUDE, ])
        add_opts2vals(self.model, OptionsToValues, self.aviary_inputs)

        if self.analysis_scheme is AnalysisScheme.SHOOTING:
            self._add_fuel_reserve_component(
                post_mission=False, reserves_name='reserve_fuel_estimate')
            add_default_sgm_args(self.descent_phases, self.ode_args)
            add_descent_estimation_as_submodel(
                self,
                phases=self.descent_phases,
                cruise_mach=self.cruise_mach,
                cruise_alt=self.cruise_alt,
                reserve_fuel='reserve_fuel_estimate',
            )

        # Add thrust-to-weight ratio subsystem
        self.model.add_subsystem(
            'tw_ratio',
            om.ExecComp(
                f'TW_ratio = Fn_SLS / (takeoff_mass * {GRAV_ENGLISH_LBM})',
                TW_ratio={'units': "unitless"},
                Fn_SLS={'units': 'lbf'},
                takeoff_mass={'units': 'lbm'},
            ),
            promotes_inputs=[('Fn_SLS', Aircraft.Propulsion.TOTAL_SCALED_SLS_THRUST),
                             ('takeoff_mass', Mission.Summary.GROSS_MASS)],
            promotes_outputs=[('TW_ratio', Aircraft.Design.THRUST_TO_WEIGHT_RATIO)],
        )

        self.cruise_alt = self.aviary_inputs.get_val(
            Mission.Design.CRUISE_ALTITUDE, units='ft')

        # Add taxi subsystem
        self.model.add_subsystem(
            "taxi", TaxiSegment(**(self.ode_args)),
            promotes_inputs=['aircraft:*', 'mission:*'],
        )

        if self.analysis_scheme is AnalysisScheme.COLLOCATION:
            # Add event transformation subsystem
            self.model.add_subsystem(
                "event_xform",
                om.ExecComp(
                    ["t_init_gear=m*tau_gear+b", "t_init_flaps=m*tau_flaps+b"],
                    t_init_gear={"units": "s"},
                    t_init_flaps={"units": "s"},
                    tau_gear={"units": "unitless"},
                    tau_flaps={"units": "unitless"},
                    m={"units": "s"},
                    b={"units": "s"},
                ),
                promotes_inputs=[
                    "tau_gear",
                    "tau_flaps",
                    ("m", Mission.Takeoff.ASCENT_DURATION),
                    ("b", Mission.Takeoff.ASCENT_T_INTIIAL),
                ],
                promotes_outputs=["t_init_gear", "t_init_flaps"],
            )

        # Calculate speed at which to initiate rotation
        self.model.add_subsystem(
            "vrot",
            om.ExecComp(
                "Vrot = ((2 * mass * g) / (rho * wing_area * CLmax))**0.5 + dV1 + dVR",
                Vrot={"units": "ft/s"},
                mass={"units": "lbm"},
                CLmax={"units": "unitless"},
                g={"units": "lbf/lbm", "val": GRAV_ENGLISH_LBM},
                rho={"units": "slug/ft**3", "val": RHO_SEA_LEVEL_ENGLISH},
                wing_area={"units": "ft**2"},
                dV1={
                    "units": "ft/s",
                    "desc": "Increment of engine failure decision speed above stall",
                },
                dVR={
                    "units": "ft/s",
                    "desc": "Increment of takeoff rotation speed above engine failure "
                    "decision speed",
                },
            ),
            promotes_inputs=[
                ("wing_area", Aircraft.Wing.AREA),
                ("dV1", Mission.Takeoff.DECISION_SPEED_INCREMENT),
                ("dVR", Mission.Takeoff.ROTATION_SPEED_INCREMENT),
                ("CLmax", Mission.Takeoff.LIFT_COEFFICIENT_MAX),
            ],
            promotes_outputs=[('Vrot', Mission.Takeoff.ROTATION_VELOCITY)]
        )

    def _add_premission_external_subsystems(self):
        """
        This private method adds each external subsystem to the pre-mission subsystem and
        a mass component that captures external subsystem masses for use in mass buildups.

        Firstly, the method iterates through all external subsystems in the pre-mission
        information. For each subsystem, it builds the pre-mission instance of the
        subsystem.

        Secondly, the method collects the mass names of the added subsystems. This
        expression is then used to define an ExecComp (a component that evaluates a
        simple equation given input values).

        The method promotes the input and output of this ExecComp to the top level of the
        pre-mission object, allowing this calculated subsystem mass to be accessed
        directly from the pre-mission object.
        """

        mass_names = []
        # Loop through all the phases in this subsystem.
        for external_subsystem in self.pre_mission_info['external_subsystems']:
            # Get all the subsystem builders for this phase.
            subsystem_premission = external_subsystem.build_pre_mission(
                self.aviary_inputs)

            if subsystem_premission is not None:
                self.pre_mission.add_subsystem(external_subsystem.name,
                                               subsystem_premission)

                mass_names.extend(external_subsystem.get_mass_names())

        if mass_names:
            formatted_names = []
            for name in mass_names:
                formatted_name = name.replace(':', '_')
                formatted_names.append(formatted_name)

            # Define the expression for computing the sum of masses
            expr = 'subsystem_mass = ' + ' + '.join(formatted_names)

            promotes_inputs_list = [
                (formatted_name, original_name) for formatted_name,
                original_name in zip(formatted_names, mass_names)]

            # Create the ExecComp
            self.pre_mission.add_subsystem(
                'external_comp_sum', om.ExecComp(expr, units='kg'),
                promotes_inputs=promotes_inputs_list,
                promotes_outputs=[('subsystem_mass', Aircraft.Design.
                                   EXTERNAL_SUBSYSTEMS_MASS)])

    def _add_groundroll_eq_constraint(self, phase):
        """
        Add an equality constraint to the problem to ensure that the TAS at the end of the
        groundroll phase is equal to the rotation velocity at the start of the rotation phase.
        """
        self.model.add_subsystem(
            "groundroll_boundary",
            om.EQConstraintComp(
                "velocity",
                eq_units="ft/s",
                normalize=True,
                add_constraint=True,
            ),
        )
        self.model.connect(Mission.Takeoff.ROTATION_VELOCITY,
                           "groundroll_boundary.rhs:velocity")
        self.model.connect(
            "traj.groundroll.states:velocity",
            "groundroll_boundary.lhs:velocity",
            src_indices=[-1],
            flat_src_indices=True,
        )

        ascent_tx = phase.options["transcription"]
        ascent_num_nodes = ascent_tx.grid_data.num_nodes
        self.model.add_subsystem(
            "h_fit",
            PolynomialFit(N_cp=ascent_num_nodes),
            promotes_inputs=["t_init_gear", "t_init_flaps"],
        )

    def _get_phase(self, phase_name, phase_idx):
        base_phase_options = self.phase_info[phase_name]

        # We need to exclude some things from the phase_options that we pass down
        # to the phases. Intead of "popping" keys, we just create new outer dictionaries.

        phase_options = {}
        for key, val in base_phase_options.items():
            phase_options[key] = val

        phase_options['user_options'] = {}
        for key, val in base_phase_options['user_options'].items():
            phase_options['user_options'][key] = val

        # TODO optionally accept which subsystems to load from phase_info
        subsystems = self.core_subsystems
        default_mission_subsystems = [
            subsystems['aerodynamics'], subsystems['propulsion']]

        if self.mission_method is TWO_DEGREES_OF_FREEDOM:
            if 'groundroll' in phase_name:
                phase_builder = GroundrollPhase
            elif 'rotation' in phase_name:
                phase_builder = RotationPhase
            elif 'accel' in phase_name:
                phase_builder = AccelPhase
            elif 'ascent' in phase_name:
                phase_builder = AscentPhase
            elif 'climb' in phase_name:
                phase_builder = ClimbPhase
            elif 'cruise' in phase_name:
                phase_builder = CruisePhase
            elif 'desc' in phase_name:
                phase_builder = DescentPhase
            else:
                raise ValueError(
                    f'{phase_name} does not have an associated phase_builder \n phase_name must '
                    'include one of: groundroll, rotation, accel, ascent, climb, cruise, or desc')

        if self.mission_method is HEIGHT_ENERGY:
            if 'phase_builder' in phase_options:
                phase_builder = phase_options['phase_builder']
                if not issubclass(phase_builder, PhaseBuilderBase):
                    raise TypeError(
                        f"phase_builder for the phase called {phase_name} must be a PhaseBuilderBase object.")
            else:
                phase_builder = EnergyPhase

        if self.mission_method is SOLVED_2DOF:
            if phase_options['user_options']['ground_roll'] and phase_options['user_options']['fix_initial']:
                phase_builder = GroundrollPhaseVelocityIntegrated
            else:
                phase_builder = TwoDOFPhase

        phase_object = phase_builder.from_phase_info(
            phase_name, phase_options, default_mission_subsystems,
            meta_data=self.meta_data)

        phase = phase_object.build_phase(aviary_options=self.aviary_inputs)

        self.phase_objects.append(phase_object)

        # TODO: add logic to filter which phases get which controls.
        # right now all phases get all controls added from every subsystem.
        # for example, we might only want ELECTRIC_SHAFT_POWER applied during the climb phase.
        all_subsystems = self._get_all_subsystems(
            phase_options['external_subsystems'])

        # loop through all_subsystems and call `get_controls` on each subsystem
        for subsystem in all_subsystems:
            # add the controls from the subsystems to each phase
            arg_spec = inspect.getfullargspec(subsystem.get_controls)
            if 'phase_name' in arg_spec.args:
                control_dicts = subsystem.get_controls(
                    phase_name=phase_name)
            else:
                control_dicts = subsystem.get_controls(
                    phase_name=phase_name)
            for control_name, control_dict in control_dicts.items():
                phase.add_control(control_name, **control_dict)

        user_options = AviaryValues(phase_options.get('user_options', ()))

        try:
            fix_initial = user_options.get_val('fix_initial')
        except KeyError:
            fix_initial = False

        try:
            fix_duration = user_options.get_val('fix_duration')
        except KeyError:
            fix_duration = False

        if 'ascent' in phase_name and self.mission_method is TWO_DEGREES_OF_FREEDOM:
            phase.set_time_options(
                units="s",
                targets="t_curr",
                input_initial=True,
                input_duration=True,
            )
        elif 'cruise' in phase_name and self.mission_method is TWO_DEGREES_OF_FREEDOM:
            # Time here is really the independent variable through which we are integrating.
            # In the case of the Breguet Range ODE, it's mass.
            # We rely on mass being monotonically non-increasing across the phase.
            phase.set_time_options(
                name='mass',
                fix_initial=False,
                fix_duration=False,
                units="lbm",
                targets="mass",
                initial_bounds=(0., 1.e7),
                initial_ref=100.e3,
                duration_bounds=(-1.e7, -1),
                duration_ref=50000,
            )
        elif 'descent' in phase_name and self.mission_method is TWO_DEGREES_OF_FREEDOM:
            duration_ref = user_options.get_val("duration_ref", 's')
            phase.set_time_options(
                duration_bounds=duration_bounds,
                fix_initial=fix_initial,
                input_initial=input_initial,
                units="s",
                duration_ref=duration_ref,
            )
        else:
            # The rest of the phases includes all Height Energy method phases
            # and any 2DOF phases that don't fall into the naming patterns
            # above.
            input_initial = False
            time_units = phase.time_options['units']

            # Make a good guess for a reasonable intitial time scaler.
            try:
                initial_bounds = user_options.get_val('initial_bounds', units=time_units)
            except KeyError:
                initial_bounds = (None, None)

            if initial_bounds[0] is not None and initial_bounds[1] != 0.0:
                # Upper bound is good for a ref.
                user_options.set_val('initial_ref', initial_bounds[1],
                                     units=time_units)
            else:
                user_options.set_val('initial_ref', 600., time_units)

            duration_bounds = user_options.get_val("duration_bounds", time_units)
            user_options.set_val(
                'duration_ref', (duration_bounds[0] + duration_bounds[1]) / 2.,
                time_units
            )
            if phase_idx > 0:
                input_initial = True

            if fix_initial or input_initial:

                if self.comm.size > 1:
                    # Phases are disconnected to run in parallel, so initial ref is valid.
                    initial_ref = user_options.get_val("initial_ref", time_units)
                else:
                    # Redundant on a fixed input; raises a warning if specified.
                    initial_ref = None

                phase.set_time_options(
                    fix_initial=fix_initial, fix_duration=fix_duration, units=time_units,
                    duration_bounds=user_options.get_val("duration_bounds", time_units),
                    duration_ref=user_options.get_val("duration_ref", time_units),
                    initial_ref=initial_ref,
                )
            elif phase_name == 'descent' and self.mission_method is HEIGHT_ENERGY:  # TODO: generalize this logic for all phases
                phase.set_time_options(
                    fix_initial=False, fix_duration=False, units=time_units,
                    duration_bounds=user_options.get_val("duration_bounds", time_units),
                    duration_ref=user_options.get_val("duration_ref", time_units),
                    initial_bounds=initial_bounds,
                    initial_ref=user_options.get_val("initial_ref", time_units),
                )
            else:  # TODO: figure out how to handle this now that fix_initial is dict
                phase.set_time_options(
                    fix_initial=fix_initial, fix_duration=fix_duration, units=time_units,
                    duration_bounds=user_options.get_val("duration_bounds", time_units),
                    duration_ref=user_options.get_val("duration_ref", time_units),
                    initial_bounds=initial_bounds,
                    initial_ref=user_options.get_val("initial_ref", time_units),
                )

        if 'cruise' not in phase_name and self.mission_method is TWO_DEGREES_OF_FREEDOM:
            phase.add_control(
                Dynamic.Mission.THROTTLE, targets=Dynamic.Mission.THROTTLE,
                units='unitless', opt=False,)

        return phase

    def add_phases(self, phase_info_parameterization=None):
        """
        Add the mission phases to the problem trajectory based on the user-specified
        phase_info dictionary.

        Parameters
        ----------
        phase_info_parameterization (function, optional): A function that takes in the phase_info dictionary
            and aviary_inputs and returns modified phase_info. Defaults to None.

        Returns
        -------
        traj: The Dymos Trajectory object containing the added mission phases.
        """
        if phase_info_parameterization is not None:
            self.phase_info, self.post_mission_info = phase_info_parameterization(
                self.phase_info, self.post_mission_info, self.aviary_inputs)

        phase_info = self.phase_info

        if self.analysis_scheme is AnalysisScheme.COLLOCATION:
            phases = list(phase_info.keys())
            traj = self.model.add_subsystem('traj', dm.Trajectory())

        elif self.analysis_scheme is AnalysisScheme.SHOOTING:
            vb = self.aviary_inputs.get_val(Settings.VERBOSITY)
            add_default_sgm_args(self.phase_info, self.ode_args, vb)

            full_traj = FlexibleTraj(
                Phases=self.phase_info,
                traj_final_state_output=[
                    Dynamic.Mission.MASS,
                    Dynamic.Mission.DISTANCE,
                ],
                traj_initial_state_input=[
                    Dynamic.Mission.MASS,
                    Dynamic.Mission.DISTANCE,
                    Dynamic.Mission.ALTITUDE,
                ],
                traj_event_trigger_input=[
                    # specify ODE, output_name, with units that SimuPyProblem expects
                    # assume event function is of form ODE.output_name - value
                    # third key is event_idx associated with input
                    ('groundroll', Dynamic.Mission.VELOCITY, 0,),
                    ('climb3', Dynamic.Mission.ALTITUDE, 0,),
                    ('cruise', Dynamic.Mission.MASS, 0,),
                ],
                traj_intermediate_state_output=[
                    ('cruise', Dynamic.Mission.DISTANCE),
                    ('cruise', Dynamic.Mission.MASS),
                ]
            )
            traj = self.model.add_subsystem('traj', full_traj, promotes_inputs=[
                                            ('altitude_initial', Mission.Design.CRUISE_ALTITUDE)])

            self.model.add_subsystem(
                'actual_descent_fuel', om.ExecComp(
                    'actual_descent_fuel = traj_cruise_mass_final - traj_mass_final',
                    actual_descent_fuel={'units': 'lbm'},
                    traj_cruise_mass_final={'units': 'lbm'},
                    traj_mass_final={'units': 'lbm'},))

            self.model.connect('start_of_descent_mass', 'traj.SGMCruise_mass_trigger')
            self.model.connect(
                'traj.mass_final',
                'actual_descent_fuel.traj_mass_final',
                src_indices=[-1],
                flat_src_indices=True,
            )
            self.model.connect(
                'traj.cruise_mass_final',
                'actual_descent_fuel.traj_cruise_mass_final',
                src_indices=[-1],
                flat_src_indices=True,
            )
            return traj

        def add_subsystem_timeseries_outputs(phase, phase_name):
            phase_options = self.phase_info[phase_name]
            all_subsystems = self._get_all_subsystems(
                phase_options['external_subsystems'])
            for subsystem in all_subsystems:
                timeseries_to_add = subsystem.get_outputs()
                for timeseries in timeseries_to_add:
                    phase.add_timeseries_output(timeseries)

        if self.mission_method in (TWO_DEGREES_OF_FREEDOM, HEIGHT_ENERGY, SOLVED_2DOF):
            if self.analysis_scheme is AnalysisScheme.COLLOCATION:
                self.phase_objects = []
                for phase_idx, phase_name in enumerate(phases):
                    phase = traj.add_phase(
                        phase_name, self._get_phase(phase_name, phase_idx))
                    add_subsystem_timeseries_outputs(phase, phase_name)

                    if phase_name == 'ascent' and self.mission_method is TWO_DEGREES_OF_FREEDOM:
                        self._add_groundroll_eq_constraint(phase)

            # loop through phase_info and external subsystems
            external_parameters = {}
            for phase_name in self.phase_info:
                external_parameters[phase_name] = {}
                all_subsystems = self._get_all_subsystems(
                    self.phase_info[phase_name]['external_subsystems'])
                for subsystem in all_subsystems:
                    parameter_dict = subsystem.get_parameters(
                        phase_info=self.phase_info[phase_name],
                        aviary_inputs=self.aviary_inputs
                    )
                    for parameter in parameter_dict:
                        external_parameters[phase_name][parameter] = parameter_dict[parameter]

            if self.mission_method in (HEIGHT_ENERGY, SOLVED_2DOF):
                traj = setup_trajectory_params(
                    self.model, traj, self.aviary_inputs, phases,
                    meta_data=self.meta_data, external_parameters=external_parameters)

        self.traj = traj

        return traj

    def add_post_mission_systems(self, include_landing=True):
        """
        Add post-mission systems to the aircraft model. This is akin to the statics group
        or the "premission_systems", but occurs after the mission in the execution order.

        Depending on the mission model specified (`FLOPS` or `GASP`), this method adds various subsystems
        to the aircraft model. For the `FLOPS` mission model, a landing phase is added using the Landing class
        with the wing area and lift coefficient specified, and a takeoff constraints ExecComp is added to enforce
        mass, range, velocity, and altitude continuity between the takeoff and climb phases. The landing subsystem
        is promoted with aircraft and mission inputs and outputs as appropriate, while the takeoff constraints ExecComp
        is only promoted with mission inputs and outputs.

        For the `GASP` mission model, four subsystems are added: a LandingSegment subsystem, an ExecComp to calculate
        the reserve fuel required, an ExecComp to calculate the overall fuel burn, and three ExecComps to calculate
        various mission objectives and constraints. All subsystems are promoted with aircraft and mission inputs and
        outputs as appropriate.

        A user can override this with their own postmission systems.
        """

        if self.pre_mission_info['include_takeoff'] and self.mission_method is HEIGHT_ENERGY:
            self._add_post_mission_takeoff_systems()

        if include_landing and self.post_mission_info['include_landing']:
            if self.mission_method is HEIGHT_ENERGY:
                self._add_height_energy_landing_systems()
            elif self.mission_method is TWO_DEGREES_OF_FREEDOM:
                self._add_two_dof_landing_systems()

        self.model.add_subsystem('post_mission', self.post_mission,
                                 promotes_inputs=['*'],
                                 promotes_outputs=['*'])

        # Loop through all the phases in this subsystem.
        for external_subsystem in self.post_mission_info['external_subsystems']:
            # Get all the subsystem builders for this phase.
            subsystem_postmission = external_subsystem.build_post_mission(
                self.aviary_inputs)

            if subsystem_postmission is not None:
                self.post_mission.add_subsystem(external_subsystem.name,
                                                subsystem_postmission)

        if self.mission_method in (HEIGHT_ENERGY, SOLVED_2DOF, TWO_DEGREES_OF_FREEDOM):
            # Check if regular_phases[] is accessible
            try:
                self.regular_phases[0]
            except:
                raise ValueError(
                    f"regular_phases[] dictionary is not accessible."
                    f" For HEIGHT_ENERGY and SOLVED_2DOF missions, check_and_preprocess_inputs()"
                    f" must be called before add_post_mission_systems().")

            # Fuel burn in regular phases
            ecomp = om.ExecComp('fuel_burned = initial_mass - mass_final',
                                initial_mass={'units': 'lbm'},
                                mass_final={'units': 'lbm'},
                                fuel_burned={'units': 'lbm'})

            self.post_mission.add_subsystem(
                'fuel_burned', ecomp,
                promotes=[('fuel_burned', Mission.Summary.FUEL_BURNED)])

            if self.analysis_scheme is AnalysisScheme.SHOOTING:
                # shooting method currently doesn't have timeseries
                self.post_mission.promotes('fuel_burned', [
                    ('initial_mass', Mission.Summary.GROSS_MASS),
                    ('mass_final', Mission.Landing.TOUCHDOWN_MASS),
                ])
            else:
                if self.pre_mission_info['include_takeoff']:
                    self.post_mission.promotes('fuel_burned', [
                        ('initial_mass', Mission.Summary.GROSS_MASS),
                    ])
                else:
                    # timeseries has to be used because Breguet cruise phases don't have states
                    self.model.connect(f"traj.{self.regular_phases[0]}.timeseries.mass",
                                       "fuel_burned.initial_mass", src_indices=[0])

                self.model.connect(f"traj.{self.regular_phases[-1]}.timeseries.mass",
                                   "fuel_burned.mass_final", src_indices=[-1])

            # Fuel burn in reserve phases
            if self.reserve_phases:
                ecomp = om.ExecComp('reserve_fuel_burned = initial_mass - mass_final',
                                    initial_mass={'units': 'lbm'},
                                    mass_final={'units': 'lbm'},
                                    reserve_fuel_burned={'units': 'lbm'})

                self.post_mission.add_subsystem('reserve_fuel_burned', ecomp, promotes=[
                                                ('reserve_fuel_burned', Mission.Summary.RESERVE_FUEL_BURNED)])

                if self.analysis_scheme is AnalysisScheme.SHOOTING:
                    # shooting method currently doesn't have timeseries
                    self.post_mission.promotes('reserve_fuel_burned', [
                        ('initial_mass', Mission.Landing.TOUCHDOWN_MASS),
                    ])
                    self.model.connect(
                        f"traj.{self.reserve_phases[-1]}.states:mass",
                        "reserve_fuel_burned.mass_final", src_indices=[-1])
                else:
                    # timeseries has to be used because Breguet cruise phases don't have states
                    self.model.connect(
                        f"traj.{self.reserve_phases[0]}.timeseries.mass",
                        "reserve_fuel_burned.initial_mass", src_indices=[0])
                    self.model.connect(
                        f"traj.{self.reserve_phases[-1]}.timeseries.mass",
                        "reserve_fuel_burned.mass_final", src_indices=[-1])

            self._add_fuel_reserve_component()

            # TODO: need to add some sort of check that this value is less than the fuel capacity
            # TODO: the overall_fuel variable is the burned fuel plus the reserve, but should
            # also include the unused fuel, and the hierarchy variable name should be more clear
            ecomp = om.ExecComp('overall_fuel = (1 + fuel_margin/100)*fuel_burned + reserve_fuel',
                                overall_fuel={'units': 'lbm', 'shape': 1},
                                fuel_margin={"units": "unitless", 'val': 0},
                                fuel_burned={'units': 'lbm'},  # from regular_phases only
                                reserve_fuel={'units': 'lbm', 'shape': 1},
                                )
            self.post_mission.add_subsystem(
                'fuel_calc', ecomp,
                promotes_inputs=[
                    ("fuel_margin", Aircraft.Fuel.FUEL_MARGIN),
                    ('fuel_burned', Mission.Summary.FUEL_BURNED),
                    ("reserve_fuel", Mission.Design.RESERVE_FUEL),
                ],
                promotes_outputs=[('overall_fuel', Mission.Summary.TOTAL_FUEL_MASS)])

            # If a target distance (or time) has been specified for this phase
            # distance (or time) is measured from the start of this phase to the end of this phase
            for phase_name in self.phase_info:
                if 'target_distance' in self.phase_info[phase_name]["user_options"]:
                    target_distance = wrapped_convert_units(
                        self.phase_info[phase_name]["user_options"]
                        ["target_distance"],
                        'nmi')
                    self.post_mission.add_subsystem(
                        f"{phase_name}_distance_constraint", om.ExecComp(
                            "distance_resid = target_distance - (final_distance - initial_distance)",
                            distance_resid={'units': 'nmi'},
                            target_distance={'val': target_distance, 'units': 'nmi'},
                            final_distance={'units': 'nmi'},
                            initial_distance={'units': 'nmi'},))
                    self.model.connect(
                        f"traj.{phase_name}.timeseries.distance",
                        f"{phase_name}_distance_constraint.final_distance",
                        src_indices=[-1])
                    self.model.connect(
                        f"traj.{phase_name}.timeseries.distance",
                        f"{phase_name}_distance_constraint.initial_distance",
                        src_indices=[0])
                    self.model.add_constraint(
                        f"{phase_name}_distance_constraint.distance_resid", equals=0.0, ref=1e2)

                # this is only used for analytic phases with a target duration
                if 'target_duration' in self.phase_info[phase_name]["user_options"] and \
                        self.phase_info[phase_name]["user_options"].get("analytic", False):
                    target_duration = wrapped_convert_units(
                        self.phase_info[phase_name]["user_options"]
                        ["target_duration"],
                        'min')
                    self.post_mission.add_subsystem(
                        f"{phase_name}_duration_constraint", om.ExecComp(
                            "duration_resid = target_duration - (final_time - initial_time)",
                            duration_resid={'units': 'min'},
                            target_duration={'val': target_duration, 'units': 'min'},
                            final_time={'units': 'min'},
                            initial_time={'units': 'min'},))
                    self.model.connect(
                        f"traj.{phase_name}.timeseries.time",
                        f"{phase_name}_duration_constraint.final_time", src_indices=[-1])
                    self.model.connect(
                        f"traj.{phase_name}.timeseries.time",
                        f"{phase_name}_duration_constraint.initial_time",
                        src_indices=[0])
                    self.model.add_constraint(
                        f"{phase_name}_duration_constraint.duration_resid", equals=0.0, ref=1e2)

        if self.mission_method in (TWO_DEGREES_OF_FREEDOM, HEIGHT_ENERGY):
            self._add_objectives()

        ecomp = om.ExecComp(
            'mass_resid = operating_empty_mass + overall_fuel + payload_mass -'
            ' initial_mass',
            operating_empty_mass={'units': 'lbm'},
            overall_fuel={'units': 'lbm'},
            payload_mass={'units': 'lbm'},
            initial_mass={'units': 'lbm'},
            mass_resid={'units': 'lbm'})

        if self.mass_method is GASP:
            payload_mass_src = Aircraft.CrewPayload.PASSENGER_PAYLOAD_MASS
        else:
            payload_mass_src = Aircraft.CrewPayload.TOTAL_PAYLOAD_MASS

        self.post_mission.add_subsystem(
            'mass_constraint', ecomp,
            promotes_inputs=[
                ('operating_empty_mass', Aircraft.Design.OPERATING_MASS),
                ('overall_fuel', Mission.Summary.TOTAL_FUEL_MASS),
                ('payload_mass', payload_mass_src),
                ('initial_mass', Mission.Summary.GROSS_MASS)],
            promotes_outputs=[("mass_resid", Mission.Constraints.MASS_RESIDUAL)])

        if self.mission_method in (HEIGHT_ENERGY, TWO_DEGREES_OF_FREEDOM):
            self.post_mission.add_constraint(
                Mission.Constraints.MASS_RESIDUAL, equals=0.0, ref=1.e5)

    def _link_phases_helper_with_options(self, phases, option_name, var, **kwargs):
        # Initialize a list to keep track of indices where option_name is True
        true_option_indices = []

        # Loop through phases to find where option_name is True
        for idx, phase_name in enumerate(phases):
            if self.phase_info[phase_name]['user_options'].get(option_name, False):
                true_option_indices.append(idx)

        # Determine the groups of phases to link based on consecutive indices
        groups_to_link = []
        current_group = []

        for idx in true_option_indices:
            if not current_group or idx == current_group[-1] + 1:
                # If the current index is consecutive, add it to the current group
                current_group.append(idx)
            else:
                # Otherwise, start a new group and save the previous one
                groups_to_link.append(current_group)
                current_group = [idx]

        # Add the last group if it exists
        if current_group:
            groups_to_link.append(current_group)

        # Loop through each group and determine the phases to link
        for group in groups_to_link:
            # Extend the group to include the phase before the first True option and after the last True option, if applicable
            if group[0] > 0:
                group.insert(0, group[0] - 1)
            if group[-1] < len(phases) - 1:
                group.append(group[-1] + 1)

            # Extract the phase names for the current group
            phases_to_link = [phases[idx] for idx in group]

            # Link the phases for the current group
            if len(phases_to_link) > 1:
                self.traj.link_phases(phases=phases_to_link, vars=[var], **kwargs)

    def link_phases(self):
        """
        Link phases together after they've been added.

        Based on which phases the user has selected, we might need
        special logic to do the Dymos linkages correctly. Some of those
        connections for the simple GASP and FLOPS mission are shown here.
        """
        self._add_bus_variables_and_connect()

        phases = list(self.phase_info.keys())

        if len(phases) <= 1:
            return

        # In summary, the following code loops over all phases in self.phase_info, gets
        # the linked variables from each external subsystem in each phase, and stores
        # the lists of linked variables in lists_to_link. It then gets a list of
        # unique variable names from lists_to_link and loops over them, creating
        # a list of phase names for each variable and linking the phases
        # using self.traj.link_phases().

        lists_to_link = []
        for idx, phase_name in enumerate(self.phase_info):
            lists_to_link.append([])
            for external_subsystem in self.phase_info[phase_name]['external_subsystems']:
                lists_to_link[idx].extend(external_subsystem.get_linked_variables())

        # get unique variable names from lists_to_link
        unique_vars = list(set([var for sublist in lists_to_link for var in sublist]))

        # Phase linking.
        # If we are under mpi, and traj.phases is running in parallel, then let the
        # optimizer handle the linkage constraints.  Note that we can technically
        # paralellize connected phases, but it requires a solver that we would like
        # to avoid.
        true_unless_mpi = True
        if self.comm.size > 1 and self.traj.options['parallel_phases']:
            true_unless_mpi = False

        # loop over unique variable names
        for var in unique_vars:
            phases_to_link = []
            for idx, phase_name in enumerate(self.phase_info):
                if var in lists_to_link[idx]:
                    phases_to_link.append(phase_name)

            if len(phases_to_link) > 1:  # TODO: hack
                self.traj.link_phases(phases=phases_to_link, vars=[var], connected=True)

        if self.mission_method in (HEIGHT_ENERGY, SOLVED_2DOF):
            # connect regular_phases with each other if you are optimizing alt or mach
            self._link_phases_helper_with_options(
                self.regular_phases, 'optimize_altitude', Dynamic.Mission.ALTITUDE, ref=1.e4)
            self._link_phases_helper_with_options(
                self.regular_phases, 'optimize_mach', Dynamic.Mission.MACH)

            # connect reserve phases with each other if you are optimizing alt or mach
            self._link_phases_helper_with_options(
                self.reserve_phases, 'optimize_altitude', Dynamic.Mission.ALTITUDE, ref=1.e4)
            self._link_phases_helper_with_options(
                self.reserve_phases, 'optimize_mach', Dynamic.Mission.MACH)

            if self.mission_method is HEIGHT_ENERGY:
                # connect mass and distance between all phases regardless of reserve / non-reserve status
                self.traj.link_phases(phases, ["time"],
                                      ref=None if true_unless_mpi else 1e3,
                                      connected=true_unless_mpi)
                self.traj.link_phases(phases, [Dynamic.Mission.MASS],
                                      ref=None if true_unless_mpi else 1e6,
                                      connected=true_unless_mpi)
                self.traj.link_phases(phases, [Dynamic.Mission.DISTANCE],
                                      ref=None if true_unless_mpi else 1e3,
                                      connected=true_unless_mpi)

                self.model.connect(f'traj.{self.regular_phases[-1]}.timeseries.distance',
<<<<<<< HEAD
                                   "actual_range",
=======
                                   'actual_range',
>>>>>>> ec63557f
                                   src_indices=[-1], flat_src_indices=True)

            elif self.mission_method is SOLVED_2DOF:
                self.traj.link_phases(phases, [Dynamic.Mission.MASS], connected=True)
                self.traj.link_phases(
                    phases, [Dynamic.Mission.DISTANCE],
                    units='ft', ref=1.e3, connected=False)
                self.traj.link_phases(phases, ["time"], connected=False)

                if len(phases) > 2:
                    self.traj.link_phases(
                        phases[1:], ["alpha"], units='rad', connected=False)

        elif self.mission_method is TWO_DEGREES_OF_FREEDOM:
            if self.analysis_scheme is AnalysisScheme.COLLOCATION:
                for ii in range(len(phases)-1):
                    phase1, phase2 = phases[ii:ii+2]
                    analytic1 = self.phase_info[phase1]['user_options']['analytic']
                    analytic2 = self.phase_info[phase2]['user_options']['analytic']

                    if not (analytic1 or analytic2):
                        # we always want time, distance, and mass to be continuous
                        states_to_link = {
                            'time': true_unless_mpi,
                            Dynamic.Mission.DISTANCE: true_unless_mpi,
                            Dynamic.Mission.MASS: False,
                        }

                        # if both phases are reserve phases or neither is a reserve phase
                        # (we are not on the boundary between the regular and reserve missions)
                        # and neither phase is ground roll or rotation (altitude isn't a state):
                        # we want altitude to be continous as well
                        if ((phase1 in self.reserve_phases) == (phase2 in self.reserve_phases)) and \
                                not ({"groundroll", "rotation"} & {phase1, phase2}) and \
                                not ('accel', 'climb1') == (phase1, phase2):  # required for convergence of FwGm
                            states_to_link[Dynamic.Mission.ALTITUDE] = true_unless_mpi

                        # if either phase is rotation, we need to connect velocity
                        # ascent to accel also requires velocity
                        if 'rotation' in (
                                phase1, phase2) or (
                                'ascent', 'accel') == (
                                phase1, phase2):
                            states_to_link[Dynamic.Mission.VELOCITY] = true_unless_mpi
                            # if the first phase is rotation, we also need alpha
                            if phase1 == 'rotation':
                                states_to_link['alpha'] = False

                        for state, connected in states_to_link.items():
                            # in initial guesses, all of the states, other than time use the same name
                            initial_guesses1 = self.phase_info[phase1]['initial_guesses']
                            initial_guesses2 = self.phase_info[phase2]['initial_guesses']

                            # if a state is in the initial guesses, get the units of the initial guess
                            kwargs = {}
                            if not connected:
                                if state in initial_guesses1:
                                    kwargs = {'units': initial_guesses1[state][-1]}
                                elif state in initial_guesses2:
                                    kwargs = {'units': initial_guesses2[state][-1]}

                            self.traj.link_phases(
                                [phase1, phase2], [state], connected=connected, **kwargs)

                    # if either phase is analytic we have to use a linkage_constraint
                    else:
                        # analytic phases use the prefix "initial" for time and distance, but not mass
                        if analytic2:
                            prefix = 'initial_'
                        else:
                            prefix = ''

                        self.traj.add_linkage_constraint(
                            phase1, phase2, 'time', prefix+'time', connected=True)
                        self.traj.add_linkage_constraint(
                            phase1, phase2, 'distance', prefix + 'distance',
                            connected=True)
                        self.traj.add_linkage_constraint(
                            phase1, phase2, 'mass', 'mass', connected=False, ref=1.0e5)

                # add all params and promote them to self.model level
                ParamPort.promote_params(
                    self.model,
                    trajs=["traj"],
                    phases=[
                        [*self.regular_phases,
                         *self.reserve_phases]
                    ],
                )

                self.model.promotes(
                    "traj",
                    inputs=[
                        ("ascent.parameters:t_init_gear", "t_init_gear"),
                        ("ascent.parameters:t_init_flaps", "t_init_flaps"),
                        ("ascent.t_initial", Mission.Takeoff.ASCENT_T_INTIIAL),
                        ("ascent.t_duration", Mission.Takeoff.ASCENT_DURATION),
                    ],
                )

                # imitate input_initial for taxi -> groundroll
                eq = self.model.add_subsystem(
                    "link_taxi_groundroll", om.EQConstraintComp())
                eq.add_eq_output("mass", eq_units="lbm", normalize=False,
                                 ref=10000., add_constraint=True)
                self.model.connect("taxi.mass", "link_taxi_groundroll.rhs:mass")
                self.model.connect(
                    "traj.groundroll.states:mass",
                    "link_taxi_groundroll.lhs:mass",
                    src_indices=[0],
                    flat_src_indices=True,
                )

                self.model.connect("traj.ascent.timeseries.time", "h_fit.time_cp")
                self.model.connect(
                    "traj.ascent.timeseries.altitude", "h_fit.h_cp")

                self.model.connect(f'traj.{self.regular_phases[-1]}.states:mass',
                                   Mission.Landing.TOUCHDOWN_MASS, src_indices=[-1])

                connect_map = {
                    f"traj.{self.regular_phases[-1]}.timeseries.distance": Mission.Summary.RANGE,
                }

            else:
                connect_map = {
                    "taxi.mass": "traj.mass_initial",
                    Mission.Takeoff.ROTATION_VELOCITY: "traj.SGMGroundroll_velocity_trigger",
                    "traj.distance_final": Mission.Summary.RANGE,
                    "traj.mass_final": Mission.Landing.TOUCHDOWN_MASS,
                }

            # promote all ParamPort inputs for analytic segments as well
            param_list = list(ParamPort.param_data)
            self.model.promotes("taxi", inputs=param_list)
            self.model.promotes("landing", inputs=param_list)
            if self.analysis_scheme is AnalysisScheme.SHOOTING:
                param_list.append(Aircraft.Design.MAX_FUSELAGE_PITCH_ANGLE)
                self.model.promotes("traj", inputs=param_list)
                # self.model.list_inputs()
                # self.model.promotes("traj", inputs=['ascent.ODE_group.eoms.'+Aircraft.Design.MAX_FUSELAGE_PITCH_ANGLE])

            self.model.connect("taxi.mass", "vrot.mass")

            def connect_with_common_params(self, source, target):
                self.model.connect(
                    source,
                    target,
                    src_indices=[-1],
                    flat_src_indices=True,
                )

            for source, target in connect_map.items():
                connect_with_common_params(self, source, target)

    def add_driver(
            self, optimizer=None, use_coloring=None, max_iter=50,
            verbosity=Verbosity.BRIEF):
        """
        Add an optimization driver to the Aviary problem.

        Depending on the provided optimizer, the method instantiates the relevant driver (ScipyOptimizeDriver or
        pyOptSparseDriver) and sets the optimizer options. Options for 'SNOPT', 'IPOPT', and 'SLSQP' are
        specified. The method also allows for the declaration of coloring and setting debug print options.

        Parameters
        ----------
        optimizer : str
            The name of the optimizer to use. It can be "SLSQP", "SNOPT", "IPOPT" or others supported by OpenMDAO.
            If "SLSQP", it will instantiate a ScipyOptimizeDriver, else it will instantiate a pyOptSparseDriver.

        use_coloring : bool, optional
            If True (default), the driver will declare coloring, which can speed up derivative computations.

        max_iter : int, optional
            The maximum number of iterations allowed for the optimization process. Default is 50. This option is
            applicable to "SNOPT", "IPOPT", and "SLSQP" optimizers.

        verbosity : Verbosity or list, optional
            If Verbosity.DEBUG, debug print options ['desvars','ln_cons','nl_cons','objs'] will be set. If a list is
            provided, it will be used as the debug print options.

        Returns
        -------
        None
        """
        if not isinstance(verbosity, Verbosity):
            verbosity = Verbosity(verbosity)

        # Set defaults for optimizer and use_coloring based on analysis scheme
        if optimizer is None:
            optimizer = 'IPOPT' if self.analysis_scheme is AnalysisScheme.SHOOTING else 'SNOPT'
        if use_coloring is None:
            use_coloring = False if self.analysis_scheme is AnalysisScheme.SHOOTING else True

        # check if optimizer is SLSQP
        if optimizer == "SLSQP":
            driver = self.driver = om.ScipyOptimizeDriver()
        else:
            driver = self.driver = om.pyOptSparseDriver()

        driver.options["optimizer"] = optimizer
        if use_coloring:
            driver.declare_coloring()

        if driver.options["optimizer"] == "SNOPT":
            if verbosity == Verbosity.QUIET:
                isumm, iprint = 0, 0
            elif verbosity == Verbosity.BRIEF:
                isumm, iprint = 6, 0
            else:
                isumm, iprint = 6, 9
            driver.opt_settings["Major iterations limit"] = max_iter
            driver.opt_settings["Major optimality tolerance"] = 1e-4
            driver.opt_settings["Major feasibility tolerance"] = 1e-7
            driver.opt_settings["iSumm"] = isumm
            driver.opt_settings["iPrint"] = iprint
        elif driver.options["optimizer"] == "IPOPT":
            if verbosity == Verbosity.QUIET:
                print_level = 3  # minimum to get exit status
                driver.opt_settings['print_user_options'] = 'no'
            elif verbosity == Verbosity.BRIEF:
                print_level = 5
                driver.opt_settings['print_user_options'] = 'no'
                driver.opt_settings['print_frequency_iter'] = 10
            elif verbosity == Verbosity.VERBOSE:
                print_level = 5
            else:
                print_level = 7
            driver.opt_settings['tol'] = 1.0E-6
            driver.opt_settings['mu_init'] = 1e-5
            driver.opt_settings['max_iter'] = max_iter
            driver.opt_settings['print_level'] = print_level
            # for faster convergence
            driver.opt_settings['nlp_scaling_method'] = 'gradient-based'
            driver.opt_settings['alpha_for_y'] = 'safer-min-dual-infeas'
            driver.opt_settings['mu_strategy'] = 'monotone'
        elif driver.options["optimizer"] == "SLSQP":
            if verbosity == Verbosity.QUIET:
                disp = False
            else:
                disp = True
            driver.options["tol"] = 1e-9
            driver.options["maxiter"] = max_iter
            driver.options["disp"] = disp

        if verbosity != Verbosity.QUIET:
            if isinstance(verbosity, list):
                driver.options['debug_print'] = verbosity
            elif verbosity.value > Verbosity.DEBUG.value:
                driver.options['debug_print'] = ['desvars', 'ln_cons', 'nl_cons', 'objs']
        if optimizer in ("SNOPT", "IPOPT"):
            if verbosity is Verbosity.QUIET:
                driver.options['print_results'] = False
            elif verbosity is not Verbosity.DEBUG:
                driver.options['print_results'] = 'minimal'

    def add_design_variables(self):
        """
        Adds design variables to the Aviary problem.

        Depending on the mission model and problem type, different design variables and constraints are added.

        If using the FLOPS model, a design variable is added for the gross mass of the aircraft, with a lower bound of 100,000 lbm and an upper bound of 200,000 lbm.

        If using the GASP model, the following design variables are added depending on the mission type:
            - the initial thrust-to-weight ratio of the aircraft during ascent
            - the duration of the ascent phase
            - the time constant for the landing gear actuation
            - the time constant for the flaps actuation

        In addition, two constraints are added for the GASP model:
            - the initial altitude of the aircraft with gear extended is constrained to be 50 ft
            - the initial altitude of the aircraft with flaps extended is constrained to be 400 ft

        If solving a sizing problem, a design variable is added for the gross mass of the aircraft, and another for the gross mass of the aircraft computed during the mission. A constraint is also added to ensure that the residual range is zero.

        If solving an alternate problem, only a design variable for the gross mass of the aircraft computed during the mission is added. A constraint is also added to ensure that the residual range is zero.

        In all cases, a design variable is added for the final cruise mass of the aircraft, with no upper bound, and a residual mass constraint is added to ensure that the mass balances.

        """
        # add the engine builder `get_design_vars` dict to a collected dict from the external subsystems

        # TODO : maybe in the most general case we need to handle DVs in the mission and post-mission as well.
        # for right now we just handle pre_mission
        all_subsystems = self._get_all_subsystems()

        # loop through all_subsystems and call `get_design_vars` on each subsystem
        for subsystem in all_subsystems:
            dv_dict = subsystem.get_design_vars()
            for dv_name, dv_dict in dv_dict.items():
                self.model.add_design_var(dv_name, **dv_dict)

        if self.mission_method is SOLVED_2DOF:
            optimize_mass = self.pre_mission_info.get('optimize_mass')
            if optimize_mass:
                self.model.add_design_var(Mission.Design.GROSS_MASS, units='lbm',
                                          lower=100.e2, upper=900.e3, ref=135.e3)

        elif self.mission_method in (HEIGHT_ENERGY, TWO_DEGREES_OF_FREEDOM):
            # vehicle sizing problem
            # size the vehicle (via design GTOW) to meet a target range using all fuel capacity
            if self.problem_type is ProblemType.SIZING:
                self.model.add_design_var(
                    Mission.Design.GROSS_MASS,
                    lower=10.0,
                    upper=900e3,
                    units='lbm',
                    ref=175e3,
                )
                self.model.add_design_var(
                    Mission.Summary.GROSS_MASS,
                    lower=10.0,
                    upper=900e3,
                    units='lbm',
                    ref=175e3,
                )

                self.model.add_subsystem(
                    'gtow_constraint',
                    om.EQConstraintComp(
                        'GTOW',
                        eq_units='lbm',
                        normalize=True,
                        add_constraint=True,
                    ),
                    promotes_inputs=[
                        ('lhs:GTOW', Mission.Design.GROSS_MASS),
                        ('rhs:GTOW', Mission.Summary.GROSS_MASS),
                    ],
                )

                if self.require_range_residual:
                    self.model.add_constraint(
                        Mission.Constraints.RANGE_RESIDUAL, equals=0, ref=10
                    )

            # target range problem
            # fixed vehicle (design GTOW) but variable actual GTOW for off-design mission range
            elif self.problem_type is ProblemType.ALTERNATE:
                self.model.add_design_var(
                    Mission.Summary.GROSS_MASS,
                    lower=10.,
                    upper=900e3,
                    units='lbm',
                    ref=175e3,
                )

                self.model.add_constraint(
                    Mission.Constraints.RANGE_RESIDUAL, equals=0, ref=10
                )

            elif self.problem_type is ProblemType.FALLOUT:
                print('No design variables for Fallout missions')

            if self.mission_method is TWO_DEGREES_OF_FREEDOM and self.analysis_scheme is AnalysisScheme.COLLOCATION:
                # problem formulation to make the trajectory work
                self.model.add_design_var(Mission.Takeoff.ASCENT_T_INTIIAL,
                                          lower=0, upper=100, ref=30.0)
                self.model.add_design_var(Mission.Takeoff.ASCENT_DURATION,
                                          lower=1, upper=1000, ref=10.)
                self.model.add_design_var("tau_gear", lower=0.01,
                                          upper=1.0, units="unitless", ref=1)
                self.model.add_design_var("tau_flaps", lower=0.01,
                                          upper=1.0, units="unitless", ref=1)
                self.model.add_constraint(
                    "h_fit.h_init_gear", equals=50.0, units="ft", ref=50.0)
                self.model.add_constraint("h_fit.h_init_flaps",
                                          equals=400.0, units="ft", ref=400.0)

    def add_objective(self, objective_type=None, ref=None):
        """
        Add the objective function based on the given objective_type and ref.

        NOTE: the ref value should be positive for values you're trying
        to minimize and negative for values you're trying to maximize.
        Please check and double-check that your ref value makes sense
        for the objective you're using.

        Parameters
        ----------
        objective_type : str
            The type of objective to add. Options are 'mass', 'hybrid_objective', 'fuel_burned', and 'fuel'.
        ref : float
            The reference value for the objective. If None, a default value will be used based on the objective type. Please see the
            `default_ref_values` dict for these default values.

        Raises
        ------
            ValueError: If an invalid problem type is provided.

        """
        # Dictionary for default reference values
        default_ref_values = {
            'mass': -5e4,
            'hybrid_objective': -5e4,
            'fuel_burned': 1e4,
            'fuel': 1e4
        }

        # Check if an objective type is specified
        if objective_type is not None:
            ref = ref if ref is not None else default_ref_values.get(objective_type, 1)

            final_phase_name = self.regular_phases[-1]
            if objective_type == 'mass':
                if self.analysis_scheme is AnalysisScheme.COLLOCATION:
                    self.model.add_objective(
                        f"traj.{final_phase_name}.timeseries.{Dynamic.Mission.MASS}",
                        index=-1, ref=ref)
                else:
                    last_phase = self.traj._phases.items()[final_phase_name]
                    last_phase.add_objective(
                        Dynamic.Mission.MASS, loc='final', ref=ref)
            elif objective_type == 'time':
                self.model.add_objective(
                    f"traj.{final_phase_name}.timeseries.time", index=-1, ref=ref)
            elif objective_type == "hybrid_objective":
                self._add_hybrid_objective(self.phase_info)
                self.model.add_objective("obj_comp.obj")
            elif objective_type == "fuel_burned":
                self.model.add_objective(Mission.Summary.FUEL_BURNED, ref=ref)
            elif objective_type == "fuel":
                self.model.add_objective(Mission.Objectives.FUEL, ref=ref)
            else:
                raise ValueError(
                    f"{objective_type} is not a valid objective.\nobjective_type must"
                    " be one of mass, time, hybrid_objective, fuel_burned, or fuel")

        else:  # If no 'objective_type' is specified, we handle based on 'problem_type'
            # If 'ref' is not specified, assign a default value
            ref = ref if ref is not None else 1

            if self.problem_type is ProblemType.SIZING:
                self.model.add_objective(Mission.Objectives.FUEL, ref=ref)
            elif self.problem_type is ProblemType.ALTERNATE:
                self.model.add_objective(Mission.Objectives.FUEL, ref=ref)
            elif self.problem_type is ProblemType.FALLOUT:
                self.model.add_objective(Mission.Objectives.RANGE, ref=ref)
            else:
                raise ValueError(f'{self.problem_type} is not a valid problem type.')

    def _add_bus_variables_and_connect(self):
        all_subsystems = self._get_all_subsystems()

        base_phases = list(self.phase_info.keys())

        for external_subsystem in all_subsystems:
            bus_variables = external_subsystem.get_bus_variables()
            if bus_variables is not None:
                for bus_variable in bus_variables:
                    mission_variable_name = bus_variables[bus_variable]['mission_name']

                    # check if mission_variable_name is a list
                    if not isinstance(mission_variable_name, list):
                        mission_variable_name = [mission_variable_name]

                    # loop over the mission_variable_name list and add each variable to the trajectory
                    for mission_var_name in mission_variable_name:
                        if 'mission_name' in bus_variables[bus_variable]:
                            if mission_var_name not in self.meta_data:
                                # base_units = self.model.get_io_metadata(includes=f'pre_mission.{external_subsystem.name}.{bus_variable}')[f'pre_mission.{external_subsystem.name}.{bus_variable}']['units']
                                base_units = bus_variables[bus_variable]['units']

                                shape = bus_variables[bus_variable].get(
                                    'shape', _unspecified)

                                targets = mission_var_name
                                if '.' in mission_var_name:
                                    # Support for non-hierarchy variables as parameters.
                                    mission_var_name = mission_var_name.split('.')[-1]

                                if 'phases' in bus_variables[bus_variable]:
                                    # Support for connecting bus variables into a subset of
                                    # phases.
                                    phases = bus_variables[bus_variable]['phases']

                                    for phase_name in phases:
                                        phase = getattr(self.traj.phases, phase_name)

                                        phase.add_parameter(
                                            mission_var_name, opt=False,
                                            static_target=True, units=base_units,
                                            shape=shape, targets=targets)

                                        self.model.connect(
                                            f'pre_mission.{bus_variable}',
                                            f'traj.{phase_name}.parameters:{mission_var_name}')

                                else:
                                    phases = base_phases

                                    self.traj.add_parameter(
                                        mission_var_name, opt=False, static_target=True,
                                        units=base_units, shape=shape,
                                        targets={phase_name: [mission_var_name]
                                                 for phase_name in phases})

                                    self.model.connect(
                                        f'pre_mission.{bus_variable}',
                                        f'traj.parameters:' + mission_var_name)

                        if 'post_mission_name' in bus_variables[bus_variable]:
                            self.model.connect(
                                f'pre_mission.{external_subsystem.name}.{bus_variable}',
                                f'post_mission.{external_subsystem.name}.{bus_variables[bus_variable]["post_mission_name"]}')

    def setup(self, **kwargs):
        """
        Lightly wrappd setup() method for the problem.

        Allows us to do pre- and post-setup changes, like adding
        calls to `set_input_defaults` and do some simple `set_vals`
        if needed.
        """
        # suppress warnings:
        # "input variable '...' promoted using '*' was already promoted using 'aircraft:*'
        with warnings.catch_warnings():

            self.model.options['aviary_options'] = self.aviary_inputs
            self.model.options['aviary_metadata'] = self.meta_data
            self.model.options['phase_info'] = self.phase_info

            warnings.simplefilter("ignore", om.OpenMDAOWarning)
            warnings.simplefilter("ignore", om.PromotionWarning)
            super().setup(**kwargs)

    def set_initial_guesses(self, parent_prob=None, parent_prefix=""):
        setvalprob = self
        if parent_prob is not None and parent_prefix != "":
            setvalprob = parent_prob
        # Grab the trajectory object from the model
        if self.analysis_scheme is AnalysisScheme.SHOOTING:
            if self.problem_type is ProblemType.SIZING:
                setvalprob.set_val(parent_prefix+Mission.Summary.GROSS_MASS,
                                   self.get_val(Mission.Design.GROSS_MASS))

            setvalprob.set_val(parent_prefix+"traj.SGMClimb_"+Dynamic.Mission.ALTITUDE +
                               "_trigger", val=self.cruise_alt, units="ft")

            return

        traj = self.model.traj

        # Determine which phases to loop over, fetching them from the trajectory
        phase_items = traj._phases.items()

        # Loop over each phase and set initial guesses for the state and control variables
        for idx, (phase_name, phase) in enumerate(phase_items):
            if self.mission_method is SOLVED_2DOF:
                self.phase_objects[idx].apply_initial_guesses(self, 'traj', phase)
                if self.phase_info[phase_name]['user_options']['ground_roll'] and self.phase_info[phase_name]['user_options']['fix_initial']:
                    continue

            # If not, fetch the initial guesses specific to the phase
            # check if guesses exist for this phase
            if "initial_guesses" in self.phase_info[phase_name]:
                guesses = self.phase_info[phase_name]['initial_guesses']
            else:
                guesses = {}

            if self.mission_method is TWO_DEGREES_OF_FREEDOM and \
                    self.phase_info[phase_name]["user_options"].get("analytic", False):
                for guess_key, guess_data in guesses.items():
                    val, units = guess_data

                    if 'mass' == guess_key:
                        # Set initial and duration mass for the analytic cruise phase.
                        # Note we are integrating over mass, not time for this phase.
                        setvalprob.set_val(parent_prefix+f'traj.{phase_name}.t_initial',
                                           val[0], units=units)
                        setvalprob.set_val(parent_prefix+f'traj.{phase_name}.t_duration',
                                           val[1], units=units)

                    else:
                        # Otherwise, set the value of the parameter in the trajectory phase
                        setvalprob.set_val(
                            parent_prefix + f'traj.{phase_name}.parameters:{guess_key}',
                            val, units=units)

                continue

            # If not cruise and GASP, add subsystem guesses
            self._add_subsystem_guesses(phase_name, phase, setvalprob, parent_prefix)

            # Set initial guesses for states and controls for each phase
            self._add_guesses(phase_name, phase, guesses, setvalprob, parent_prefix)

    def _process_guess_var(self, val, key, phase):
        # Check if val is not a single float
        if not isinstance(val, float):
            # If val is an array of values
            if len(val) > 1:
                # Get the shape of the val array
                shape = np.shape(val)

                # Generate an array of evenly spaced values between -1 and 1,
                # reshaping to match the shape of the val array
                xs = np.linspace(-1, 1, num=np.prod(shape)).reshape(shape)

                # Check if the key indicates a control or state variable
                if "controls:" in key or "states:" in key:
                    # If so, strip the first part of the key to match the variable name in phase
                    stripped_key = ":".join(key.split(":")[1:])

                    # Interpolate the initial guess values across the phase's domain
                    val = phase.interp(stripped_key, xs=xs, ys=val)
                else:
                    # If not a control or state variable, interpolate the initial guess values directly
                    val = phase.interp(key, xs=xs, ys=val)

        # Return the processed guess value(s)
        return val

    def _add_subsystem_guesses(self, phase_name, phase, setvalprob, parent_prefix):
        # Get all subsystems associated with the phase
        all_subsystems = self._get_all_subsystems(
            self.phase_info[phase_name]['external_subsystems'])

        # Loop over each subsystem
        for subsystem in all_subsystems:
            # Fetch the initial guesses for the subsystem
            initial_guesses = subsystem.get_initial_guesses()

            # Loop over each guess
            for key, val in initial_guesses.items():
                # Identify the type of the guess (state or control)
                type = val.pop('type')
                if 'state' in type:
                    path_string = 'states'
                elif 'control' in type:
                    path_string = 'controls'

                # Process the guess variable (handles array interpolation)
                val['val'] = self._process_guess_var(val['val'], key, phase)

                # Set the initial guess in the problem
                setvalprob.set_val(
                    parent_prefix+f'traj.{phase_name}.{path_string}:{key}', **val)

    def _add_guesses(self, phase_name, phase, guesses, setvalprob, parent_prefix):
        # If using the GASP model, set initial guesses for the rotation mass and flight duration
        if self.mission_method is TWO_DEGREES_OF_FREEDOM:
            rotation_mass = self.initial_guesses['rotation_mass']
            flight_duration = self.initial_guesses['flight_duration']

        if self.mission_method in (HEIGHT_ENERGY, SOLVED_2DOF):
            control_keys = ["mach", "altitude"]
            state_keys = ["mass", Dynamic.Mission.DISTANCE]
        else:
            control_keys = ["velocity_rate", "throttle"]
            state_keys = ["altitude", "mass", Dynamic.Mission.DISTANCE,
                          Dynamic.Mission.VELOCITY, "flight_path_angle", "alpha"]
            if self.mission_method is TWO_DEGREES_OF_FREEDOM and phase_name == 'ascent':
                # Alpha is a control for ascent.
                control_keys.append('alpha')

        prob_keys = ["tau_gear", "tau_flaps"]

        # for the simple mission method, use the provided initial and final mach and altitude values from phase_info
        if self.mission_method in (HEIGHT_ENERGY, SOLVED_2DOF):
            initial_altitude = wrapped_convert_units(
                self.phase_info[phase_name]['user_options']['initial_altitude'], 'ft')
            final_altitude = wrapped_convert_units(
                self.phase_info[phase_name]['user_options']['final_altitude'], 'ft')
            initial_mach = self.phase_info[phase_name]['user_options']['initial_mach']
            final_mach = self.phase_info[phase_name]['user_options']['final_mach']

            guesses["mach"] = ([initial_mach[0], final_mach[0]], "unitless")
            guesses["altitude"] = ([initial_altitude, final_altitude], 'ft')

        if self.mission_method is HEIGHT_ENERGY:
            # if time not in initial guesses, set it to the average of the initial_bounds and the duration_bounds
            if 'time' not in guesses:
                initial_bounds = wrapped_convert_units(
                    self.phase_info[phase_name]['user_options']['initial_bounds'], 's')
                duration_bounds = wrapped_convert_units(
                    self.phase_info[phase_name]['user_options']['duration_bounds'], 's')
                guesses["time"] = ([np.mean(initial_bounds[0]), np.mean(
                    duration_bounds[0])], 's')

            # if time not in initial guesses, set it to the average of the initial_bounds and the duration_bounds
            if 'time' not in guesses:
                initial_bounds = self.phase_info[phase_name]['user_options'][
                    'initial_bounds']
                duration_bounds = self.phase_info[phase_name]['user_options'][
                    'duration_bounds']
                # Add a check for the initial and duration bounds, raise an error if they are not consistent
                if initial_bounds[1] != duration_bounds[1]:
                    raise ValueError(
                        f"Initial and duration bounds for {phase_name} are not consistent.")
                guesses["time"] = ([np.mean(initial_bounds[0]), np.mean(
                    duration_bounds[0])], initial_bounds[1])

        for guess_key, guess_data in guesses.items():
            val, units = guess_data

            # Set initial guess for time variables
            if 'time' == guess_key and self.mission_method is not SOLVED_2DOF:
                setvalprob.set_val(parent_prefix+f'traj.{phase_name}.t_initial',
                                   val[0], units=units)
                setvalprob.set_val(parent_prefix+f'traj.{phase_name}.t_duration',
                                   val[1], units=units)

            else:
                # Set initial guess for control variables
                if guess_key in control_keys:
                    try:
                        setvalprob.set_val(
                            parent_prefix + f'traj.{phase_name}.controls:{guess_key}',
                            self._process_guess_var(val, guess_key, phase),
                            units=units)
                    except KeyError:
                        try:
                            setvalprob.set_val(
                                parent_prefix +
                                f'traj.{phase_name}.polynomial_controls:{guess_key}',
                                self._process_guess_var(val, guess_key, phase),
                                units=units)
                        except KeyError:
                            setvalprob.set_val(parent_prefix +
                                               f'traj.{phase_name}.bspline_controls:{guess_key}',
                                               self._process_guess_var(
                                                   val, guess_key, phase),
                                               units=units)

                if self.mission_method is SOLVED_2DOF:
                    continue

                if guess_key in control_keys:
                    pass
                # Set initial guess for state variables
                elif guess_key in state_keys:
                    setvalprob.set_val(parent_prefix +
                                       f'traj.{phase_name}.states:{guess_key}', self.
                                       _process_guess_var(val, guess_key, phase),
                                       units=units)
                elif guess_key in prob_keys:
                    setvalprob.set_val(parent_prefix+guess_key, val, units=units)
                elif ":" in guess_key:
                    setvalprob.set_val(parent_prefix +
                                       f'traj.{phase_name}.{guess_key}', self._process_guess_var(
                                           val, guess_key, phase),
                                       units=units)
                else:
                    # raise error if the guess key is not recognized
                    raise ValueError(
                        f"Initial guess key {guess_key} in {phase_name} is not recognized.")

        if self.mission_method is SOLVED_2DOF:
            return

        # We need some special logic for these following variables because GASP computes
        # initial guesses using some knowledge of the mission duration and other variables
        # that are only available after calling `create_vehicle`. Thus these initial guess
        # values are not included in the `phase_info` object.
        if self.mission_method is TWO_DEGREES_OF_FREEDOM:
            base_phase = phase_name.removeprefix('reserve_')
        else:
            base_phase = phase_name
        if 'mass' not in guesses:
            if self.mission_method is TWO_DEGREES_OF_FREEDOM:
                # Determine a mass guess depending on the phase name
                if base_phase in ["groundroll", "rotation", "ascent", "accel", "climb1"]:
                    mass_guess = rotation_mass
                elif base_phase == "climb2":
                    mass_guess = 0.99 * rotation_mass
                elif "desc" in base_phase:
                    mass_guess = 0.9 * self.cruise_mass_final
            else:
                mass_guess = self.aviary_inputs.get_val(
                    Mission.Design.GROSS_MASS, units='lbm')
            # Set the mass guess as the initial value for the mass state variable
            setvalprob.set_val(parent_prefix+f'traj.{phase_name}.states:mass',
                               mass_guess, units='lbm')

        if 'time' not in guesses:
            # Determine initial time and duration guesses depending on the phase name
            if 'desc1' == base_phase:
                t_initial = flight_duration*.9
                t_duration = flight_duration*.04
            elif 'desc2' in base_phase:
                t_initial = flight_duration*.94
                t_duration = 5000
            # Set the time guesses as the initial values for the time-related trajectory variables
            setvalprob.set_val(parent_prefix+f"traj.{phase_name}.t_initial",
                               t_initial, units='s')
            setvalprob.set_val(parent_prefix+f"traj.{phase_name}.t_duration",
                               t_duration, units='s')

        if self.mission_method is TWO_DEGREES_OF_FREEDOM:
            if 'distance' not in guesses:
                # Determine initial distance guesses depending on the phase name
                if 'desc1' == base_phase:
                    ys = [self.target_range*.97, self.target_range*.99]
                elif 'desc2' in base_phase:
                    ys = [self.target_range*.99, self.target_range]
                # Set the distance guesses as the initial values for the distance state variable
                setvalprob.set_val(parent_prefix +
                                   f"traj.{phase_name}.states:distance", phase.interp(
                                       Dynamic.Mission.DISTANCE, ys=ys)
                                   )

    def run_aviary_problem(self, record_filename="problem_history.db",
                           optimization_history_filename=None, restart_filename=None,
                           suppress_solver_print=True, run_driver=True, simulate=False,
                           make_plots=True):
        """
        This function actually runs the Aviary problem, which could be a simulation, optimization, or a driver execution, depending on the arguments provided.

        Parameters
        ----------
        record_filename : str, optional
            The name of the database file where the solutions are to be recorded. The default is "problem_history.db".
        optimization_history_filename : str, None
            The name of the database file where the driver iterations are to be recorded. The default is None.
        restart_filename : str, optional
            The name of the file that contains previously computed solutions which are to be used as starting points for this run. If it is None (default), no restart file will be used.
        suppress_solver_print : bool, optional
            If True (default), all solvers' print statements will be suppressed. Useful for deeply nested models with multiple solvers so the print statements don't overwhelm the output.
        run_driver : bool, optional
            If True (default), the driver (aka optimizer) will be executed. If False, the problem will be run through one pass -- equivalent to OpenMDAO's `run_model` behavior.
        simulate : bool, optional
            If True, an explicit Dymos simulation will be performed. The default is False.
        make_plots : bool, optional
            If True (default), Dymos html plots will be generated as part of the output.
        """

        if self.aviary_inputs.get_val(Settings.VERBOSITY).value >= 2:
            self.final_setup()
            with open('input_list.txt', 'w') as outfile:
                self.model.list_inputs(out_stream=outfile)

        if suppress_solver_print:
            self.set_solver_print(level=0)

        if optimization_history_filename:
            recorder = om.SqliteRecorder(optimization_history_filename)
            self.driver.add_recorder(recorder)

        # and run mission, and dynamics
        if run_driver:
            failed = dm.run_problem(
                self, run_driver=run_driver, simulate=simulate, make_plots=make_plots,
                solution_record_file=record_filename, restart=restart_filename)
        else:
            # prevent UserWarning that is displayed when an event is triggered
            warnings.filterwarnings('ignore', category=UserWarning)
            failed = self.run_model()
            warnings.filterwarnings('default', category=UserWarning)

        if self.aviary_inputs.get_val(Settings.VERBOSITY).value >= 2:
            with open('output_list.txt', 'w') as outfile:
                self.model.list_outputs(out_stream=outfile)

        self.problem_ran_successfully = not failed

    def _add_hybrid_objective(self, phase_info):
        phases = list(phase_info.keys())
        takeoff_mass = self.aviary_inputs.get_val(
            Mission.Design.GROSS_MASS, units='lbm')

        obj_comp = om.ExecComp(f"obj = -final_mass / {takeoff_mass} + final_time / 5.",
                               final_mass={"units": "lbm"},
                               final_time={"units": "h"})
        self.model.add_subsystem("obj_comp", obj_comp)

        final_phase_name = phases[-1]
        self.model.connect(f"traj.{final_phase_name}.timeseries.mass",
                           "obj_comp.final_mass", src_indices=[-1])
        self.model.connect(f"traj.{final_phase_name}.timeseries.time",
                           "obj_comp.final_time", src_indices=[-1])

    def _add_vrotate_comp(self):
        self.model.add_subsystem("vrot_comp", VRotateComp())
        self.model.connect('traj.groundroll.states:mass',
                           'vrot_comp.mass', src_indices=om.slicer[0, ...])

        vrot_eq_comp = self.model.add_subsystem("vrot_eq_comp", om.EQConstraintComp())
        vrot_eq_comp.add_eq_output(
            "v_rotate_error", eq_units="kn", lhs_name="v_rot_computed",
            rhs_name="groundroll_v_final", add_constraint=True)

        self.model.connect('vrot_comp.Vrot', 'vrot_eq_comp.v_rot_computed')
        self.model.connect(
            'traj.groundroll.timeseries.velocity', 'vrot_eq_comp.groundroll_v_final',
            src_indices=om.slicer[-1, ...])

    def _save_to_csv_file(self, filename):
        with open(filename, 'w', newline='') as csvfile:
            fieldnames = ['name', 'value', 'units']
            writer = csv.DictWriter(csvfile, fieldnames=fieldnames)

            for name, value_units in sorted(self.aviary_inputs):
                value, units = value_units
                writer.writerow({'name': name, 'value': value, 'units': units})

    def _get_all_subsystems(self, external_subsystems=None):
        all_subsystems = []
        if external_subsystems is None:
            all_subsystems.extend(self.pre_mission_info['external_subsystems'])
        else:
            all_subsystems.extend(external_subsystems)

        all_subsystems.append(self.core_subsystems['aerodynamics'])
        all_subsystems.append(self.core_subsystems['propulsion'])

        return all_subsystems

    def _add_height_energy_landing_systems(self):
        landing_options = Landing(
            ref_wing_area=self.aviary_inputs.get_val(
                Aircraft.Wing.AREA, units='ft**2'),
            Cl_max_ldg=self.aviary_inputs.get_val(
                Mission.Landing.LIFT_COEFFICIENT_MAX)  # no units
        )

        landing = landing_options.build_phase(False)
        self.model.add_subsystem(
            'landing', landing, promotes_inputs=['aircraft:*', 'mission:*'],
            promotes_outputs=['mission:*'])

        last_flight_phase_name = list(self.phase_info.keys())[-1]
        control_type_string = 'control_values'
        if self.phase_info[last_flight_phase_name]['user_options'].get(
                'use_polynomial_control', True):
            if not use_new_dymos_syntax:
                control_type_string = 'polynomial_control_values'

        last_regular_phase = self.regular_phases[-1]
        self.model.connect(f'traj.{last_regular_phase}.states:mass',
                           Mission.Landing.TOUCHDOWN_MASS, src_indices=[-1])
        self.model.connect(f'traj.{last_regular_phase}.{control_type_string}:altitude',
                           Mission.Landing.INITIAL_ALTITUDE,
                           src_indices=[0])

    def _add_post_mission_takeoff_systems(self):
        first_flight_phase_name = list(self.phase_info.keys())[0]
        connect_takeoff_to_climb = not self.phase_info[first_flight_phase_name][
            'user_options'].get('add_initial_mass_constraint', True)

        if connect_takeoff_to_climb:
            self.model.connect(Mission.Takeoff.FINAL_MASS,
                               f'traj.{first_flight_phase_name}.initial_states:mass')
            self.model.connect(Mission.Takeoff.GROUND_DISTANCE,
                               f'traj.{first_flight_phase_name}.initial_states:distance')

            control_type_string = 'control_values'
            if self.phase_info[first_flight_phase_name]['user_options'].get(
                    'use_polynomial_control', True):
                if not use_new_dymos_syntax:
                    control_type_string = 'polynomial_control_values'

            if self.phase_info[first_flight_phase_name]['user_options'].get(
                    'optimize_mach', False):
                # Create an ExecComp to compute the difference in mach
                mach_diff_comp = om.ExecComp(
                    'mach_resid_for_connecting_takeoff = final_mach - initial_mach')
                self.model.add_subsystem('mach_diff_comp', mach_diff_comp)

                # Connect the inputs to the mach difference component
                self.model.connect(Mission.Takeoff.FINAL_MACH,
                                   'mach_diff_comp.final_mach')
                self.model.connect(
                    f'traj.{first_flight_phase_name}.{control_type_string}:mach',
                    'mach_diff_comp.initial_mach', src_indices=[0])

                # Add constraint for mach difference
                self.model.add_constraint(
                    'mach_diff_comp.mach_resid_for_connecting_takeoff', equals=0.0)

            if self.phase_info[first_flight_phase_name]['user_options'].get(
                    'optimize_altitude', False):
                # Similar steps for altitude difference
                alt_diff_comp = om.ExecComp(
                    'altitude_resid_for_connecting_takeoff = final_altitude - initial_altitude',
                    units='ft')
                self.model.add_subsystem('alt_diff_comp', alt_diff_comp)

                self.model.connect(Mission.Takeoff.FINAL_ALTITUDE,
                                   'alt_diff_comp.final_altitude')
                self.model.connect(
                    f'traj.{first_flight_phase_name}.{control_type_string}:altitude',
                    'alt_diff_comp.initial_altitude', src_indices=[0])

                self.model.add_constraint(
                    'alt_diff_comp.altitude_resid_for_connecting_takeoff', equals=0.0)

    def _add_two_dof_landing_systems(self):
        self.model.add_subsystem(
            "landing",
            LandingSegment(
                **(self.ode_args)),
            promotes_inputs=['aircraft:*', 'mission:*',
                             (Dynamic.Mission.MASS, Mission.Landing.TOUCHDOWN_MASS)],
            promotes_outputs=['mission:*'],
        )

    def _add_objectives(self):
        self.model.add_subsystem(
            "fuel_obj",
            om.ExecComp(
                "reg_objective = overall_fuel/10000 + ascent_duration/30.",
                reg_objective={"val": 0.0, "units": "unitless"},
                ascent_duration={"units": "s", "shape": 1},
                overall_fuel={"units": "lbm"},
            ),
            promotes_inputs=[
                ("ascent_duration", Mission.Takeoff.ASCENT_DURATION),
                ("overall_fuel", Mission.Summary.TOTAL_FUEL_MASS),
            ],
            promotes_outputs=[("reg_objective", Mission.Objectives.FUEL)],
        )

        self.model.add_subsystem(
            "range_obj",
            om.ExecComp(
                "reg_objective = -actual_range/1000 + ascent_duration/30.",
                reg_objective={"val": 0.0, "units": "unitless"},
                ascent_duration={"units": "s", "shape": 1},
                actual_range={
                    "val": self.target_range, "units": "NM"},
            ),
            promotes_inputs=[
                "actual_range",
                ("ascent_duration", Mission.Takeoff.ASCENT_DURATION),
            ],
            promotes_outputs=[("reg_objective", Mission.Objectives.RANGE)],
        )

        self.model.add_subsystem(
            "range_constraint",
            om.ExecComp(
                "range_resid = target_range - actual_range",
                target_range={"val": self.target_range, "units": "NM"},
                actual_range={"val": self.target_range - 25, "units": "NM"},
                range_resid={"val": 30, "units": "NM"},
            ),
            promotes_inputs=[
                "actual_range",
                ("target_range", Mission.Summary.RANGE),
            ],
            promotes_outputs=[
                ("range_resid", Mission.Constraints.RANGE_RESIDUAL)],
        )

    def _add_fuel_reserve_component(self, post_mission=True,
                                    reserves_name=Mission.Design.RESERVE_FUEL):
        if post_mission:
            reserve_calc_location = self.post_mission
        else:
            reserve_calc_location = self.model

        RESERVE_FUEL_FRACTION = self.aviary_inputs.get_val(
            Aircraft.Design.RESERVE_FUEL_FRACTION, units='unitless')
        if RESERVE_FUEL_FRACTION != 0:
            reserve_fuel_frac = om.ExecComp(
                'reserve_fuel_frac_mass = reserve_fuel_fraction * (takeoff_mass - final_mass)',
                reserve_fuel_frac_mass={"units": "lbm"},
                reserve_fuel_fraction={"units": "unitless",
                                       "val": RESERVE_FUEL_FRACTION},
                final_mass={"units": "lbm"},
                takeoff_mass={"units": "lbm"})

            reserve_calc_location.add_subsystem(
                "reserve_fuel_frac", reserve_fuel_frac,
                promotes_inputs=[("takeoff_mass", Mission.Summary.GROSS_MASS),
                                 ("final_mass", Mission.Landing.TOUCHDOWN_MASS),
                                 ("reserve_fuel_fraction", Aircraft.Design.
                                  RESERVE_FUEL_FRACTION)],
                promotes_outputs=["reserve_fuel_frac_mass"])

        RESERVE_FUEL_ADDITIONAL = self.aviary_inputs.get_val(
            Aircraft.Design.RESERVE_FUEL_ADDITIONAL, units='lbm')
        reserve_fuel = om.ExecComp(
            'reserve_fuel = reserve_fuel_frac_mass + reserve_fuel_additional + reserve_fuel_burned',
            reserve_fuel={"units": "lbm", 'shape': 1},
            reserve_fuel_frac_mass={"units": "lbm", "val": 0},
            reserve_fuel_additional={"units": "lbm", "val": RESERVE_FUEL_ADDITIONAL},
            reserve_fuel_burned={"units": "lbm", "val": 0})

        reserve_calc_location.add_subsystem(
            "reserve_fuel", reserve_fuel,
            promotes_inputs=["reserve_fuel_frac_mass",
                             ("reserve_fuel_additional", Aircraft.Design.
                              RESERVE_FUEL_ADDITIONAL),
                             ("reserve_fuel_burned",
                              Mission.Summary.RESERVE_FUEL_BURNED)],
            promotes_outputs=[("reserve_fuel", reserves_name)])<|MERGE_RESOLUTION|>--- conflicted
+++ resolved
@@ -1446,11 +1446,7 @@
                                       connected=true_unless_mpi)
 
                 self.model.connect(f'traj.{self.regular_phases[-1]}.timeseries.distance',
-<<<<<<< HEAD
-                                   "actual_range",
-=======
                                    'actual_range',
->>>>>>> ec63557f
                                    src_indices=[-1], flat_src_indices=True)
 
             elif self.mission_method is SOLVED_2DOF:
