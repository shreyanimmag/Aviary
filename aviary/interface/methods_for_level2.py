import csv
import warnings
import inspect
from pathlib import Path
from datetime import datetime
import importlib.util
import sys

import numpy as np

import dymos as dm
from dymos.utils.misc import _unspecified

import openmdao.api as om
from openmdao.core.component import Component
from openmdao.utils.mpi import MPI
from openmdao.utils.units import convert_units
from openmdao.utils.reports_system import _default_reports

from aviary.constants import GRAV_ENGLISH_LBM, RHO_SEA_LEVEL_ENGLISH
from aviary.mission.flops_based.phases.build_landing import Landing
from aviary.mission.flops_based.phases.build_takeoff import Takeoff
from aviary.mission.flops_based.phases.energy_phase import EnergyPhase
from aviary.mission.flops_based.phases.two_dof_phase import TwoDOFPhase
from aviary.mission.gasp_based.ode.params import ParamPort
from aviary.mission.gasp_based.phases.time_integration_traj import FlexibleTraj
from aviary.mission.gasp_based.phases.time_integration_phases import SGMCruise
from aviary.mission.gasp_based.phases.groundroll_phase import GroundrollPhase
from aviary.mission.flops_based.phases.groundroll_phase import GroundrollPhase as GroundrollPhaseVelocityIntegrated
from aviary.mission.gasp_based.phases.rotation_phase import RotationPhase
from aviary.mission.gasp_based.phases.climb_phase import ClimbPhase
from aviary.mission.gasp_based.phases.cruise_phase import CruisePhase
from aviary.mission.gasp_based.phases.accel_phase import AccelPhase
from aviary.mission.gasp_based.phases.ascent_phase import AscentPhase
from aviary.mission.gasp_based.phases.descent_phase import DescentPhase
from aviary.mission.gasp_based.phases.landing_group import LandingSegment
from aviary.mission.gasp_based.phases.taxi_group import TaxiSegment
from aviary.mission.gasp_based.phases.v_rotate_comp import VRotateComp
from aviary.mission.gasp_based.polynomial_fit import PolynomialFit
from aviary.subsystems.premission import CorePreMission
from aviary.utils.functions import create_opts2vals, add_opts2vals, promote_aircraft_and_mission_vars
from aviary.utils.process_input_decks import create_vehicle, update_GASP_options, initial_guessing
from aviary.utils.preprocessors import preprocess_crewpayload
from aviary.interface.utils.check_phase_info import check_phase_info
from aviary.utils.aviary_values import AviaryValues

from aviary.variable_info.functions import setup_trajectory_params, override_aviary_vars
from aviary.variable_info.variables import Aircraft, Mission, Dynamic, Settings
from aviary.variable_info.enums import AnalysisScheme, ProblemType, SpeedType, AlphaModes, EquationsOfMotion, LegacyCode, Verbosity
from aviary.variable_info.variable_meta_data import _MetaData as BaseMetaData

from aviary.subsystems.propulsion.engine_deck import EngineDeck
from aviary.subsystems.propulsion.propulsion_builder import CorePropulsionBuilder
from aviary.subsystems.geometry.geometry_builder import CoreGeometryBuilder
from aviary.subsystems.mass.mass_builder import CoreMassBuilder
from aviary.subsystems.aerodynamics.aerodynamics_builder import CoreAerodynamicsBuilder
from aviary.utils.preprocessors import preprocess_propulsion
from aviary.utils.merge_variable_metadata import merge_meta_data

from aviary.interface.default_phase_info.two_dof_fiti import create_2dof_based_ascent_phases, create_2dof_based_descent_phases
from aviary.mission.gasp_based.idle_descent_estimation import descent_range_and_fuel
from aviary.mission.phase_builder_base import PhaseBuilderBase


FLOPS = LegacyCode.FLOPS
GASP = LegacyCode.GASP

TWO_DEGREES_OF_FREEDOM = EquationsOfMotion.TWO_DEGREES_OF_FREEDOM
HEIGHT_ENERGY = EquationsOfMotion.HEIGHT_ENERGY
SOLVED_2DOF = EquationsOfMotion.SOLVED_2DOF


def wrapped_convert_units(val_unit_tuple, new_units):
    """
    Wrapper for OpenMDAO's convert_units function.

    Parameters
    ----------
    val_unit_tuple : tuple
        Tuple of the form (value, units) where value is a float and units is a
        string.
    new_units : string
        New units to convert to.

    Returns
    -------
    float
        Value converted to new units.
    """
    value, units = val_unit_tuple

    # can't convert units on None; return None
    if value is None:
        return None

    if isinstance(value, (list, tuple)):
        return [convert_units(v, units, new_units) for v in value]
    else:
        return convert_units(value, units, new_units)


class PreMissionGroup(om.Group):
    def configure(self):
        external_outputs = promote_aircraft_and_mission_vars(self)

        statics = self.core_subsystems
        override_aviary_vars(statics, statics.options["aviary_options"],
                             external_overrides=external_outputs,
                             manual_overrides=statics.manual_overrides)


class PostMissionGroup(om.Group):
    def configure(self):
        promote_aircraft_and_mission_vars(self)


class AviaryGroup(om.Group):
    """
    A standard OpenMDAO group that handles Aviary's promotions in the configure
    method. This assures that we only call set_input_defaults on variables
    that are present in the model.
    """

    def initialize(self):
        self.options.declare(
            'aviary_options', types=AviaryValues,
            desc='collection of Aircraft/Mission specific options')
        self.options.declare(
            'aviary_metadata', types=dict,
            desc='metadata dictionary of the full aviary problem.')
        self.options.declare(
            'phase_info', types=dict,
            desc='phase-specific settings.')

    def configure(self):
        aviary_options = self.options['aviary_options']
        aviary_metadata = self.options['aviary_metadata']

        # Find promoted name of every input in the model.
        all_prom_inputs = []

        # We can call list_inputs on the groups.
        for system in self.system_iter(recurse=False, typ=om.Group):
            var_abs = system.list_inputs(out_stream=None)
            var_prom = [v['prom_name'] for k, v in var_abs]
            all_prom_inputs.extend(var_prom)

        # Component promotes aren't handled until this group resolves.
        # Here, we address anything promoted with an alias in AviaryProblem.
        for system in self.system_iter(recurse=False, typ=Component):
            input_meta = system._var_promotes['input']
            var_prom = [v[0][1] for v in input_meta if isinstance(v[0], tuple)]
            all_prom_inputs.extend(var_prom)
            var_prom = [v[0] for v in input_meta if not isinstance(v[0], tuple)]
            all_prom_inputs.extend(var_prom)

        if MPI and self.comm.size > 1:
            # Under MPI, promotion info only lives on rank 0, so broadcast.
            all_prom_inputs = self.comm.bcast(all_prom_inputs, root=0)

        for key in aviary_metadata:

            if ':' not in key or key.startswith('dynamic:'):
                continue

            if aviary_metadata[key]['option']:
                continue

            # Skip anything that is not presently an input.
            if key not in all_prom_inputs:
                continue

            if key in aviary_options:
                val, units = aviary_options.get_item(key)
            else:
                val = aviary_metadata[key]['default_value']
                units = aviary_metadata[key]['units']

                if val is None:
                    # optional, but no default value
                    continue

            self.set_input_defaults(key, val=val, units=units)

        # The section below this contains some manipulations of the dymos solver
        # structure for height energy.
        if aviary_options.get_val(Settings.EQUATIONS_OF_MOTION) is not HEIGHT_ENERGY:
            return

        phase_info = self.options['phase_info']

        # Set a more appropriate solver for dymos when the phases are linked.
        if MPI and isinstance(self.traj.phases.linear_solver, om.PETScKrylov):

            # When any phase is connected with input_initial = True, dymos puts
            # a jacobi solver in the phases group. This is necessary in case
            # the phases are cyclic. However, this causes some problems
            # with the newton solvers in Aviary, exacerbating issues with
            # solver tolerances at multiple levels. Since Aviary's phases
            # are basically in series, the jacobi solver is a much better
            # choice and should be able to handle it in a couple of
            # iterations.
            self.traj.phases.linear_solver = om.LinearBlockJac(maxiter=5)

        # Due to recent changes in dymos, there is now a solver in any phase
        # that has connected initial states. It is not clear that this solver
        # is necessary except in certain corner cases that do not apply to the
        # Aviary trajectory. In our case, this solver merely addresses a lag
        # in the state input component. Since this solver can cause some
        # numerical problems, and can slow things down, we need to move it down
        # into the state interp component.
        # TODO: Future updates to dymos may make this unneccesary.
        for phase in self.traj.phases.system_iter(recurse=False):

            # Don't move the solvers if we are using solve segements.
            if phase_info[phase.name]['user_options'].get('solve_for_distance'):
                continue

            phase.nonlinear_solver = om.NonlinearRunOnce()
            phase.linear_solver = om.LinearRunOnce()
            if isinstance(phase.indep_states, om.ImplicitComponent):
                phase.indep_states.nonlinear_solver = \
                    om.NewtonSolver(solve_subsystems=True)
                phase.indep_states.linear_solver = om.DirectSolver()


class AviaryProblem(om.Problem):
    """
    Main class for instantiating, formulating, and solving Aviary problems.

    On a basic level, this problem object is all the conventional user needs
    to interact with. Looking at the three "levels" of use cases, from simplest
    to most complicated, we have:

    Level 1: users interact with Aviary through input files (.csv or .yaml, TBD)
    Level 2: users interact with Aviary through a Python interface
    Level 3: users can modify Aviary's workings through Python and OpenMDAO

    This Problem object is simply a specialized OpenMDAO Problem that has
    additional methods to help users create and solve Aviary problems.
    """

    def __init__(self, analysis_scheme=AnalysisScheme.COLLOCATION, **kwargs):
        # Modify OpenMDAO's default_reports for this session.
        new_reports = ['subsystems', 'mission']
        for report in new_reports:
            if report not in _default_reports:
                _default_reports.append(report)

        super().__init__(**kwargs)

        self.timestamp = datetime.now()

        self.model = AviaryGroup()
        self.pre_mission = PreMissionGroup()
        self.post_mission = PostMissionGroup()

        self.aviary_inputs = None

        self.traj = None

        self.analysis_scheme = analysis_scheme

    def load_inputs(self, aviary_inputs, phase_info=None, engine_builder=None):
        """
        This method loads the aviary_values inputs and options that the
        user specifies. They could specify files to load and values to
        replace here as well.
        Phase info is also loaded if provided by the user. If phase_info is None,
        the appropriate default phase_info based on mission analysis method is used.

        This method is not strictly necessary; a user could also supply
        an AviaryValues object and/or phase_info dict of their own.
        """
        ## LOAD INPUT FILE ###
        self.engine_builder = engine_builder

        # Create AviaryValues object from file (or process existing AviaryValues object
        # with default values from metadata) and generate initial guesses
        aviary_inputs, initial_guesses = create_vehicle(aviary_inputs)

        # pull which methods will be used for subsystems and mission
        self.mission_method = mission_method = aviary_inputs.get_val(
            Settings.EQUATIONS_OF_MOTION)
        self.mass_method = mass_method = aviary_inputs.get_val(Settings.MASS_METHOD)

        if mission_method is TWO_DEGREES_OF_FREEDOM or mass_method is GASP:
            aviary_inputs = update_GASP_options(aviary_inputs)
            initial_guesses = initial_guessing(aviary_inputs, initial_guesses)
        self.aviary_inputs = aviary_inputs
        self.initial_guesses = initial_guesses

        if mission_method is TWO_DEGREES_OF_FREEDOM:
            aviary_inputs.set_val(Mission.Summary.CRUISE_MASS_FINAL,
                                  val=self.initial_guesses['cruise_mass_final'], units='lbm')
            aviary_inputs.set_val(Mission.Summary.GROSS_MASS,
                                  val=self.initial_guesses['actual_takeoff_mass'], units='lbm')

            # Commonly referenced values
            self.cruise_alt = aviary_inputs.get_val(
                Mission.Design.CRUISE_ALTITUDE, units='ft')
            self.problem_type = aviary_inputs.get_val('problem_type')
            self.mass_defect = aviary_inputs.get_val('mass_defect', units='lbm')

            self.cruise_mass_final = aviary_inputs.get_val(
                Mission.Summary.CRUISE_MASS_FINAL, units='lbm')
            self.target_range = aviary_inputs.get_val(
                Mission.Design.RANGE, units='NM')
            self.cruise_mach = aviary_inputs.get_val(Mission.Design.MACH)

        ## LOAD PHASE_INFO ###
        if phase_info is None:
            # check if the user generated a phase_info from gui
            # Load the phase info dynamically from the current working directory
            phase_info_module_path = Path.cwd() / 'outputted_phase_info.py'

            if phase_info_module_path.exists():
                spec = importlib.util.spec_from_file_location(
                    'outputted_phase_info', phase_info_module_path)
                outputted_phase_info = importlib.util.module_from_spec(spec)
                sys.modules['outputted_phase_info'] = outputted_phase_info
                spec.loader.exec_module(outputted_phase_info)

                # Access the phase_info variable from the loaded module
                phase_info = outputted_phase_info.phase_info

            else:
                if self.mission_method is TWO_DEGREES_OF_FREEDOM:
                    from aviary.interface.default_phase_info.two_dof import phase_info
                elif self.mission_method is HEIGHT_ENERGY:
                    from aviary.interface.default_phase_info.height_energy import phase_info

                print('Loaded default phase_info for '
                      f'{self.mission_method.value.lower()} equations of motion')

        # create a new dictionary that only contains the phases from phase_info
        self.phase_info = {}

        for phase_name in phase_info:
            if 'external_subsystems' not in phase_info[phase_name]:
                phase_info[phase_name]['external_subsystems'] = []

            if phase_name not in ['pre_mission', 'post_mission']:
                self.phase_info[phase_name] = phase_info[phase_name]

        # pre_mission and post_mission are stored in their own dictionaries.
        if 'pre_mission' in phase_info:
            self.pre_mission_info = phase_info['pre_mission']
        else:
            self.pre_mission_info = {'include_takeoff': True,
                                     'external_subsystems': []}

        if 'post_mission' in phase_info:
            self.post_mission_info = phase_info['post_mission']
        else:
            self.post_mission_info = {'include_landing': True,
                                      'external_subsystems': [],
                                      'constrain_range': False}

        ## PROCESSING ##
        # set up core subsystems
        if mission_method in (HEIGHT_ENERGY, SOLVED_2DOF):
            everything_else_origin = FLOPS
        elif mission_method is TWO_DEGREES_OF_FREEDOM:
            everything_else_origin = GASP
        else:
            raise ValueError(f'Unknown mission method {self.mission_method}')

        prop = CorePropulsionBuilder('core_propulsion')
        mass = CoreMassBuilder('core_mass', code_origin=self.mass_method)
        aero = CoreAerodynamicsBuilder(
            'core_aerodynamics', code_origin=everything_else_origin)

        # TODO These values are currently hardcoded, in future should come from user
        both_geom = False
        code_origin_to_prioritize = None

        # which geometry methods should be used, or both?
        geom_code_origin = None
        if (everything_else_origin is FLOPS) and (mass_method is FLOPS):
            geom_code_origin = FLOPS
        elif (everything_else_origin is GASP) and (mass_method is GASP):
            geom_code_origin = GASP
        else:
            both_geom = True

        # which geometry method gets prioritized in case of conflicting outputs
        if not code_origin_to_prioritize:
            if everything_else_origin is GASP:
                code_origin_to_prioritize = GASP
            elif everything_else_origin is FLOPS:
                code_origin_to_prioritize = FLOPS

        geom = CoreGeometryBuilder('core_geometry',
                                   code_origin=geom_code_origin,
                                   use_both_geometries=both_geom,
                                   code_origin_to_prioritize=code_origin_to_prioritize)

        self.core_subsystems = {'propulsion': prop,
                                'geometry': geom,
                                'mass': mass,
                                'aerodynamics': aero}

        # TODO optionally accept which subsystems to load from phase_info
        subsystems = self.core_subsystems
        default_mission_subsystems = [
            subsystems['aerodynamics'], subsystems['propulsion']]
        self.ode_args = dict(aviary_options=aviary_inputs,
                             core_subsystems=default_mission_subsystems)

        if engine_builder is None:
            engine = EngineDeck(options=aviary_inputs)
        else:
            engine = engine_builder

        preprocess_propulsion(aviary_inputs, [engine])

        self._update_metadata_from_subsystems()

        self.aviary_inputs = aviary_inputs
        return aviary_inputs

    def _update_metadata_from_subsystems(self):
        self.meta_data = BaseMetaData.copy()

        variables_to_pop = []

        # loop through phase_info and external subsystems
        for phase_name in self.phase_info:
            external_subsystems = self._get_all_subsystems(
                self.phase_info[phase_name]['external_subsystems'])
            for subsystem in external_subsystems:
                meta_data = subsystem.meta_data.copy()

                state_info = subsystem.get_states()
                for state in state_info:
                    variables_to_pop.append(state)
                    variables_to_pop.append(state_info[state]['rate_source'])

                arg_spec = inspect.getfullargspec(subsystem.get_controls)
                if 'phase_name' in arg_spec.args:
                    control_dicts = subsystem.get_controls(
                        phase_name=phase_name)
                else:
                    control_dicts = subsystem.get_controls()

                for control_name, control_dict in control_dicts.items():
                    variables_to_pop.append(control_name)

                for output in subsystem.get_outputs():
                    variables_to_pop.append(output)

                for parameter in subsystem.get_parameters():
                    variables_to_pop.append(parameter)

                self.meta_data = merge_meta_data([self.meta_data, meta_data])

        variables_to_pop = list(set(variables_to_pop))

        for variable in variables_to_pop:
            if variable in self.meta_data:
                self.meta_data.pop(variable)

    def check_and_preprocess_inputs(self):
        """
        This method checks the user-supplied input values for any potential problems
        and preprocesses the inputs to prepare them for use in the Aviary problem.
        """
        check_phase_info(self.phase_info, self.mission_method)

        for phase_name in self.phase_info:
            for external_subsystem in self.phase_info[phase_name]['external_subsystems']:
                self.aviary_inputs = external_subsystem.preprocess_inputs(
                    self.aviary_inputs)

        # TODO find preprocessors a permanent home
        # PREPROCESSORS #
        # Fill in anything missing in the options with computed defaults.
        preprocess_crewpayload(self.aviary_inputs)

    def add_pre_mission_systems(self):
        """
        Add pre-mission systems to the Aviary problem. These systems are executed before the mission
        and are also known as the "pre_mission" group.

        Depending on the mission model specified (`FLOPS` or `GASP`), this method adds various subsystems
        to the aircraft model. For the `FLOPS` mission model, a takeoff phase is added using the Takeoff class
        with the number of engines and airport altitude specified. For the `GASP` mission model, three subsystems
        are added: a TaxiSegment subsystem, an ExecComp to calculate the time to initiate gear and flaps,
        and an ExecComp to calculate the speed at which to initiate rotation. All subsystems are promoted with
        aircraft and mission inputs and outputs as appropriate.

        A user can override this method with their own pre-mission systems as desired.
        """
        pre_mission = self.pre_mission
        self.model.add_subsystem('pre_mission', pre_mission,
                                 promotes_inputs=['aircraft:*', 'mission:*'],
                                 promotes_outputs=['aircraft:*', 'mission:*'],)

        if 'linear_solver' in self.pre_mission_info:
            pre_mission.linear_solver = self.pre_mission_info['linear_solver']

        if 'nonlinear_solver' in self.pre_mission_info:
            pre_mission.nonlinear_solver = self.pre_mission_info['nonlinear_solver']

        self._add_premission_external_subsystems()

        subsystems = self.core_subsystems
        default_subsystems = [subsystems['propulsion'],
                              subsystems['geometry'],
                              subsystems['aerodynamics'],
                              subsystems['mass'],]

        pre_mission.add_subsystem(
            'core_subsystems',
            CorePreMission(
                aviary_options=self.aviary_inputs,
                subsystems=default_subsystems,
                process_overrides=False,
            ),
            promotes_inputs=['*'],
            promotes_outputs=['*'])

        if not self.pre_mission_info['include_takeoff']:
            return

        # Check for 2DOF mission method
        # NOTE should solved trigger this as well?
        if self.mission_method is TWO_DEGREES_OF_FREEDOM:
            self._add_two_dof_takeoff_systems()

        # Check for HE mission method
        elif self.mission_method is HEIGHT_ENERGY:
            self._add_height_energy_takeoff_systems()

    def _add_height_energy_takeoff_systems(self):
        # Initialize takeoff options
        takeoff_options = Takeoff(
            airport_altitude=0.,  # ft
            num_engines=self.aviary_inputs.get_val(Aircraft.Engine.NUM_ENGINES)
        )

        # Build and add takeoff subsystem
        takeoff = takeoff_options.build_phase(False)
        self.model.add_subsystem(
            'takeoff', takeoff, promotes_inputs=['aircraft:*', 'mission:*'],
            promotes_outputs=['mission:*'])

    def _add_two_dof_takeoff_systems(self):
        # Create options to values
        OptionsToValues = create_opts2vals(
            [Aircraft.CrewPayload.NUM_PASSENGERS,
                Mission.Design.CRUISE_ALTITUDE, ])
        add_opts2vals(self.model, OptionsToValues, self.aviary_inputs)

        # Add thrust-to-weight ratio subsystem
        self.model.add_subsystem(
            'tw_ratio',
            om.ExecComp(
                f'TW_ratio = Fn_SLS / (takeoff_mass * {GRAV_ENGLISH_LBM})',
                TW_ratio={'units': "unitless"},
                Fn_SLS={'units': 'lbf'},
                takeoff_mass={'units': 'lbm'},
            ),
            promotes_inputs=[('Fn_SLS', Aircraft.Propulsion.TOTAL_SCALED_SLS_THRUST),
                             ('takeoff_mass', Mission.Summary.GROSS_MASS)],
            promotes_outputs=[('TW_ratio', Aircraft.Design.THRUST_TO_WEIGHT_RATIO)],
        )

        self.cruise_alt = self.aviary_inputs.get_val(
            Mission.Design.CRUISE_ALTITUDE, units='ft')

        # Add taxi subsystem
        self.model.add_subsystem(
            "taxi", TaxiSegment(**(self.ode_args)),
            promotes_inputs=['aircraft:*', 'mission:*'],
        )

        if self.analysis_scheme is AnalysisScheme.COLLOCATION:
            # Add event transformation subsystem
            self.model.add_subsystem(
                "event_xform",
                om.ExecComp(
                    ["t_init_gear=m*tau_gear+b", "t_init_flaps=m*tau_flaps+b"],
                    t_init_gear={"units": "s"},
                    t_init_flaps={"units": "s"},
                    tau_gear={"units": "unitless"},
                    tau_flaps={"units": "unitless"},
                    m={"units": "s"},
                    b={"units": "s"},
                ),
                promotes_inputs=[
                    "tau_gear",
                    "tau_flaps",
                    ("m", Mission.Takeoff.ASCENT_DURATION),
                    ("b", Mission.Takeoff.ASCENT_T_INTIIAL),
                ],
                promotes_outputs=["t_init_gear", "t_init_flaps"],
            )

        # Calculate speed at which to initiate rotation
        self.model.add_subsystem(
            "vrot",
            om.ExecComp(
                "Vrot = ((2 * mass * g) / (rho * wing_area * CLmax))**0.5 + dV1 + dVR",
                Vrot={"units": "ft/s"},
                mass={"units": "lbm"},
                CLmax={"units": "unitless"},
                g={"units": "lbf/lbm", "val": GRAV_ENGLISH_LBM},
                rho={"units": "slug/ft**3", "val": RHO_SEA_LEVEL_ENGLISH},
                wing_area={"units": "ft**2"},
                dV1={
                    "units": "ft/s",
                    "desc": "Increment of engine failure decision speed above stall",
                },
                dVR={
                    "units": "ft/s",
                    "desc": "Increment of takeoff rotation speed above engine failure "
                    "decision speed",
                },
            ),
            promotes_inputs=[
                ("wing_area", Aircraft.Wing.AREA),
                ("dV1", Mission.Takeoff.DECISION_SPEED_INCREMENT),
                ("dVR", Mission.Takeoff.ROTATION_SPEED_INCREMENT),
                ("CLmax", Mission.Takeoff.LIFT_COEFFICIENT_MAX),
            ],
            promotes_outputs=[('Vrot', Mission.Takeoff.ROTATION_VELOCITY)]
        )

    def _add_premission_external_subsystems(self):
        """
        This private method adds each external subsystem to the pre-mission subsystem and
        a mass component that captures external subsystem masses for use in mass buildups.

        Firstly, the method iterates through all external subsystems in the pre-mission
        information. For each subsystem, it builds the pre-mission instance of the
        subsystem.

        Secondly, the method collects the mass names of the added subsystems. This
        expression is then used to define an ExecComp (a component that evaluates a
        simple equation given input values).

        The method promotes the input and output of this ExecComp to the top level of the
        pre-mission object, allowing this calculated subsystem mass to be accessed
        directly from the pre-mission object.
        """

        mass_names = []
        # Loop through all the phases in this subsystem.
        for external_subsystem in self.pre_mission_info['external_subsystems']:
            # Get all the subsystem builders for this phase.
            subsystem_premission = external_subsystem.build_pre_mission(
                self.aviary_inputs)

            if subsystem_premission is not None:
                self.pre_mission.add_subsystem(external_subsystem.name,
                                               subsystem_premission)

                mass_names.extend(external_subsystem.get_mass_names())

        if mass_names:
            formatted_names = []
            for name in mass_names:
                formatted_name = name.replace(':', '_')
                formatted_names.append(formatted_name)

            # Define the expression for computing the sum of masses
            expr = 'subsystem_mass = ' + ' + '.join(formatted_names)

            promotes_inputs_list = [(formatted_name, original_name)
                                    for formatted_name, original_name in zip(formatted_names, mass_names)]

            # Create the ExecComp
            self.pre_mission.add_subsystem('external_comp_sum', om.ExecComp(expr, units='kg'),
                                           promotes_inputs=promotes_inputs_list,
                                           promotes_outputs=[
                ('subsystem_mass', Aircraft.Design.EXTERNAL_SUBSYSTEMS_MASS)])

    def _add_groundroll_eq_constraint(self, phase):
        """
        Add an equality constraint to the problem to ensure that the TAS at the end of the
        groundroll phase is equal to the rotation velocity at the start of the rotation phase.
        """
        self.model.add_subsystem(
            "groundroll_boundary",
            om.EQConstraintComp(
                "velocity",
                eq_units="ft/s",
                normalize=True,
                add_constraint=True,
            ),
        )
        self.model.connect(Mission.Takeoff.ROTATION_VELOCITY,
                           "groundroll_boundary.rhs:velocity")
        self.model.connect(
            "traj.groundroll.states:velocity",
            "groundroll_boundary.lhs:velocity",
            src_indices=[-1],
            flat_src_indices=True,
        )

        ascent_tx = phase.options["transcription"]
        ascent_num_nodes = ascent_tx.grid_data.num_nodes
        self.model.add_subsystem(
            "h_fit",
            PolynomialFit(N_cp=ascent_num_nodes),
            promotes_inputs=["t_init_gear", "t_init_flaps"],
        )

    def _get_phase(self, phase_name, phase_idx):
        base_phase_options = self.phase_info[phase_name]

        # We need to exclude some things from the phase_options that we pass down
        # to the phases. Intead of "popping" keys, we just create new outer dictionaries.

        phase_options = {}
        for key, val in base_phase_options.items():
            phase_options[key] = val

        phase_options['user_options'] = {}
        for key, val in base_phase_options['user_options'].items():
            phase_options['user_options'][key] = val

        # TODO optionally accept which subsystems to load from phase_info
        subsystems = self.core_subsystems
        default_mission_subsystems = [
            subsystems['aerodynamics'], subsystems['propulsion']]

        if self.mission_method is TWO_DEGREES_OF_FREEDOM:
            if 'groundroll' in phase_name:
                phase_builder = GroundrollPhase
            elif 'rotation' in phase_name:
                phase_builder = RotationPhase
            elif 'accel' in phase_name:
                phase_builder = AccelPhase
            elif 'ascent' in phase_name:
                phase_builder = AscentPhase
            elif 'climb' in phase_name:
                phase_builder = ClimbPhase
            elif 'cruise' in phase_name:
                phase_builder = CruisePhase
            elif 'desc' in phase_name:
                phase_builder = DescentPhase

        if self.mission_method is HEIGHT_ENERGY:
            if 'phase_builder' in phase_options:
                phase_builder = phase_options['phase_builder']
                if not issubclass(phase_builder, PhaseBuilderBase):
                    raise TypeError(
                        f"phase_builder for the phase called {phase_name} must be a PhaseBuilderBase object.")
            else:
                phase_builder = EnergyPhase

        if self.mission_method is SOLVED_2DOF:
            if phase_options['user_options']['ground_roll'] and phase_options['user_options']['fix_initial']:
                phase_builder = GroundrollPhaseVelocityIntegrated
            else:
                phase_builder = TwoDOFPhase

        phase_object = phase_builder.from_phase_info(
            phase_name, phase_options, default_mission_subsystems, meta_data=self.meta_data)

        phase = phase_object.build_phase(aviary_options=self.aviary_inputs)

        self.phase_objects.append(phase_object)

        # TODO: add logic to filter which phases get which controls.
        # right now all phases get all controls added from every subsystem.
        # for example, we might only want ELECTRIC_SHAFT_POWER applied during the climb phase.
        all_subsystems = self._get_all_subsystems(
            phase_options['external_subsystems'])

        # loop through all_subsystems and call `get_controls` on each subsystem
        for subsystem in all_subsystems:
            # add the controls from the subsystems to each phase
            arg_spec = inspect.getfullargspec(subsystem.get_controls)
            if 'phase_name' in arg_spec.args:
                control_dicts = subsystem.get_controls(
                    phase_name=phase_name)
            else:
                control_dicts = subsystem.get_controls()
            for control_name, control_dict in control_dicts.items():
                phase.add_control(control_name, **control_dict)

        user_options = AviaryValues(phase_options.get('user_options', ()))

        fix_initial = phase_options.get('fix_initial', False)
        fix_duration = phase_options.get('fix_duration', False)
        initial_bounds = phase_options.get('initial_bounds', _unspecified)

        if phase_name == 'ascent' and self.mission_method is TWO_DEGREES_OF_FREEDOM:
            phase.set_time_options(
                units="s",
                targets="t_curr",
                input_initial=True,
                input_duration=True,
            )
        elif phase_name == 'cruise' and self.mission_method is TWO_DEGREES_OF_FREEDOM:
            # Time here is really the independent variable through which we are integrating.
            # In the case of the Breguet Range ODE, it's mass.
            # We rely on mass being monotonically non-increasing across the phase.
            phase.set_time_options(
                name='mass',
                fix_initial=False,
                fix_duration=False,
                units="lbm",
                targets="mass",
                initial_bounds=(0., 1.e7),
                initial_ref=100.e3,
                duration_bounds=(-1.e7, -1),
                duration_ref=50000,
            )
        elif phase_name == 'descent' and self.mission_method is TWO_DEGREES_OF_FREEDOM:
            duration_ref = user_options.get_val("duration_ref", 's')
            phase.set_time_options(
                duration_bounds=duration_bounds,
                fix_initial=fix_initial,
                input_initial=input_initial,
                units="s",
                duration_ref=duration_ref,
            )
        elif self.mission_method is HEIGHT_ENERGY:
            input_initial = False

            # Make a good guess for a reasonable intitial time scaler.
            init_bounds = user_options.get_item('initial_bounds')
            if init_bounds[0] is not None and init_bounds[0][1] != 0.0:
                # Upper bound is good for a ref.
                user_options.set_val('initial_ref', init_bounds[0][1],
                                     units=init_bounds[1])
            else:
                user_options.set_val('initial_ref', 10., 'min')

            duration_bounds = user_options.get_val("duration_bounds", 'min')
            user_options.set_val(
                'duration_ref', (duration_bounds[0] + duration_bounds[1]) / 2., 'min')
            if phase_idx > 0:
                input_initial = True

            if fix_initial or input_initial:
                phase.set_time_options(
                    fix_initial=fix_initial, fix_duration=fix_duration, units='s',
                    duration_bounds=user_options.get_val("duration_bounds", 's'),
                    duration_ref=user_options.get_val("duration_ref", 's'),
                    initial_ref=user_options.get_val("initial_ref", 's'),
                )
            elif phase_name == 'descent' and self.mission_method is HEIGHT_ENERGY:  # TODO: generalize this logic for all phases
                phase.set_time_options(
                    fix_initial=False, fix_duration=False, units='s',
                    duration_bounds=user_options.get_val("duration_bounds", 's'),
                    duration_ref=user_options.get_val("duration_ref", 's'),
                    initial_bounds=initial_bounds,
                    initial_ref=user_options.get_val("initial_ref", 's'),
                )
            else:  # TODO: figure out how to handle this now that fix_initial is dict
                phase.set_time_options(
                    fix_initial=fix_initial, fix_duration=fix_duration, units='s',
                    duration_bounds=user_options.get_val("duration_bounds", 's'),
                    duration_ref=user_options.get_val("duration_ref", 's'),
                    initial_bounds=initial_bounds,
                    initial_ref=user_options.get_val("initial_ref", 's'),
                )

        if 'cruise' not in phase_name and self.mission_method is TWO_DEGREES_OF_FREEDOM:
            phase.add_control(
                Dynamic.Mission.THROTTLE, targets=Dynamic.Mission.THROTTLE, units='unitless',
                opt=False,
            )

        return phase

    def add_phases(self, phase_info_parameterization=None):
        """
        Add the mission phases to the problem trajectory based on the user-specified
        phase_info dictionary.

        Parameters
        ----------
        phase_info_parameterization (function, optional): A function that takes in the phase_info dictionary
            and aviary_inputs and returns modified aviary_inputs. Defaults to None.

        Returns
        -------
        traj: The Dymos Trajectory object containing the added mission phases.
        """
        if phase_info_parameterization is not None:
            self.phase_info, self.post_mission_info = phase_info_parameterization(self.phase_info,
                                                                                  self.post_mission_info,
                                                                                  self.aviary_inputs)

        phase_info = self.phase_info

        phases = list(phase_info.keys())

        if self.analysis_scheme is AnalysisScheme.COLLOCATION:
            traj = self.model.add_subsystem('traj', dm.Trajectory())

        elif self.analysis_scheme is AnalysisScheme.SHOOTING:
            initial_mass = self.aviary_inputs.get_val(Mission.Summary.GROSS_MASS, 'lbm')

            ascent_phases = create_2dof_based_ascent_phases(
                self.ode_args,
                cruise_alt=self.cruise_alt,
                cruise_mach=self.cruise_mach)

            descent_phases = create_2dof_based_descent_phases(
                self.ode_args,
                cruise_mach=self.cruise_mach)

            descent_estimation = descent_range_and_fuel(
                phases=descent_phases,
                initial_mass=initial_mass,
                cruise_alt=self.cruise_alt,
                cruise_mach=self.cruise_mach)

            estimated_descent_range = descent_estimation['refined_guess']['distance_flown']
            end_of_cruise_range = self.target_range - estimated_descent_range

            estimated_descent_fuel = descent_estimation['refined_guess']['fuel_burned']

            cruise_kwargs = dict(
                input_speed_type=SpeedType.MACH,
                input_speed_units="unitless",
                ode_args=self.ode_args,
                alpha_mode=AlphaModes.REQUIRED_LIFT,
                simupy_args=dict(
                    verbosity=Verbosity.DEBUG,
                ),
            )
            cruise_vals = {
                'mach': {'val': self.cruise_mach, 'units': cruise_kwargs['input_speed_units']},
                'descent_fuel': {'val': estimated_descent_fuel, 'units': 'lbm'},
            }

            phases = {
                **ascent_phases,
                'cruise': {
                    'ode': SGMCruise(**cruise_kwargs),
                    'vals_to_set': cruise_vals,
                },
                **descent_phases,
            }
            full_traj = FlexibleTraj(
                Phases=phases,
                traj_final_state_output=[
                    Dynamic.Mission.MASS,
                    Dynamic.Mission.DISTANCE,
                ],
                traj_initial_state_input=[
                    Dynamic.Mission.MASS,
                    Dynamic.Mission.DISTANCE,
                    Dynamic.Mission.ALTITUDE,
                ],
                traj_event_trigger_input=[
                    # specify ODE, output_name, with units that SimuPyProblem expects
                    # assume event function is of form ODE.output_name - value
                    # third key is event_idx associated with input
                    (phases['groundroll']['ode'], Dynamic.Mission.VELOCITY, 0,),
                    (phases['climb3']['ode'], Dynamic.Mission.ALTITUDE, 0,),
                    (phases['cruise']['ode'], Dynamic.Mission.MASS, 0,),
                ],
            )
            traj = self.model.add_subsystem('traj', full_traj)
            return traj

        def add_subsystem_timeseries_outputs(phase, phase_name):
            phase_options = self.phase_info[phase_name]
            all_subsystems = self._get_all_subsystems(
                phase_options['external_subsystems'])
            for subsystem in all_subsystems:
                timeseries_to_add = subsystem.get_outputs()
                for timeseries in timeseries_to_add:
                    phase.add_timeseries_output(timeseries)

        if self.mission_method in (TWO_DEGREES_OF_FREEDOM, HEIGHT_ENERGY, SOLVED_2DOF):
            if self.analysis_scheme is AnalysisScheme.COLLOCATION:
                self.phase_objects = []
                for phase_idx, phase_name in enumerate(phases):
                    phase = traj.add_phase(
                        phase_name, self._get_phase(phase_name, phase_idx))
                    add_subsystem_timeseries_outputs(phase, phase_name)

                    if phase_name == 'ascent' and self.mission_method is TWO_DEGREES_OF_FREEDOM:
                        self._add_groundroll_eq_constraint(phase)

            # loop through phase_info and external subsystems
            external_parameters = {}
            for phase_name in self.phase_info:
                external_parameters[phase_name] = {}
                all_subsystems = self._get_all_subsystems(
                    self.phase_info[phase_name]['external_subsystems'])
                for subsystem in all_subsystems:
                    parameter_dict = subsystem.get_parameters()
                    for parameter in parameter_dict:
                        external_parameters[phase_name][parameter] = parameter_dict[parameter]

            if self.mission_method in (HEIGHT_ENERGY, SOLVED_2DOF):
                traj = setup_trajectory_params(
                    self.model, traj, self.aviary_inputs, phases, meta_data=self.meta_data, external_parameters=external_parameters)

        self.traj = traj

        return traj

    def add_post_mission_systems(self, include_landing=True):
        """
        Add post-mission systems to the aircraft model. This is akin to the statics group
        or the "premission_systems", but occurs after the mission in the execution order.

        Depending on the mission model specified (`FLOPS` or `GASP`), this method adds various subsystems
        to the aircraft model. For the `FLOPS` mission model, a landing phase is added using the Landing class
        with the wing area and lift coefficient specified, and a takeoff constraints ExecComp is added to enforce
        mass, range, velocity, and altitude continuity between the takeoff and climb phases. The landing subsystem
        is promoted with aircraft and mission inputs and outputs as appropriate, while the takeoff constraints ExecComp
        is only promoted with mission inputs and outputs.

        For the `GASP` mission model, four subsystems are added: a LandingSegment subsystem, an ExecComp to calculate
        the reserve fuel required, an ExecComp to calculate the overall fuel burn, and three ExecComps to calculate
        various mission objectives and constraints. All subsystems are promoted with aircraft and mission inputs and
        outputs as appropriate.

        A user can override this with their own postmission systems.
        """

        if self.pre_mission_info['include_takeoff'] and self.mission_method is HEIGHT_ENERGY:
            self._add_post_mission_takeoff_systems()

        if include_landing and self.post_mission_info['include_landing']:
            if self.mission_method is HEIGHT_ENERGY:
                self._add_height_energy_landing_systems()
            elif self.mission_method is TWO_DEGREES_OF_FREEDOM:
                self._add_two_dof_landing_systems()

        self.model.add_subsystem('post_mission', self.post_mission,
                                 promotes_inputs=['*'],
                                 promotes_outputs=['*'])

        # Loop through all the phases in this subsystem.
        for external_subsystem in self.post_mission_info['external_subsystems']:
            # Get all the subsystem builders for this phase.
            subsystem_postmission = external_subsystem.build_post_mission(
                self.aviary_inputs)

            if subsystem_postmission is not None:
                self.post_mission.add_subsystem(external_subsystem.name,
                                                subsystem_postmission)

        if self.mission_method in (HEIGHT_ENERGY, SOLVED_2DOF):
            phases = list(self.phase_info.keys())
            ecomp = om.ExecComp('fuel_burned = initial_mass - mass_final',
                                initial_mass={'units': 'lbm'},
                                mass_final={'units': 'lbm'},
                                fuel_burned={'units': 'lbm'})

            self.post_mission.add_subsystem('fuel_burn', ecomp,
                                            promotes_outputs=['fuel_burned'])

            self.model.connect(f"traj.{phases[0]}.timeseries.mass",
                               "fuel_burn.initial_mass", src_indices=[0])
            self.model.connect(f"traj.{phases[-1]}.states:mass",
                               "fuel_burn.mass_final", src_indices=[-1])

            self._add_fuel_reserve_component()

            # TODO: need to add some sort of check that this value is less than the fuel capacity
            # TODO: the overall_fuel variable is the burned fuel plus the reserve, but should
            # also include the unused fuel, and the hierarchy variable name should be more clear
            ecomp = om.ExecComp('overall_fuel = fuel_burned + fuel_reserve',
                                fuel_burned={'units': 'lbm', 'shape': 1},
                                fuel_reserve={'units': 'lbm', 'shape': 1},
                                overall_fuel={'units': 'lbm'})
            self.post_mission.add_subsystem(
                'fuel_calc', ecomp,
                promotes_inputs=[
                    'fuel_burned',
                    ("fuel_reserve", Mission.Design.RESERVE_FUEL),
                ],
                promotes_outputs=[('overall_fuel', Mission.Summary.TOTAL_FUEL_MASS)])

            if 'constrain_range' in self.post_mission_info:
                if self.post_mission_info['constrain_range']:
                    target_range = self.post_mission_info['target_range']
                    self.post_mission.add_subsystem(
                        "range_constraint",
                        om.ExecComp(
                            "range_resid = target_range - actual_range",
                            range_resid={'units': 'nmi'},
                            actual_range={'units': 'nmi'},
                            target_range={
                                'val': target_range[0], 'units': target_range[1]},
                        ),
                        promotes_outputs=[
                            ("range_resid", Mission.Constraints.RANGE_RESIDUAL)],
                    )

                    self.model.connect(f"traj.{phases[-1]}.timeseries.distance",
                                       "range_constraint.actual_range", src_indices=[-1])
                    self.model.add_constraint(
                        Mission.Constraints.RANGE_RESIDUAL, equals=0.0, ref=1.e2)

        ecomp = om.ExecComp(
            'mass_resid = operating_empty_mass + overall_fuel + payload_mass -'
            ' initial_mass',
            operating_empty_mass={'units': 'lbm'},
            overall_fuel={'units': 'lbm'},
            payload_mass={'units': 'lbm'},
            initial_mass={'units': 'lbm'},
            mass_resid={'units': 'lbm'})

        if self.mass_method is GASP:
            payload_mass_src = Aircraft.CrewPayload.PASSENGER_PAYLOAD_MASS
        else:
            payload_mass_src = Aircraft.CrewPayload.TOTAL_PAYLOAD_MASS

        self.post_mission.add_subsystem(
            'mass_constraint', ecomp,
            promotes_inputs=[
                ('operating_empty_mass', Aircraft.Design.OPERATING_MASS),
                ('overall_fuel', Mission.Summary.TOTAL_FUEL_MASS),
                ('payload_mass', payload_mass_src),
                ('initial_mass', Mission.Design.GROSS_MASS)],
            promotes_outputs=[("mass_resid", Mission.Constraints.MASS_RESIDUAL)])

        if self.mission_method in (HEIGHT_ENERGY, TWO_DEGREES_OF_FREEDOM):
            self.post_mission.add_constraint(
                Mission.Constraints.MASS_RESIDUAL, equals=0.0, ref=1.e5)

    def _link_phases_helper_with_options(self, phases, option_name, var, **kwargs):
        # Initialize a list to keep track of indices where option_name is True
        true_option_indices = []

        # Loop through phases to find where option_name is True
        for idx, phase_name in enumerate(phases):
            if self.phase_info[phase_name]['user_options'].get(option_name, False):
                true_option_indices.append(idx)

        # Determine the groups of phases to link based on consecutive indices
        groups_to_link = []
        current_group = []

        for idx in true_option_indices:
            if not current_group or idx == current_group[-1] + 1:
                # If the current index is consecutive, add it to the current group
                current_group.append(idx)
            else:
                # Otherwise, start a new group and save the previous one
                groups_to_link.append(current_group)
                current_group = [idx]

        # Add the last group if it exists
        if current_group:
            groups_to_link.append(current_group)

        # Loop through each group and determine the phases to link
        for group in groups_to_link:
            # Extend the group to include the phase before the first True option and after the last True option, if applicable
            if group[0] > 0:
                group.insert(0, group[0] - 1)
            if group[-1] < len(phases) - 1:
                group.append(group[-1] + 1)

            # Extract the phase names for the current group
            phases_to_link = [phases[idx] for idx in group]

            # Link the phases for the current group
            if len(phases_to_link) > 1:
                self.traj.link_phases(phases=phases_to_link, vars=[var], **kwargs)

    def link_phases(self):
        """
        Link phases together after they've been added.

        Based on which phases the user has selected, we might need
        special logic to do the Dymos linkages correctly. Some of those
        connections for the simple GASP and FLOPS mission are shown here.
        """
        self._add_bus_variables_and_connect()

        phases = list(self.phase_info.keys())

        if len(phases) <= 1:
            return

        # In summary, the following code loops over all phases in self.phase_info, gets
        # the linked variables from each external subsystem in each phase, and stores
        # the lists of linked variables in lists_to_link. It then gets a list of
        # unique variable names from lists_to_link and loops over them, creating
        # a list of phase names for each variable and linking the phases
        # using self.traj.link_phases().

        lists_to_link = []
        for idx, phase_name in enumerate(self.phase_info):
            lists_to_link.append([])
            for external_subsystem in self.phase_info[phase_name]['external_subsystems']:
                lists_to_link[idx].extend(external_subsystem.get_linked_variables())

        # get unique variable names from lists_to_link
        unique_vars = list(set([var for sublist in lists_to_link for var in sublist]))

        # Phase linking.
        # If we are under mpi, and traj.phases is running in parallel, then let the
        # optimizer handle the linkage constraints.  Note that we can technically
        # paralellize connected phases, but it requires a solver that we would like
        # to avoid.
        true_unless_mpi = True
        if self.comm.size > 1 and self.traj.options['parallel_phases']:
            true_unless_mpi = False

        # loop over unique variable names
        for var in unique_vars:
            phases_to_link = []
            for idx, phase_name in enumerate(self.phase_info):
                if var in lists_to_link[idx]:
                    phases_to_link.append(phase_name)

            if len(phases_to_link) > 1:  # TODO: hack
                self.traj.link_phases(phases=phases_to_link, vars=[var], connected=True)

<<<<<<< HEAD
        if self.mission_method is HEIGHT_ENERGY:
            self.traj.link_phases(
                phases, ["time", Dynamic.Mission.MASS, Dynamic.Mission.DISTANCE], connected=True)
=======
        if self.mission_method is SOLVED:
            def add_linkage_constraint(self, phase_a, phase_b, var_b):
                self.traj.add_linkage_constraint(phase_a=phase_a,
                                                 phase_b=phase_b,
                                                 var_a='time',
                                                 var_b=var_b,
                                                 loc_a='final',
                                                 loc_b='initial',
                                                 connected=true_unless_mpi)

            add_linkage_constraint(self, 'ascent_to_gear_retract',
                                   'ascent_to_flap_retract', 't_init_gear')
            add_linkage_constraint(self, 'ascent_to_gear_retract',
                                   'ascent', 't_init_gear')
            add_linkage_constraint(self, 'ascent_to_gear_retract',
                                   'climb_at_constant_TAS', 't_init_gear')
            add_linkage_constraint(self, 'ascent_to_flap_retract',
                                   'ascent', 't_init_flaps')
            add_linkage_constraint(self, 'ascent_to_flap_retract',
                                   'climb_at_constant_TAS', 't_init_flaps')

            self.traj.link_phases(
                phases[6:], vars=[Dynamic.Mission.ALTITUDE], ref=10.e3)
            self.traj.link_phases(phases, vars=['time'], ref=100.)
            self.traj.link_phases(phases, vars=['mass'], ref=10.e3)
            self.traj.link_phases(
                phases, vars=[Dynamic.Mission.DISTANCE], units='m', ref=10.e3)
            self.traj.link_phases(phases[:7], vars=["TAS"], units='kn', ref=200.)

        elif self.mission_method is HEIGHT_ENERGY:
            self.traj.link_phases(phases, ["time"], ref=1e3,
                                  connected=true_unless_mpi)
            self.traj.link_phases(phases, [Dynamic.Mission.MASS], ref=1e6,
                                  connected=true_unless_mpi)
            self.traj.link_phases(phases, [Dynamic.Mission.DISTANCE], ref=1e3,
                                  connected=true_unless_mpi)
>>>>>>> 107e086d

            self._link_phases_helper_with_options(
                phases, 'optimize_altitude', Dynamic.Mission.ALTITUDE, ref=1.e4)
            self._link_phases_helper_with_options(
                phases, 'optimize_mach', Dynamic.Mission.MACH)

        elif self.mission_method is SOLVED_2DOF:
            self.traj.link_phases(phases, [Dynamic.Mission.MASS], connected=True)
            self.traj.link_phases(
                phases, [Dynamic.Mission.DISTANCE], units='ft', ref=1.e3, connected=False)
            self.traj.link_phases(phases, ["time"], connected=False)

            if len(phases) > 2:
                self.traj.link_phases(
                    phases[1:], ["alpha"], units='rad', connected=False)

            self._link_phases_helper_with_options(
                phases, 'optimize_altitude', Dynamic.Mission.ALTITUDE, ref=1.e4)
            self._link_phases_helper_with_options(
                phases, 'optimize_mach', Dynamic.Mission.MACH)

        elif self.mission_method is TWO_DEGREES_OF_FREEDOM:
            if self.analysis_scheme is AnalysisScheme.COLLOCATION:
                self.traj.link_phases(["groundroll", "rotation", "ascent"], [
                    "time", Dynamic.Mission.VELOCITY, "mass", Dynamic.Mission.DISTANCE], connected=True)
                self.traj.link_phases(
                    ["rotation", "ascent"], ["alpha"], connected=False,
                    ref=5e1,
                )
                self.traj.add_linkage_constraint(
                    "ascent",
                    "accel",
                    Dynamic.Mission.DISTANCE,
                    Dynamic.Mission.DISTANCE,
                    "final",
                    "initial",
                    connected=False,
                    units="NM",
                    ref=5000.,
                )  # we use this because units from the two phases do not match up
                self.traj.link_phases(
                    phases=[
                        "ascent", "accel"], vars=[
                        "time", "mass", Dynamic.Mission.VELOCITY], connected=True)
                self.traj.link_phases(
                    phases=["accel", "climb1", "climb2"],
                    vars=["time", Dynamic.Mission.ALTITUDE,
                          "mass", Dynamic.Mission.DISTANCE],
                    connected=True,
                )

                self.traj.link_phases(
                    phases=["desc1", "desc2"],
                    vars=["time", "mass", Dynamic.Mission.DISTANCE],
                    connected=True,
                )

                # add all params and promote them to self.model level
                ParamPort.promote_params(
                    self.model,
                    trajs=["traj"],
                    phases=[
                        ["groundroll", "rotation", "ascent",
                            "accel", "climb1", "climb2"],
                        ["desc1", "desc2"],
                    ],
                )

                def add_linkage_constraint(self, phase_a, phase_b, var_a, var_b, connected,
                                           ref=None):
                    self.traj.add_linkage_constraint(
                        phase_a=phase_a,
                        phase_b=phase_b,
                        var_a=var_a,
                        var_b=var_b,
                        loc_a='final',
                        loc_b='initial',
                        connected=connected,
                        ref=ref
                    )

                add_linkage_constraint(self, 'climb2', 'cruise',
                                       'time', 'initial_time', True)
                add_linkage_constraint(self, 'climb2', 'cruise',
                                       'distance', 'initial_distance', True)
                add_linkage_constraint(
                    self, 'climb2', 'cruise', Dynamic.Mission.ALTITUDE, Dynamic.Mission.ALTITUDE, True)
                add_linkage_constraint(self, 'climb2', 'cruise', 'mass',
                                       'mass', False, ref=1.0e5)
                add_linkage_constraint(self, 'cruise', 'desc1', 'time', 'time', True)
                add_linkage_constraint(self, 'cruise', 'desc1',
                                       'distance', 'distance', True)
                add_linkage_constraint(
                    self, 'cruise', 'desc1', Dynamic.Mission.ALTITUDE, Dynamic.Mission.ALTITUDE, True)
                add_linkage_constraint(self, 'cruise', 'desc1', 'mass', 'mass', True)

                self.model.promotes(
                    "traj",
                    inputs=[
                        ("ascent.parameters:t_init_gear", "t_init_gear"),
                        ("ascent.parameters:t_init_flaps", "t_init_flaps"),
                        ("ascent.t_initial", Mission.Takeoff.ASCENT_T_INTIIAL),
                        ("ascent.t_duration", Mission.Takeoff.ASCENT_DURATION),
                    ],
                )

                # imitate input_initial for taxi -> groundroll
                eq = self.model.add_subsystem(
                    "link_taxi_groundroll", om.EQConstraintComp())
                eq.add_eq_output("mass", eq_units="lbm", normalize=False,
                                 ref=10000., add_constraint=True)
                self.model.connect("taxi.mass", "link_taxi_groundroll.rhs:mass")
                self.model.connect(
                    "traj.groundroll.states:mass",
                    "link_taxi_groundroll.lhs:mass",
                    src_indices=[0],
                    flat_src_indices=True,
                )

                self.model.connect("traj.ascent.timeseries.time", "h_fit.time_cp")
                self.model.connect(
                    "traj.ascent.timeseries.altitude", "h_fit.h_cp")

                self.model.connect(
                    "traj.desc2.timeseries.mass",
                    "landing.mass",
                    src_indices=[-1],
                    flat_src_indices=True,
                )

                connect_map = {
                    "traj.desc2.timeseries.distance": Mission.Summary.RANGE,
                    "traj.desc2.states:mass": Mission.Landing.TOUCHDOWN_MASS,
                }
            else:
                connect_map = {
                    "taxi.mass": "traj.mass_initial",
                    Mission.Takeoff.ROTATION_VELOCITY: "traj.SGMGroundroll_velocity_trigger",
                    "traj.distance_final": Mission.Summary.RANGE,
                    "traj.mass_final": Mission.Landing.TOUCHDOWN_MASS,
                    "traj.mass_final": "landing.mass",
                }

            # promote all ParamPort inputs for analytic segments as well
            param_list = list(ParamPort.param_data)
            self.model.promotes("taxi", inputs=param_list)
            self.model.promotes("landing", inputs=param_list)
            if self.analysis_scheme is AnalysisScheme.SHOOTING:
                self.model.promotes("traj", inputs=param_list)
                # self.model.list_inputs()
                # self.model.promotes("traj", inputs=['ascent.ODE_group.eoms.'+Aircraft.Design.MAX_FUSELAGE_PITCH_ANGLE])

            self.model.connect("taxi.mass", "vrot.mass")

            def connect_with_common_params(self, source, target):
                self.model.connect(
                    source,
                    target,
                    src_indices=[-1],
                    flat_src_indices=True,
                )

            for source, target in connect_map.items():
                connect_with_common_params(self, source, target)

    def add_driver(self, optimizer=None, use_coloring=None, max_iter=50, verbosity=Verbosity.BRIEF):
        """
        Add an optimization driver to the Aviary problem.

        Depending on the provided optimizer, the method instantiates the relevant driver (ScipyOptimizeDriver or
        pyOptSparseDriver) and sets the optimizer options. Options for 'SNOPT', 'IPOPT', and 'SLSQP' are
        specified. The method also allows for the declaration of coloring and setting debug print options.

        Parameters
        ----------
        optimizer : str
            The name of the optimizer to use. It can be "SLSQP", "SNOPT", "IPOPT" or others supported by OpenMDAO.
            If "SLSQP", it will instantiate a ScipyOptimizeDriver, else it will instantiate a pyOptSparseDriver.

        use_coloring : bool, optional
            If True (default), the driver will declare coloring, which can speed up derivative computations.

        max_iter : int, optional
            The maximum number of iterations allowed for the optimization process. Default is 50. This option is
            applicable to "SNOPT", "IPOPT", and "SLSQP" optimizers.

        verbosity : Verbosity or list, optional
            If Verbosity.DEBUG, debug print options ['desvars','ln_cons','nl_cons','objs'] will be set. If a list is
            provided, it will be used as the debug print options.

        Returns
        -------
        None
        """
        # Set defaults for optimizer and use_coloring based on analysis scheme
        if optimizer is None:
            optimizer = 'IPOPT' if self.analysis_scheme is AnalysisScheme.SHOOTING else 'SNOPT'
        if use_coloring is None:
            use_coloring = False if self.analysis_scheme is AnalysisScheme.SHOOTING else True

        # check if optimizer is SLSQP
        if optimizer == "SLSQP":
            driver = self.driver = om.ScipyOptimizeDriver()
        else:
            driver = self.driver = om.pyOptSparseDriver()

        driver.options["optimizer"] = optimizer
        if use_coloring:
            driver.declare_coloring()

        if driver.options["optimizer"] == "SNOPT":
            driver.opt_settings["Major iterations limit"] = max_iter
            driver.opt_settings["Major optimality tolerance"] = 1e-4
            driver.opt_settings["Major feasibility tolerance"] = 1e-7
            driver.opt_settings["iSumm"] = 6
        elif driver.options["optimizer"] == "IPOPT":
            driver.opt_settings['tol'] = 1.0E-6
            driver.opt_settings['mu_init'] = 1e-5
            driver.opt_settings['max_iter'] = max_iter
            driver.opt_settings['print_level'] = 5
            # for faster convergence
            driver.opt_settings['nlp_scaling_method'] = 'gradient-based'
            driver.opt_settings['alpha_for_y'] = 'safer-min-dual-infeas'
            driver.opt_settings['mu_strategy'] = 'monotone'
        elif driver.options["optimizer"] == "SLSQP":
            driver.options["tol"] = 1e-9
            driver.options["maxiter"] = max_iter
            driver.options["disp"] = True

        if verbosity != Verbosity.QUIET:
            if isinstance(verbosity, list):
                driver.options['debug_print'] = verbosity
            elif verbosity.value >= 2:
                driver.options['debug_print'] = ['desvars', 'ln_cons', 'nl_cons', 'objs']

    def add_design_variables(self):
        """
        Adds design variables to the Aviary problem.

        Depending on the mission model and problem type, different design variables and constraints are added.

        If using the FLOPS model, a design variable is added for the gross mass of the aircraft, with a lower bound of 100,000 lbm and an upper bound of 200,000 lbm.

        If using the GASP model, the following design variables are added depending on the mission type:
            - the initial thrust-to-weight ratio of the aircraft during ascent
            - the duration of the ascent phase
            - the time constant for the landing gear actuation
            - the time constant for the flaps actuation

        In addition, two constraints are added for the GASP model:
            - the initial altitude of the aircraft with gear extended is constrained to be 50 ft
            - the initial altitude of the aircraft with flaps extended is constrained to be 400 ft

        If solving a sizing problem, a design variable is added for the gross mass of the aircraft, and another for the gross mass of the aircraft computed during the mission. A constraint is also added to ensure that the residual range is zero.

        If solving an alternate problem, only a design variable for the gross mass of the aircraft computed during the mission is added. A constraint is also added to ensure that the residual range is zero.

        In all cases, a design variable is added for the final cruise mass of the aircraft, with no upper bound, and a residual mass constraint is added to ensure that the mass balances.

        """
        # add the engine builder `get_design_vars` dict to a collected dict from the external subsystems

        # TODO : maybe in the most general case we need to handle DVs in the mission and post-mission as well.
        # for right now we just handle pre_mission
        all_subsystems = self._get_all_subsystems()

        # loop through all_subsystems and call `get_design_vars` on each subsystem
        for subsystem in all_subsystems:
            dv_dict = subsystem.get_design_vars()
            for dv_name, dv_dict in dv_dict.items():
                self.model.add_design_var(dv_name, **dv_dict)

        if self.mission_method in (HEIGHT_ENERGY, SOLVED_2DOF):
            optimize_mass = self.pre_mission_info.get('optimize_mass')
            if optimize_mass:
                self.model.add_design_var(Mission.Design.GROSS_MASS, units='lbm',
                                          lower=100.e3, upper=200.e3, ref=135.e3)

        elif self.mission_method is TWO_DEGREES_OF_FREEDOM:
            if self.analysis_scheme is AnalysisScheme.COLLOCATION:
                # problem formulation to make the trajectory work
                self.model.add_design_var(Mission.Takeoff.ASCENT_T_INTIIAL,
                                          lower=0, upper=100, ref=30.0)
                self.model.add_design_var(Mission.Takeoff.ASCENT_DURATION,
                                          lower=1, upper=1000, ref=10.)
                self.model.add_design_var("tau_gear", lower=0.01,
                                          upper=1.0, units="unitless", ref=1)
                self.model.add_design_var("tau_flaps", lower=0.01,
                                          upper=1.0, units="unitless", ref=1)
                self.model.add_constraint(
                    "h_fit.h_init_gear", equals=50.0, units="ft", ref=50.0)
                self.model.add_constraint("h_fit.h_init_flaps",
                                          equals=400.0, units="ft", ref=400.0)

            # vehicle sizing problem
            # size the vehicle (via design GTOW) to meet a target range using all fuel capacity
            if self.problem_type is ProblemType.SIZING:
                self.model.add_design_var(
                    Mission.Design.GROSS_MASS,
                    lower=10.,
                    upper=400.e3,
                    units="lbm",
                    ref=175_000,
                )
                self.model.add_design_var(
                    Mission.Summary.GROSS_MASS,
                    lower=10.,
                    upper=400.e3,
                    units="lbm",
                    ref=175_000,
                )

                self.model.add_constraint(
                    Mission.Constraints.RANGE_RESIDUAL, equals=0, ref=10
                )
                self.model.add_subsystem(
                    "gtow_constraint",
                    om.EQConstraintComp(
                        "GTOW",
                        eq_units="lbm",
                        normalize=True,
                        add_constraint=True,
                    ),
                    promotes_inputs=[
                        ("lhs:GTOW", Mission.Design.GROSS_MASS),
                        ("rhs:GTOW", Mission.Summary.GROSS_MASS),
                    ],
                )

            # target range problem
            # fixed vehicle (design GTOW) but variable actual GTOW for off-design mission range
            elif self.problem_type is ProblemType.ALTERNATE:
                self.model.add_design_var(
                    Mission.Summary.GROSS_MASS,
                    lower=0,
                    upper=None,
                    units="lbm",
                    ref=175_000,
                )

                self.model.add_constraint(
                    Mission.Constraints.RANGE_RESIDUAL, equals=0, ref=10,
                )
            elif self.problem_type is ProblemType.FALLOUT:
                print('No design variables for Fallout missions')

    def add_objective(self, objective_type=None, ref=None):
        """
        Add the objective function based on the given objective_type and ref.

        NOTE: the ref value should be positive for values you're trying
        to minimize and negative for values you're trying to maximize.
        Please check and double-check that your ref value makes sense
        for the objective you're using.

        Parameters
        ----------
        objective_type : str
            The type of objective to add. Options are 'mass', 'hybrid_objective', 'fuel_burned', and 'fuel'.
        ref : float
            The reference value for the objective. If None, a default value will be used based on the objective type. Please see the
            `default_ref_values` dict for these default values.

        Raises
        ------
            ValueError: If an invalid problem type is provided.

        """
        # Dictionary for default reference values
        default_ref_values = {
            'mass': -5e4,
            'hybrid_objective': -5e4,
            'fuel_burned': 1e4,
            'fuel': 1e4
        }

        # Check if an objective type is specified
        if objective_type is not None:
            ref = ref if ref is not None else default_ref_values.get(objective_type, 1)

            if objective_type == 'mass':
                last_phase = list(self.traj._phases.items())[-1][1]
                last_phase.add_objective(
                    Dynamic.Mission.MASS, loc='final', ref=ref)
            elif objective_type == 'time':
                final_phase_name = list(self.phase_info.keys())[-1]
                self.model.add_objective(
                    f"traj.{final_phase_name}.timeseries.time", index=-1, ref=ref)
            elif objective_type == "hybrid_objective":
                self._add_hybrid_objective(self.phase_info)
                self.model.add_objective("obj_comp.obj")
            elif objective_type == "fuel_burned":
                self.model.add_objective("fuel_burned", ref=ref)
            elif objective_type == "fuel":
                self.model.add_objective(Mission.Objectives.FUEL, ref=ref)

        elif self.mission_method is HEIGHT_ENERGY:
            ref = ref if ref is not None else default_ref_values.get("fuel_burned", 1)
            self.model.add_objective("fuel_burned", ref=ref)

        else:  # If no 'objective_type' is specified, we handle based on 'problem_type'
            # If 'ref' is not specified, assign a default value
            ref = ref if ref is not None else 1

            if self.problem_type is ProblemType.SIZING:
                self.model.add_objective(Mission.Objectives.FUEL, ref=ref)
            elif self.problem_type is ProblemType.ALTERNATE:
                self.model.add_objective(Mission.Objectives.FUEL, ref=ref)
            elif self.problem_type is ProblemType.FALLOUT:
                self.model.add_objective(Mission.Objectives.RANGE, ref=ref)
            else:
                raise ValueError(f'{self.problem_type} is not a valid problem type.')

    def _add_bus_variables_and_connect(self):
        all_subsystems = self._get_all_subsystems()

        base_phases = list(self.phase_info.keys())

        for external_subsystem in all_subsystems:
            bus_variables = external_subsystem.get_bus_variables()
            if bus_variables is not None:
                for bus_variable in bus_variables:
                    mission_variable_name = bus_variables[bus_variable]['mission_name']

                    # check if mission_variable_name is a list
                    if not isinstance(mission_variable_name, list):
                        mission_variable_name = [mission_variable_name]

                    # loop over the mission_variable_name list and add each variable to the trajectory
                    for mission_var_name in mission_variable_name:
                        if 'mission_name' in bus_variables[bus_variable]:
                            if mission_var_name not in self.meta_data:
                                # base_units = self.model.get_io_metadata(includes=f'pre_mission.{external_subsystem.name}.{bus_variable}')[f'pre_mission.{external_subsystem.name}.{bus_variable}']['units']
                                base_units = bus_variables[bus_variable]['units']

                                shape = bus_variables[bus_variable].get(
                                    'shape', _unspecified)

                                targets = mission_var_name
                                if '.' in mission_var_name:
                                    # Support for non-hiearchy variables as parameters.
                                    mission_var_name = mission_var_name.split('.')[-1]

                                if 'phases' in bus_variables[bus_variable]:
                                    # Support for connecting bus variables into a subset of
                                    # phases.
                                    phases = bus_variables[bus_variable]['phases']

                                    for phase_name in phases:
                                        phase = getattr(self.traj.phases, phase_name)

                                        phase.add_parameter(mission_var_name, opt=False, static_target=True,
                                                            units=base_units, shape=shape, targets=targets)

                                        self.model.connect(f'pre_mission.{bus_variable}',
                                                           f'traj.{phase_name}.parameters:{mission_var_name}')

                                else:
                                    phases = base_phases

                                    self.traj.add_parameter(mission_var_name, opt=False, static_target=True,
                                                            units=base_units, shape=shape, targets={
                                                                phase_name: [mission_var_name] for phase_name in phases})

                                    self.model.connect(
                                        f'pre_mission.{bus_variable}', f'traj.parameters:'+mission_var_name)

                        if 'post_mission_name' in bus_variables[bus_variable]:
                            self.model.connect(f'pre_mission.{external_subsystem.name}.{bus_variable}',
                                               f'post_mission.{external_subsystem.name}.{bus_variables[bus_variable]["post_mission_name"]}')

    def setup(self, **kwargs):
        """
        Lightly wrappd setup() method for the problem.

        Allows us to do pre- and post-setup changes, like adding
        calls to `set_input_defaults` and do some simple `set_vals`
        if needed.
        """
        # suppress warnings:
        # "input variable '...' promoted using '*' was already promoted using 'aircraft:*'
        with warnings.catch_warnings():

            self.model.options['aviary_options'] = self.aviary_inputs
            self.model.options['aviary_metadata'] = self.meta_data
            self.model.options['phase_info'] = self.phase_info

            warnings.simplefilter("ignore", om.OpenMDAOWarning)
            warnings.simplefilter("ignore", om.PromotionWarning)
            super().setup(**kwargs)

    def set_initial_guesses(self):
        """
        Call `set_val` on the trajectory for states and controls to seed
        the problem with reasonable initial guesses. This is especially
        important for collocation methods.

        This method first identifies all phases in the trajectory then
        loops over each phase. Specific initial guesses
        are added depending on the phase and mission method. Cruise is treated
        as a special phase for GASP-based missions because it is an AnalyticPhase
        in Dymos. For this phase, we handle the initial guesses first separately
        and continue to the next phase after that. For other phases, we set the initial
        guesses for states and controls according to the information available
        in the 'initial_guesses' attribute of the phase.
        """
        # Grab the trajectory object from the model
        if self.analysis_scheme is AnalysisScheme.SHOOTING:
            if self.problem_type is ProblemType.SIZING:
                self.set_val(Mission.Summary.GROSS_MASS,
                             self.get_val(Mission.Design.GROSS_MASS))

            self.set_val("traj.SGMClimb_"+Dynamic.Mission.ALTITUDE +
                         "_trigger", val=self.cruise_alt, units="ft")

            return

        traj = self.model.traj

        # Determine which phases to loop over, fetching them from the trajectory
        phase_items = traj._phases.items()

        # Loop over each phase and set initial guesses for the state and control variables
        for idx, (phase_name, phase) in enumerate(phase_items):
            if self.mission_method is SOLVED_2DOF:
                self.phase_objects[idx].apply_initial_guesses(self, 'traj', phase)
            else:
                # If not, fetch the initial guesses specific to the phase
                # check if guesses exist for this phase
                if "initial_guesses" in self.phase_info[phase_name]:
                    guesses = self.phase_info[phase_name]['initial_guesses']
                else:
                    guesses = {}

                if 'cruise' in phase_name and self.mission_method is TWO_DEGREES_OF_FREEDOM:
                    for guess_key, guess_data in guesses.items():
                        val, units = guess_data

                        if 'mass' == guess_key:
                            # Set initial and duration mass for the analytic cruise phase.
                            # Note we are integrating over mass, not time for this phase.
                            self.set_val(f'traj.{phase_name}.t_initial',
                                         val[0], units=units)
                            self.set_val(f'traj.{phase_name}.t_duration',
                                         val[1], units=units)
                        else:
                            # Otherwise, set the value of the parameter in the trajectory phase
                            self.set_val(f'traj.{phase_name}.parameters:{guess_key}',
                                         val, units=units)

                    continue

                # If not cruise and GASP, add subsystem guesses
                self._add_subsystem_guesses(phase_name, phase)

                # Set initial guesses for states and controls for each phase
                self._add_guesses(phase_name, phase, guesses)

    def _process_guess_var(self, val, key, phase):
        """
        Process the guess variable, which can either be a float or an array of floats.

        This method is responsible for interpolating initial guesses when the user
        provides a list or array of values rather than a single float. It interpolates
        the guess values across the phase's domain for a given variable, be it a control
        or a state variable. The interpolation is performed between -1 and 1 (representing
        the normalized phase time domain), using the numpy linspace function.

        The result of this method is a single value or an array of interpolated values
        that can be used to seed the optimization problem with initial guesses.

        Parameters
        ----------
        val : float or list/array of floats
            The initial guess value(s) for a particular variable.
        key : str
            The key identifying the variable for which the initial guess is provided.
        phase : Phase
            The phase for which the variable is being set.

        Returns
        -------
        val : float or array of floats
            The processed guess value(s) to be used in the optimization problem.
        """

        # Check if val is not a single float
        if not isinstance(val, float):
            # If val is an array of values
            if len(val) > 1:
                # Get the shape of the val array
                shape = np.shape(val)

                # Generate an array of evenly spaced values between -1 and 1,
                # reshaping to match the shape of the val array
                xs = np.linspace(-1, 1, num=np.prod(shape)).reshape(shape)

                # Check if the key indicates a control or state variable
                if "controls:" in key or "states:" in key:
                    # If so, strip the first part of the key to match the variable name in phase
                    stripped_key = ":".join(key.split(":")[1:])

                    # Interpolate the initial guess values across the phase's domain
                    val = phase.interp(stripped_key, xs=xs, ys=val)
                else:
                    # If not a control or state variable, interpolate the initial guess values directly
                    val = phase.interp(key, xs=xs, ys=val)

        # Return the processed guess value(s)
        return val

    def _add_subsystem_guesses(self, phase_name, phase):
        """
        Adds the initial guesses for each subsystem of a given phase to the problem.

        This method first fetches all subsystems associated with the given phase.
        It then loops over each subsystem and fetches its initial guesses. For each
        guess, it identifies whether the guess corresponds to a state or a control
        variable and then processes the guess variable. After this, the initial
        guess is set in the problem using the `set_val` method.

        Parameters
        ----------
        phase_name : str
            The name of the phase for which the subsystem guesses are being added.
        phase : Phase
            The phase object for which the subsystem guesses are being added.
        """

        # Get all subsystems associated with the phase
        all_subsystems = self._get_all_subsystems(
            self.phase_info[phase_name]['external_subsystems'])

        # Loop over each subsystem
        for subsystem in all_subsystems:
            # Fetch the initial guesses for the subsystem
            initial_guesses = subsystem.get_initial_guesses()

            # Loop over each guess
            for key, val in initial_guesses.items():
                # Identify the type of the guess (state or control)
                type = val.pop('type')
                if 'state' in type:
                    path_string = 'states'
                elif 'control' in type:
                    path_string = 'controls'

                # Process the guess variable (handles array interpolation)
                val['val'] = self._process_guess_var(val['val'], key, phase)

                # Set the initial guess in the problem
                self.set_val(f'traj.{phase_name}.{path_string}:{key}', **val)

    def _add_guesses(self, phase_name, phase, guesses):
        """
        Adds the initial guesses for each variable of a given phase to the problem.

        This method sets the initial guesses for time, control, state, and problem-specific
        variables for a given phase. If using the GASP model, it also handles some special
        cases that are not covered in the `phase_info` object. These include initial guesses
        for mass, time, and distance, which are determined based on the phase name and other
        mission-related variables.

        Parameters
        ----------
        phase_name : str
            The name of the phase for which the guesses are being added.
        phase : Phase
            The phase object for which the guesses are being added.
        guesses : dict
            A dictionary containing the initial guesses for the phase.
        """

        # If using the GASP model, set initial guesses for the rotation mass and flight duration
        if self.mission_method is TWO_DEGREES_OF_FREEDOM:
            rotation_mass = self.initial_guesses['rotation_mass']
            flight_duration = self.initial_guesses['flight_duration']

        if self.mission_method is HEIGHT_ENERGY:
            control_keys = ["mach", "altitude"]
            state_keys = ["mass", Dynamic.Mission.DISTANCE]
        else:
            control_keys = ["velocity_rate", "throttle"]
            state_keys = ["altitude", "mass",
                          Dynamic.Mission.DISTANCE, Dynamic.Mission.VELOCITY, "flight_path_angle", "alpha"]
            if self.mission_method is TWO_DEGREES_OF_FREEDOM and phase_name == 'ascent':
                # Alpha is a control for ascent.
                control_keys.append('alpha')

        prob_keys = ["tau_gear", "tau_flaps"]

        # for the simple mission method, use the provided initial and final mach and altitude values from phase_info
        if self.mission_method is HEIGHT_ENERGY:
            initial_altitude = wrapped_convert_units(
                self.phase_info[phase_name]['user_options']['initial_altitude'], 'ft')
            final_altitude = wrapped_convert_units(
                self.phase_info[phase_name]['user_options']['final_altitude'], 'ft')
            initial_mach = self.phase_info[phase_name]['user_options']['initial_mach']
            final_mach = self.phase_info[phase_name]['user_options']['final_mach']

            guesses["mach"] = ([initial_mach[0], final_mach[0]], "unitless")
            guesses["altitude"] = ([initial_altitude, final_altitude], 'ft')

            # if times not in initial guesses, set it to the average of the initial_bounds and the duration_bounds
            if 'times' not in guesses:
                initial_bounds = wrapped_convert_units(
                    self.phase_info[phase_name]['user_options']['initial_bounds'], 's')
                duration_bounds = wrapped_convert_units(
                    self.phase_info[phase_name]['user_options']['duration_bounds'], 's')
                guesses["times"] = ([np.mean(initial_bounds[0]), np.mean(
                    duration_bounds[0])], 's')

            # if times not in initial guesses, set it to the average of the initial_bounds and the duration_bounds
            if 'times' not in guesses:
                initial_bounds = self.phase_info[phase_name]['user_options']['initial_bounds']
                duration_bounds = self.phase_info[phase_name]['user_options']['duration_bounds']
                # Add a check for the initial and duration bounds, raise an error if they are not consistent
                if initial_bounds[1] != duration_bounds[1]:
                    raise ValueError(
                        f"Initial and duration bounds for {phase_name} are not consistent.")
                guesses["times"] = ([np.mean(initial_bounds[0]), np.mean(
                    duration_bounds[0])], initial_bounds[1])

        for guess_key, guess_data in guesses.items():
            val, units = guess_data

            # Set initial guess for time variables
            if 'times' == guess_key:
                self.set_val(f'traj.{phase_name}.t_initial',
                             val[0], units=units)
                self.set_val(f'traj.{phase_name}.t_duration',
                             val[1], units=units)

            else:
                # Set initial guess for control variables
                if guess_key in control_keys:
                    try:
                        self.set_val(f'traj.{phase_name}.controls:{guess_key}', self._process_guess_var(
                            val, guess_key, phase), units=units)
                    except KeyError:
                        try:
                            self.set_val(f'traj.{phase_name}.polynomial_controls:{guess_key}', self._process_guess_var(
                                val, guess_key, phase), units=units)
                        except KeyError:
                            self.set_val(f'traj.{phase_name}.bspline_controls:{guess_key}', self._process_guess_var(
                                val, guess_key, phase), units=units)

                # Set initial guess for state variables
                elif guess_key in state_keys:
                    self.set_val(f'traj.{phase_name}.states:{guess_key}', self._process_guess_var(
                        val, guess_key, phase), units=units)
                elif guess_key in prob_keys:
                    self.set_val(guess_key, val, units=units)
                elif ":" in guess_key:
                    self.set_val(f'traj.{phase_name}.{guess_key}', self._process_guess_var(
                        val, guess_key, phase), units=units)
                else:
                    # raise error if the guess key is not recognized
                    raise ValueError(
                        f"Initial guess key {guess_key} in {phase_name} is not recognized.")

        # We need some special logic for these following variables because GASP computes
        # initial guesses using some knowledge of the mission duration and other variables
        # that are only available after calling `create_vehicle`. Thus these initial guess
        # values are not included in the `phase_info` object.
        if 'mass' not in guesses:
            if self.mission_method is TWO_DEGREES_OF_FREEDOM:
                # Determine a mass guess depending on the phase name
                if phase_name in ["groundroll", "rotation", "ascent", "accel", "climb1"]:
                    mass_guess = rotation_mass
                elif phase_name == "climb2":
                    mass_guess = 0.99 * rotation_mass
                elif "desc" in phase_name:
                    mass_guess = 0.9 * self.cruise_mass_final
            else:
                mass_guess = self.aviary_inputs.get_val(
                    Mission.Design.GROSS_MASS, units='lbm')
            # Set the mass guess as the initial value for the mass state variable
            self.set_val(f'traj.{phase_name}.states:mass',
                         mass_guess, units='lbm')

        if 'times' not in guesses:
            # Determine initial time and duration guesses depending on the phase name
            if 'desc1' == phase_name:
                t_initial = flight_duration*.9
                t_duration = flight_duration*.04
            elif 'desc2' in phase_name:
                t_initial = flight_duration*.94
                t_duration = 5000
            # Set the time guesses as the initial values for the time-related trajectory variables
            self.set_val(f"traj.{phase_name}.t_initial",
                         t_initial, units='s')
            self.set_val(f"traj.{phase_name}.t_duration",
                         t_duration, units='s')

        if self.mission_method is TWO_DEGREES_OF_FREEDOM:
            if 'distance' not in guesses:
                # Determine initial distance guesses depending on the phase name
                if 'desc1' == phase_name:
                    ys = [self.target_range*.97, self.target_range*.99]
                elif 'desc2' in phase_name:
                    ys = [self.target_range*.99, self.target_range]
                # Set the distance guesses as the initial values for the distance state variable
                self.set_val(
                    f"traj.{phase_name}.states:distance", phase.interp(
                        Dynamic.Mission.DISTANCE, ys=ys)
                )

    def run_aviary_problem(self,
                           record_filename="aviary_history.db",
                           optimization_history_filename=None,
                           restart_filename=None, suppress_solver_print=True, run_driver=True, simulate=False, make_plots=True):
        """
        This function actually runs the Aviary problem, which could be a simulation, optimization, or a driver execution, depending on the arguments provided.

        Parameters
        ----------
        record_filename : str, optional
            The name of the database file where the solutions are to be recorded. The default is "aviary_history.db".
        optimization_history_filename : str, None
            The name of the database file where the driver iterations are to be recorded. The default is None.
        restart_filename : str, optional
            The name of the file that contains previously computed solutions which are to be used as starting points for this run. If it is None (default), no restart file will be used.
        suppress_solver_print : bool, optional
            If True (default), all solvers' print statements will be suppressed. Useful for deeply nested models with multiple solvers so the print statements don't overwhelm the output.
        run_driver : bool, optional
            If True (default), the driver (aka optimizer) will be executed. If False, the problem will be run through one pass -- equivalent to OpenMDAO's `run_model` behavior.
        simulate : bool, optional
            If True, an explicit Dymos simulation will be performed. The default is False.
        make_plots : bool, optional
            If True (default), Dymos html plots will be generated as part of the output.
        """

        if self.aviary_inputs.get_val('verbosity').value >= 2:
            self.final_setup()
            with open('input_list.txt', 'w') as outfile:
                self.model.list_inputs(out_stream=outfile)

        if suppress_solver_print:
            self.set_solver_print(level=0)

        if optimization_history_filename:
            recorder = om.SqliteRecorder(optimization_history_filename)
            self.driver.add_recorder(recorder)

        # and run mission, and dynamics
        if run_driver:
            failed = dm.run_problem(self, run_driver=run_driver, simulate=simulate, make_plots=make_plots,
                                    solution_record_file=record_filename, restart=restart_filename)
        else:
            # prevent UserWarning that is displayed when an event is triggered
            warnings.filterwarnings('ignore', category=UserWarning)
            failed = self.run_model()
            warnings.filterwarnings('default', category=UserWarning)

        if self.aviary_inputs.get_val('verbosity').value >= 2:
            with open('output_list.txt', 'w') as outfile:
                self.model.list_outputs(out_stream=outfile)

        return failed

    def _add_hybrid_objective(self, phase_info):
        phases = list(phase_info.keys())
        takeoff_mass = self.aviary_inputs.get_val(
            Mission.Design.GROSS_MASS, units='lbm')

        obj_comp = om.ExecComp(f"obj = -final_mass / {takeoff_mass} + final_time / 5.",
                               final_mass={"units": "lbm"},
                               final_time={"units": "h"})
        self.model.add_subsystem("obj_comp", obj_comp)

        final_phase_name = phases[-1]
        self.model.connect(f"traj.{final_phase_name}.timeseries.mass",
                           "obj_comp.final_mass", src_indices=[-1])
        self.model.connect(f"traj.{final_phase_name}.timeseries.time",
                           "obj_comp.final_time", src_indices=[-1])

    def _add_vrotate_comp(self):
        self.model.add_subsystem("vrot_comp", VRotateComp())
        self.model.connect('traj.groundroll.states:mass',
                           'vrot_comp.mass', src_indices=om.slicer[0, ...])

        vrot_eq_comp = self.model.add_subsystem("vrot_eq_comp", om.EQConstraintComp())
        vrot_eq_comp.add_eq_output("v_rotate_error", eq_units="kn",
                                   lhs_name="v_rot_computed", rhs_name="groundroll_v_final", add_constraint=True)

        self.model.connect('vrot_comp.Vrot', 'vrot_eq_comp.v_rot_computed')
        self.model.connect('traj.groundroll.timeseries.velocity',
                           'vrot_eq_comp.groundroll_v_final', src_indices=om.slicer[-1, ...])

    def _save_to_csv_file(self, filename):
        with open(filename, 'w', newline='') as csvfile:
            fieldnames = ['name', 'value', 'units']
            writer = csv.DictWriter(csvfile, fieldnames=fieldnames)

            for name, value_units in sorted(self.aviary_inputs):
                if 'engine_models' in name:
                    continue
                value, units = value_units
                writer.writerow({'name': name, 'value': value, 'units': units})

    def _get_all_subsystems(self, external_subsystems=None):
        all_subsystems = []
        if external_subsystems is None:
            all_subsystems.extend(self.pre_mission_info['external_subsystems'])
        else:
            all_subsystems.extend(external_subsystems)

        if self.engine_builder is not None:
            all_subsystems.append(self.engine_builder)

        return all_subsystems

    def _add_height_energy_landing_systems(self):
        landing_options = Landing(
            ref_wing_area=self.aviary_inputs.get_val(
                Aircraft.Wing.AREA, units='ft**2'),
            Cl_max_ldg=self.aviary_inputs.get_val(
                Mission.Landing.LIFT_COEFFICIENT_MAX)  # no units
        )

        landing = landing_options.build_phase(False)
        self.model.add_subsystem(
            'landing', landing, promotes_inputs=['aircraft:*', 'mission:*'],
            promotes_outputs=['mission:*'])

        last_flight_phase_name = list(self.phase_info.keys())[-1]
        if self.phase_info[last_flight_phase_name]['user_options'].get('use_polynomial_control', True):
            control_type_string = 'polynomial_control_values'
        else:
            control_type_string = 'control_values'

        self.model.connect(f'traj.{last_flight_phase_name}.states:mass',
                           Mission.Landing.TOUCHDOWN_MASS, src_indices=[-1])
        self.model.connect(f'traj.{last_flight_phase_name}.{control_type_string}:altitude', Mission.Landing.INITIAL_ALTITUDE,
                           src_indices=[0])

    def _add_post_mission_takeoff_systems(self):
        first_flight_phase_name = list(self.phase_info.keys())[0]
        connect_takeoff_to_climb = not self.phase_info[first_flight_phase_name]['user_options'].get(
            'add_initial_mass_constraint', True)

        if connect_takeoff_to_climb:
            self.model.connect(Mission.Takeoff.FINAL_MASS,
                               f'traj.{first_flight_phase_name}.initial_states:mass')
            self.model.connect(Mission.Takeoff.GROUND_DISTANCE,
                               f'traj.{first_flight_phase_name}.initial_states:distance')

            if self.phase_info[first_flight_phase_name]['user_options'].get('use_polynomial_control', True):
                control_type_string = 'polynomial_control_values'
            else:
                control_type_string = 'control_values'

            if self.phase_info[first_flight_phase_name]['user_options'].get('optimize_mach', False):
                # Create an ExecComp to compute the difference in mach
                mach_diff_comp = om.ExecComp(
                    'mach_resid_for_connecting_takeoff = final_mach - initial_mach')
                self.model.add_subsystem('mach_diff_comp', mach_diff_comp)

                # Connect the inputs to the mach difference component
                self.model.connect(Mission.Takeoff.FINAL_MACH,
                                   'mach_diff_comp.final_mach')
                self.model.connect(f'traj.{first_flight_phase_name}.{control_type_string}:mach',
                                   'mach_diff_comp.initial_mach', src_indices=[0])

                # Add constraint for mach difference
                self.model.add_constraint(
                    'mach_diff_comp.mach_resid_for_connecting_takeoff', equals=0.0)

            if self.phase_info[first_flight_phase_name]['user_options'].get('optimize_altitude', False):
                # Similar steps for altitude difference
                alt_diff_comp = om.ExecComp(
                    'altitude_resid_for_connecting_takeoff = final_altitude - initial_altitude', units='ft')
                self.model.add_subsystem('alt_diff_comp', alt_diff_comp)

                self.model.connect(Mission.Takeoff.FINAL_ALTITUDE,
                                   'alt_diff_comp.final_altitude')
                self.model.connect(f'traj.{first_flight_phase_name}.{control_type_string}:altitude',
                                   'alt_diff_comp.initial_altitude', src_indices=[0])

                self.model.add_constraint(
                    'alt_diff_comp.altitude_resid_for_connecting_takeoff', equals=0.0)

    def _add_two_dof_landing_systems(self):
        self.model.add_subsystem(
            "landing",
            LandingSegment(
                **(self.ode_args)),
            promotes_inputs=['aircraft:*', 'mission:*'],
            promotes_outputs=['mission:*'],
        )

        self._add_fuel_reserve_component()

        self.model.add_subsystem(
            "fuel_burn",
            om.ExecComp(
                "overall_fuel = (1 + fuel_margin/100)*(takeoff_mass - final_mass) + reserve_fuel",
                takeoff_mass={"units": "lbm"},
                final_mass={"units": "lbm"},
                fuel_margin={"units": "unitless"},
                reserve_fuel={"units": "lbm"},
                overall_fuel={"units": "lbm"},
            ),
            promotes_inputs=[
                ("takeoff_mass", Mission.Summary.GROSS_MASS),
                ("fuel_margin", Aircraft.Fuel.FUEL_MARGIN),
                ("final_mass", Mission.Landing.TOUCHDOWN_MASS),
                ("reserve_fuel", Mission.Design.RESERVE_FUEL),
            ],
            promotes_outputs=[("overall_fuel", Mission.Summary.TOTAL_FUEL_MASS)],
        )

        self.model.add_subsystem(
            "fuel_obj",
            om.ExecComp(
                "reg_objective = overall_fuel/10000 + ascent_duration/30.",
                reg_objective={"val": 0.0, "units": "unitless"},
                ascent_duration={"units": "s", "shape": 1},
                overall_fuel={"units": "lbm"},
            ),
            promotes_inputs=[
                ("ascent_duration", Mission.Takeoff.ASCENT_DURATION),
                ("overall_fuel", Mission.Summary.TOTAL_FUEL_MASS),
            ],
            promotes_outputs=[("reg_objective", Mission.Objectives.FUEL)],
        )

        self.model.add_subsystem(
            "range_obj",
            om.ExecComp(
                "reg_objective = -actual_range/1000 + ascent_duration/30.",
                reg_objective={"val": 0.0, "units": "unitless"},
                ascent_duration={"units": "s", "shape": 1},
                actual_range={
                    "val": self.target_range, "units": "NM"},
            ),
            promotes_inputs=[
                ("actual_range", Mission.Summary.RANGE),
                ("ascent_duration", Mission.Takeoff.ASCENT_DURATION),
            ],
            promotes_outputs=[("reg_objective", Mission.Objectives.RANGE)],
        )

        self.model.add_subsystem(
            "range_constraint",
            om.ExecComp(
                "range_resid = target_range - actual_range",
                target_range={"val": self.target_range, "units": "NM"},
                actual_range={"val": self.target_range - 25, "units": "NM"},
                range_resid={"val": 30, "units": "NM"},
            ),
            promotes_inputs=[
                ("actual_range", Mission.Summary.RANGE),
                ("target_range", Mission.Design.RANGE),
            ],
            promotes_outputs=[
                ("range_resid", Mission.Constraints.RANGE_RESIDUAL)],
        )

    def _add_fuel_reserve_component(self, reserves_name=Mission.Design.RESERVE_FUEL):
        reserves_val = self.aviary_inputs.get_val(
            Aircraft.Design.RESERVE_FUEL_ADDITIONAL, units='lbm')
        reserves_frac = self.aviary_inputs.get_val(
            Aircraft.Design.RESERVE_FUEL_FRACTION, units='unitless')

        if reserves_frac == 0 and reserves_val == 0:
            return

        input_data = {}
        input_promotions = {}
        equation_string = f"reserve_fuel = "
        if reserves_frac != 0:
            input_data = {'takeoff_mass': {"units": "lbm"},
                          'final_mass': {"units": "lbm"}}
            input_promotions = {'promotes_inputs': [
                                ("takeoff_mass", Mission.Summary.GROSS_MASS),
                                ("final_mass", Mission.Landing.TOUCHDOWN_MASS)
                                ]}
            equation_string += f"{reserves_frac}*(takeoff_mass - final_mass)"
        if reserves_val != 0:
            equation_string += f" + {reserves_val}"

        self.model.add_subsystem(
            "reserves_calc",
            om.ExecComp(
                equation_string,
                reserve_fuel={"val": reserves_val, "units": "lbm"},
                **input_data
            ),
            promotes_outputs=[("reserve_fuel", reserves_name)],
            **input_promotions
        )<|MERGE_RESOLUTION|>--- conflicted
+++ resolved
@@ -1217,48 +1217,13 @@
             if len(phases_to_link) > 1:  # TODO: hack
                 self.traj.link_phases(phases=phases_to_link, vars=[var], connected=True)
 
-<<<<<<< HEAD
         if self.mission_method is HEIGHT_ENERGY:
-            self.traj.link_phases(
-                phases, ["time", Dynamic.Mission.MASS, Dynamic.Mission.DISTANCE], connected=True)
-=======
-        if self.mission_method is SOLVED:
-            def add_linkage_constraint(self, phase_a, phase_b, var_b):
-                self.traj.add_linkage_constraint(phase_a=phase_a,
-                                                 phase_b=phase_b,
-                                                 var_a='time',
-                                                 var_b=var_b,
-                                                 loc_a='final',
-                                                 loc_b='initial',
-                                                 connected=true_unless_mpi)
-
-            add_linkage_constraint(self, 'ascent_to_gear_retract',
-                                   'ascent_to_flap_retract', 't_init_gear')
-            add_linkage_constraint(self, 'ascent_to_gear_retract',
-                                   'ascent', 't_init_gear')
-            add_linkage_constraint(self, 'ascent_to_gear_retract',
-                                   'climb_at_constant_TAS', 't_init_gear')
-            add_linkage_constraint(self, 'ascent_to_flap_retract',
-                                   'ascent', 't_init_flaps')
-            add_linkage_constraint(self, 'ascent_to_flap_retract',
-                                   'climb_at_constant_TAS', 't_init_flaps')
-
-            self.traj.link_phases(
-                phases[6:], vars=[Dynamic.Mission.ALTITUDE], ref=10.e3)
-            self.traj.link_phases(phases, vars=['time'], ref=100.)
-            self.traj.link_phases(phases, vars=['mass'], ref=10.e3)
-            self.traj.link_phases(
-                phases, vars=[Dynamic.Mission.DISTANCE], units='m', ref=10.e3)
-            self.traj.link_phases(phases[:7], vars=["TAS"], units='kn', ref=200.)
-
-        elif self.mission_method is HEIGHT_ENERGY:
             self.traj.link_phases(phases, ["time"], ref=1e3,
                                   connected=true_unless_mpi)
             self.traj.link_phases(phases, [Dynamic.Mission.MASS], ref=1e6,
                                   connected=true_unless_mpi)
             self.traj.link_phases(phases, [Dynamic.Mission.DISTANCE], ref=1e3,
                                   connected=true_unless_mpi)
->>>>>>> 107e086d
 
             self._link_phases_helper_with_options(
                 phases, 'optimize_altitude', Dynamic.Mission.ALTITUDE, ref=1.e4)
