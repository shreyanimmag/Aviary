--- conflicted
+++ resolved
@@ -1870,14 +1870,10 @@
 
                 if len(phases) > 2:
                     self.traj.link_phases(
-<<<<<<< HEAD
-                        phases[1:], ["alpha"], units='rad', connected=False
-=======
                         phases[1:],
                         [Dynamic.Vehicle.ANGLE_OF_ATTACK],
                         units='rad',
                         connected=False,
->>>>>>> 17b74cab
                     )
 
         elif self.mission_method is TWO_DEGREES_OF_FREEDOM:
