--- conflicted
+++ resolved
@@ -237,12 +237,8 @@
         self.declare(
             name='throttle_allocation',
             default=ThrottleAllocation.FIXED,
-<<<<<<< HEAD
-            values=[ThrottleAllocation.FIXED, ThrottleAllocation.STATIC, ThrottleAllocation.DYNAMIC],
-=======
             values=[ThrottleAllocation.FIXED, ThrottleAllocation.STATIC,
                     ThrottleAllocation.DYNAMIC],
->>>>>>> fab8eecb
             desc='Specifies how to handle the throttles for multiple engines. FIXED is a '
             'user-specified value. STATIC is specified by the optimizer as one value for the '
             'whole phase. DYNAMIC is specified by the optimizer at each point in the phase.'
@@ -592,7 +588,7 @@
                 Dynamic.Mission.ALTITUDE,
                 loc='initial',
                 equals=initial_altitude,
-                units=altitude_bounds[0][1],
+                units=altitude_bounds[1],
                 ref=1.0e4,
             )
 
