import dymos as dm

from aviary.mission.gasp_based.ode.groundroll_ode import GroundrollODE
from aviary.mission.initial_guess_builders import InitialGuessState, InitialGuessIntegrationVariable, InitialGuessPolynomialControl
from aviary.mission.phase_builder_base import PhaseBuilderBase, register

from aviary.utils.aviary_options_dict import AviaryOptionsDictionary
from aviary.utils.aviary_values import AviaryValues
from aviary.variable_info.variable_meta_data import _MetaData
from aviary.variable_info.variables import Dynamic


# TODO: support/handle the following in the base class
# - phase.set_time_options()
#     - currently handled in level 3 interface implementation
# - self.meta_data, with cls.default_meta_data customization point

class GroundrollPhaseOptions(AviaryOptionsDictionary):

    def declare_options(self):

        self.declare(
            name='num_segments',
            types=int,
            default=5,
            desc='The number of segments in transcription creation in Dymos. '
            'The default value is 5.'
        )

        self.declare(
            name='order',
            types=int,
            default=3,
            desc='The order of polynomials for interpolation in the transcription '
            'created in Dymos. The default value is 3.'
        )

        self.declare(
            name='fix_initial',
            types=bool,
            default=False,
            desc='Fixes the initial states (mass, distance) and does not allow them to '
            'change during the optimization.'
        )

        self.declare(
            name='fix_duration',
            types=bool,
            default=False,
            desc='If True, the time duration of the phase is not treated as a design '
            'variable for the optimization problem.'
        )

        self.declare(
            'initial_bounds',
            types=tuple,
            default=(0.0, 100.0),
            units='min',
            desc='Lower and upper bounds on the starting time for this phase relative to the '
            'starting time of the mission, i.e., ((25, 45), "min") constrians this phase to '
            'start between 25 and 45 minutes after the start of the mission.'
        )

        self.declare(
            name='duration_bounds',
            types=tuple,
            default=(0.0, 3600.0),
            units='s',
            desc='Lower and upper bounds on the phase duration, in the form of a nested tuple: '
            'i.e. ((20, 36), "min") This constrains the duration to be between 20 and 36 min.'
        )

        self.declare(
            name='initial_ref',
            default=100.0,
            units='s',
            desc='Scale factor ref for the phase starting time.'
        )

        self.declare(
            name='duration_ref',
            types=tuple,
            default=100.0,
            units='s',
            desc='Scale factor ref for duration.'
        )

        self.declare(
            name='constraints',
            types=dict,
            default={},
            desc="Add in custom constraints i.e. 'flight_path_angle': {'equals': -3., "
            "'loc': 'initial', 'units': 'deg', 'type': 'boundary',}. For more details see "
            "_add_user_defined_constraints()."
        )


@register
class GroundrollPhase(PhaseBuilderBase):
    '''
    A phase builder for a two degree of freedom (2DOF) phase.
    '''
    __slots__ = ('external_subsystems', 'meta_data')

    _meta_data_ = {}
    _initial_guesses_meta_data_ = {}

    default_name = 'groundroll'
    default_ode_class = GroundrollODE
<<<<<<< HEAD
    default_options_class = GroundrollPhaseOptions

=======
>>>>>>> 6fbe2988
    default_meta_data = _MetaData

    def build_phase(self, aviary_options: AviaryValues = None):
        '''
        Return a new 2dof phase for analysis using these constraints.

        If ode_class is None, default_ode_class is used.

        If transcription is None, the return value from calling
        make_default_transcription is used.

        Parameters
        ----------
        aviary_options : AviaryValues (<empty>)
            collection of Aircraft/Mission specific options

        Returns
        -------
        dymos.Phase
        '''
        phase: dm.Phase = super().build_phase(aviary_options)

        user_options: AviaryValues = self.user_options

        duration_bounds = user_options.get_val('duration_bounds', units='kn')
        duration_ref = user_options.get_val('duration_ref', units='kn')
        constraints = user_options.get_val('constraints')

        phase.set_time_options(
            fix_initial=True,
            fix_duration=False,
            units="kn",
            name=Dynamic.Mission.VELOCITY,
            duration_bounds=duration_bounds,
            duration_ref=duration_ref,
        )

        phase.set_state_options("time", rate_source="dt_dv", units="s",
                                fix_initial=True, fix_final=False, ref=1., defect_ref=1., solve_segments='forward')

        phase.set_state_options("mass", rate_source="dmass_dv",
                                fix_initial=True, fix_final=False, lower=1, upper=500.e3, ref=100.e3, defect_ref=100.e3, units='lbm')

        phase.set_state_options(Dynamic.Mission.DISTANCE, rate_source="over_a",
                                fix_initial=True, fix_final=False, lower=0, upper=8000., ref=1.e2, defect_ref=1.e2, units='ft')

        phase.add_parameter("t_init_gear", units="s",
                            static_target=True, opt=False, val=32.3)
        phase.add_parameter("t_init_flaps", units="s",
                            static_target=True, opt=False, val=44.0)
        phase.add_parameter("wing_area", units="ft**2",
                            static_target=True, opt=False, val=1370)

        self._add_user_defined_constraints(phase, constraints)

        phase.add_timeseries_output(Dynamic.Vehicle.Propulsion.THRUST_TOTAL, units="lbf")
        phase.add_timeseries_output("thrust_req", units="lbf")
        phase.add_timeseries_output("normal_force")
        phase.add_timeseries_output(Dynamic.Atmosphere.MACH)
        phase.add_timeseries_output("EAS", units="kn")
        phase.add_timeseries_output(Dynamic.Mission.VELOCITY, units="kn")
        phase.add_timeseries_output(Dynamic.Vehicle.LIFT)
        phase.add_timeseries_output(Dynamic.Vehicle.DRAG)
        phase.add_timeseries_output("time")
        phase.add_timeseries_output("mass")
        phase.add_timeseries_output(Dynamic.Mission.ALTITUDE)
        phase.add_timeseries_output(Dynamic.Vehicle.ANGLE_OF_ATTACK)
        phase.add_timeseries_output(Dynamic.Mission.FLIGHT_PATH_ANGLE)
        phase.add_timeseries_output(Dynamic.Vehicle.Propulsion.THROTTLE)

        return phase

    def make_default_transcription(self):
        '''
        Return a transcription object to be used by default in build_phase.
        '''
        user_options = self.user_options

        num_segments, _ = user_options.get_item('num_segments')
        order, _ = user_options.get_item('order')

        seg_ends, _ = dm.utils.lgl.lgl(num_segments + 1)

        transcription = dm.Radau(
            num_segments=num_segments, order=order, compressed=True,
            segment_ends=seg_ends)

        return transcription

    def _extra_ode_init_kwargs(self):
        """
        Return extra kwargs required for initializing the ODE.
        """
        # TODO: support external_subsystems and meta_data in the base class
        return {
            'external_subsystems': self.external_subsystems,
            'meta_data': self.meta_data,
            'subsystem_options': self.subsystem_options,
            'set_input_defaults': False,
        }


GroundrollPhase._add_initial_guess_meta_data(
    InitialGuessIntegrationVariable(key='velocity'),
    desc='initial guess for initial velocity and final specified as a tuple')

GroundrollPhase._add_initial_guess_meta_data(
    InitialGuessPolynomialControl('altitude'),
    desc='initial guess for vertical distances')

GroundrollPhase._add_initial_guess_meta_data(
    InitialGuessState('mass'),
    desc='initial guess for mass')

GroundrollPhase._add_initial_guess_meta_data(
    InitialGuessState('distance'),
    desc='initial guess for distance')

GroundrollPhase._add_initial_guess_meta_data(
    InitialGuessState('time'),
    desc='initial guess for time')<|MERGE_RESOLUTION|>--- conflicted
+++ resolved
@@ -107,11 +107,7 @@
 
     default_name = 'groundroll'
     default_ode_class = GroundrollODE
-<<<<<<< HEAD
     default_options_class = GroundrollPhaseOptions
-
-=======
->>>>>>> 6fbe2988
     default_meta_data = _MetaData
 
     def build_phase(self, aviary_options: AviaryValues = None):
