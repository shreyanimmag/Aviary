--- conflicted
+++ resolved
@@ -28,12 +28,12 @@
         default_mission_subsystems = get_default_mission_subsystems(
             'GASP', build_engine_deck(aviary_options))
 
-        self.sys = self.prob.model = DescentODE(num_nodes=1,
-                                                mach_cruise=0.8,
-                                                aviary_options=get_option_defaults(),
-                                                core_subsystems=default_mission_subsystems)
+        self.sys = self.prob.model = DescentODE(
+            num_nodes=1, mach_cruise=0.8, aviary_options=get_option_defaults(),
+            core_subsystems=default_mission_subsystems)
 
-    @unittest.skipIf(version.parse(openmdao.__version__) < version.parse("3.26"), "Skipping due to OpenMDAO version being too low (<3.26)")
+    @unittest.skipIf(version.parse(openmdao.__version__) < version.parse("3.26"),
+                     "Skipping due to OpenMDAO version being too low (<3.26)")
     def test_high_alt(self):
         # Test descent above 10k ft with Mach under and over the EAS limit
         self.sys.options["num_nodes"] = 2
@@ -43,21 +43,14 @@
         self.prob.setup(check=False, force_alloc_complex=True)
 
         self.prob.set_val(
-<<<<<<< HEAD
-            Dynamic.Mission.THROTTLE, np.array([
-                0, 0]), units='unitless')
-        self.prob.set_val(Dynamic.Mission.ALTITUDE, np.array([36500, 14500]), units="ft")
-        self.prob.set_val(Dynamic.Mission.MASS, np.array([147661, 147572]), units="lbm")
-        self.prob.set_val("interference_independent_of_shielded_area", 1.89927266)
-        self.prob.set_val("drag_loss_due_to_shielded_wing_area", 68.02065834)
-=======
             Dynamic.Vehicle.Propulsion.THROTTLE, np.array([0, 0]), units='unitless'
         )
         self.prob.set_val(
             Dynamic.Mission.ALTITUDE, np.array([36500, 14500]), units="ft"
         )
         self.prob.set_val(Dynamic.Vehicle.MASS, np.array([147661, 147572]), units="lbm")
->>>>>>> 2652e691
+        self.prob.set_val("interference_independent_of_shielded_area", 1.89927266)
+        self.prob.set_val("drag_loss_due_to_shielded_wing_area", 68.02065834)
 
         set_params_for_unit_tests(self.prob)
 
@@ -72,17 +65,11 @@
             # TAS (ft/s) * cos(gamma), [458.67774, 437.62297] kts
             Dynamic.Mission.DISTANCE_RATE: [773.1451, 736.9446],  # ft/s
             # lbm/h
-<<<<<<< HEAD
-            Dynamic.Mission.FUEL_FLOW_RATE_NEGATIVE_TOTAL: np.array([-451.02392, -997.0488]),
+            Dynamic.Vehicle.Propulsion.FUEL_FLOW_RATE_NEGATIVE_TOTAL: np.array(
+                [-451.02392, -997.0488]
+            ),
             "EAS": [418.50757579, 590.73344999],  # ft/s ([247.95894, 349.99997] kts)
-            Dynamic.Mission.MACH: [0.8, 0.697125],
-=======
-            Dynamic.Vehicle.Propulsion.FUEL_FLOW_RATE_NEGATIVE_TOTAL: np.array(
-                [-451.0239, -997.1514]
-            ),
-            "EAS": [417.87419406, 590.73344937],  # ft/s ([247.58367, 349.99997] kts)
-            Dynamic.Atmosphere.MACH: [0.8, 0.697266],
->>>>>>> 2652e691
+            Dynamic.Atmosphere.MACH: [0.8, 0.697125],
             # gamma, rad ([-2.908332, -3.723388] deg)
             Dynamic.Mission.FLIGHT_PATH_ANGLE: [-0.05077223, -0.06498624],
         }
@@ -117,13 +104,8 @@
             "CD": 0.0268404,
             Dynamic.Mission.ALTITUDE_RATE: -18.97635475,
             # TAS (ft/s) * cos(gamma) = 255.5613 * 1.68781 * cos(-0.0440083)
-<<<<<<< HEAD
             Dynamic.Mission.DISTANCE_RATE: 430.92063193,
-            Dynamic.Mission.FUEL_FLOW_RATE_NEGATIVE_TOTAL: -1295.11,
-=======
-            Dynamic.Mission.DISTANCE_RATE: 430.9213,
             Dynamic.Vehicle.Propulsion.FUEL_FLOW_RATE_NEGATIVE_TOTAL: -1295.11,
->>>>>>> 2652e691
             Dynamic.Mission.FLIGHT_PATH_ANGLE: -0.0440083,  # rad (-2.52149 deg)
         }
         check_prob_outputs(self.prob, testvals, rtol=1e-6)
