import unittest

import numpy as np
import openmdao.api as om
from openmdao.utils.assert_utils import assert_check_partials, assert_near_equal

from aviary.mission.gasp_based.ode.flight_path_ode import FlightPathODE
from aviary.mission.gasp_based.ode.params import set_params_for_unit_tests
from aviary.subsystems.propulsion.utils import build_engine_deck
from aviary.utils.test_utils.default_subsystems import get_default_mission_subsystems
from aviary.utils.test_utils.IO_test_util import check_prob_outputs
from aviary.variable_info.options import get_option_defaults
from aviary.variable_info.variables import Aircraft, Dynamic
from aviary.variable_info.functions import setup_model_options


class FlightPathODETestCase(unittest.TestCase):
    """
    Test 2-degree of freedom flight path ODE
    """

    def setUp(self):
        self.prob = om.Problem()

        aviary_options = get_option_defaults()
        aviary_options.set_val(Aircraft.Engine.GLOBAL_THROTTLE, True)
        default_mission_subsystems = get_default_mission_subsystems(
            'GASP', build_engine_deck(aviary_options)
        )

        self.fp = self.prob.model = FlightPathODE(
            num_nodes=2,
            aviary_options=get_option_defaults(),
            core_subsystems=default_mission_subsystems,
        )

        setup_model_options(self.prob, aviary_options)

    def test_case1(self):
        # ground_roll = False (the aircraft is not confined to the ground)

        self.prob.setup(check=False, force_alloc_complex=True)

        set_params_for_unit_tests(self.prob)

<<<<<<< HEAD
        self.prob.set_val(Dynamic.Mission.VELOCITY, [100, 100], units="kn")
        self.prob.set_val(Dynamic.Vehicle.MASS, [100000, 100000], units="lbm")
        self.prob.set_val(Dynamic.Mission.ALTITUDE, [500, 500], units="ft")
        self.prob.set_val(
            "interference_independent_of_shielded_area", 1.89927266)
        self.prob.set_val("drag_loss_due_to_shielded_wing_area", 68.02065834)
=======
        self.prob.set_val(Dynamic.Mission.VELOCITY, [100, 100], units='kn')
        self.prob.set_val(Dynamic.Vehicle.MASS, [100000, 100000], units='lbm')
        self.prob.set_val(Dynamic.Mission.ALTITUDE, [500, 500], units='ft')
        self.prob.set_val('interference_independent_of_shielded_area', 1.89927266)
        self.prob.set_val('drag_loss_due_to_shielded_wing_area', 68.02065834)
>>>>>>> 1e29f27c
        self.prob.set_val(Aircraft.Wing.FORM_FACTOR, 1.25)
        self.prob.set_val(Aircraft.VerticalTail.FORM_FACTOR, 1.25)
        self.prob.set_val(Aircraft.HorizontalTail.FORM_FACTOR, 1.25)

        self.prob.run_model()
        testvals = {
            Dynamic.Mission.VELOCITY_RATE: [14.06533056, 14.06533056],
            Dynamic.Mission.FLIGHT_PATH_ANGLE_RATE: [-0.1429133, -0.1429133],
            Dynamic.Mission.ALTITUDE_RATE: [0.0, 0.0],
            Dynamic.Mission.DISTANCE_RATE: [168.781, 168.781],
            'normal_force': [74910.12, 74910.12],
            'fuselage_pitch': [0.0, 0.0],
            'load_factor': [0.2508988, 0.2508988],
            Dynamic.Mission.ALTITUDE_RATE: [0.0, 0.0],
            Dynamic.Mission.ALTITUDE_RATE_MAX: [-0.01812541, -0.01812541],
        }
        check_prob_outputs(self.prob, testvals, rtol=1e-6)

        tol = 1e-6
        assert_near_equal(self.prob[Dynamic.Mission.ALTITUDE_RATE], np.array([0, 0]), tol)

        partial_data = self.prob.check_partials(
            out_stream=None, method='cs', excludes=['*USatm*', '*params*', '*aero*']
        )
        assert_check_partials(partial_data, atol=1e-8, rtol=1e-8)

    def test_case2(self):
        # ground_roll = True (the aircraft is confined to the ground)

        self.fp.options['ground_roll'] = True
        self.prob.setup(check=False, force_alloc_complex=True)

        set_params_for_unit_tests(self.prob)

<<<<<<< HEAD
        self.prob.set_val(Dynamic.Mission.VELOCITY, [100, 100], units="kn")
        self.prob.set_val(Dynamic.Vehicle.MASS, [100000, 100000], units="lbm")
        self.prob.set_val(Dynamic.Mission.ALTITUDE, [500, 500], units="ft")
        self.prob.set_val(
            "interference_independent_of_shielded_area", 1.89927266)
        self.prob.set_val("drag_loss_due_to_shielded_wing_area", 68.02065834)
=======
        self.prob.set_val(Dynamic.Mission.VELOCITY, [100, 100], units='kn')
        self.prob.set_val(Dynamic.Vehicle.MASS, [100000, 100000], units='lbm')
        self.prob.set_val(Dynamic.Mission.ALTITUDE, [500, 500], units='ft')
        self.prob.set_val('interference_independent_of_shielded_area', 1.89927266)
        self.prob.set_val('drag_loss_due_to_shielded_wing_area', 68.02065834)
>>>>>>> 1e29f27c
        self.prob.set_val(Aircraft.Wing.FORM_FACTOR, 1.25)
        self.prob.set_val(Aircraft.VerticalTail.FORM_FACTOR, 1.25)
        self.prob.set_val(Aircraft.HorizontalTail.FORM_FACTOR, 1.25)

        self.prob.run_model()
        testvals = {
            Dynamic.Mission.VELOCITY_RATE: [13.58290945, 13.58290945],
            Dynamic.Mission.DISTANCE_RATE: [168.781, 168.781],
            'normal_force': [74910.12, 74910.12],
            'fuselage_pitch': [0.0, 0.0],
            'load_factor': [0.2508988, 0.2508988],
<<<<<<< HEAD
            Dynamic.Mission.ALTITUDE_RATE_MAX: [0.75323808, 0.75323808],
=======
            Dynamic.Mission.ALTITUDE_RATE_MAX: [0.7532356, 0.7532356],
>>>>>>> 1e29f27c
        }
        check_prob_outputs(self.prob, testvals, rtol=1e-6)

        partial_data = self.prob.check_partials(
            out_stream=None, method='cs', excludes=['*USatm*', '*params*', '*aero*']
        )
        assert_check_partials(partial_data, atol=1e-8, rtol=1e-8)


if __name__ == '__main__':
    unittest.main()<|MERGE_RESOLUTION|>--- conflicted
+++ resolved
@@ -43,20 +43,11 @@
 
         set_params_for_unit_tests(self.prob)
 
-<<<<<<< HEAD
-        self.prob.set_val(Dynamic.Mission.VELOCITY, [100, 100], units="kn")
-        self.prob.set_val(Dynamic.Vehicle.MASS, [100000, 100000], units="lbm")
-        self.prob.set_val(Dynamic.Mission.ALTITUDE, [500, 500], units="ft")
-        self.prob.set_val(
-            "interference_independent_of_shielded_area", 1.89927266)
-        self.prob.set_val("drag_loss_due_to_shielded_wing_area", 68.02065834)
-=======
         self.prob.set_val(Dynamic.Mission.VELOCITY, [100, 100], units='kn')
         self.prob.set_val(Dynamic.Vehicle.MASS, [100000, 100000], units='lbm')
         self.prob.set_val(Dynamic.Mission.ALTITUDE, [500, 500], units='ft')
         self.prob.set_val('interference_independent_of_shielded_area', 1.89927266)
         self.prob.set_val('drag_loss_due_to_shielded_wing_area', 68.02065834)
->>>>>>> 1e29f27c
         self.prob.set_val(Aircraft.Wing.FORM_FACTOR, 1.25)
         self.prob.set_val(Aircraft.VerticalTail.FORM_FACTOR, 1.25)
         self.prob.set_val(Aircraft.HorizontalTail.FORM_FACTOR, 1.25)
@@ -91,20 +82,11 @@
 
         set_params_for_unit_tests(self.prob)
 
-<<<<<<< HEAD
-        self.prob.set_val(Dynamic.Mission.VELOCITY, [100, 100], units="kn")
-        self.prob.set_val(Dynamic.Vehicle.MASS, [100000, 100000], units="lbm")
-        self.prob.set_val(Dynamic.Mission.ALTITUDE, [500, 500], units="ft")
-        self.prob.set_val(
-            "interference_independent_of_shielded_area", 1.89927266)
-        self.prob.set_val("drag_loss_due_to_shielded_wing_area", 68.02065834)
-=======
         self.prob.set_val(Dynamic.Mission.VELOCITY, [100, 100], units='kn')
         self.prob.set_val(Dynamic.Vehicle.MASS, [100000, 100000], units='lbm')
         self.prob.set_val(Dynamic.Mission.ALTITUDE, [500, 500], units='ft')
         self.prob.set_val('interference_independent_of_shielded_area', 1.89927266)
         self.prob.set_val('drag_loss_due_to_shielded_wing_area', 68.02065834)
->>>>>>> 1e29f27c
         self.prob.set_val(Aircraft.Wing.FORM_FACTOR, 1.25)
         self.prob.set_val(Aircraft.VerticalTail.FORM_FACTOR, 1.25)
         self.prob.set_val(Aircraft.HorizontalTail.FORM_FACTOR, 1.25)
@@ -116,11 +98,7 @@
             'normal_force': [74910.12, 74910.12],
             'fuselage_pitch': [0.0, 0.0],
             'load_factor': [0.2508988, 0.2508988],
-<<<<<<< HEAD
             Dynamic.Mission.ALTITUDE_RATE_MAX: [0.75323808, 0.75323808],
-=======
-            Dynamic.Mission.ALTITUDE_RATE_MAX: [0.7532356, 0.7532356],
->>>>>>> 1e29f27c
         }
         check_prob_outputs(self.prob, testvals, rtol=1e-6)
 
