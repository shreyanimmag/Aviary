--- conflicted
+++ resolved
@@ -9,7 +9,6 @@
 from aviary.subsystems.aerodynamics.gasp_based.gaspaero import LowSpeedAero
 from aviary.subsystems.propulsion.propulsion_mission import PropulsionMission
 from aviary.variable_info.enums import SpeedType
-from aviary.variable_info.options import get_option_defaults
 from aviary.variable_info.variables import Aircraft, Dynamic, Mission
 
 
@@ -65,11 +64,7 @@
         # alpha input not needed, only used for CL_max
         self.add_subsystem(
             "aero_app",
-<<<<<<< HEAD
             LowSpeedAero(num_nodes=1, aviary_options=self.options['aviary_options']),
-=======
-            LowSpeedAero(num_nodes=1, aviary_options=get_option_defaults()),
->>>>>>> 9f17ea7f
             promotes_inputs=[
                 "*",
                 (Dynamic.Mission.ALTITUDE, Mission.Landing.INITIAL_ALTITUDE),
@@ -149,13 +144,8 @@
 
         self.add_subsystem(
             "aero_td",
-<<<<<<< HEAD
             LowSpeedAero(num_nodes=1, aviary_options=self.options['aviary_options'],
                          retract_flaps=True, retract_gear=False),
-=======
-            LowSpeedAero(num_nodes=1, retract_flaps=True, retract_gear=False,
-                         aviary_options=get_option_defaults()),
->>>>>>> 9f17ea7f
             promotes_inputs=[
                 "*",
                 (Dynamic.Mission.ALTITUDE, Mission.Landing.AIRPORT_ALTITUDE),
