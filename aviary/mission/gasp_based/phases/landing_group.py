--- conflicted
+++ resolved
@@ -3,8 +3,10 @@
 from aviary.mission.gasp_based.ode.base_ode import BaseODE
 from aviary.mission.gasp_based.ode.params import ParamPort
 from aviary.mission.gasp_based.phases.landing_components import (
-    GlideConditionComponent, LandingAltitudeComponent,
-    LandingGroundRollComponent)
+    GlideConditionComponent,
+    LandingAltitudeComponent,
+    LandingGroundRollComponent,
+)
 from aviary.subsystems.aerodynamics.aerodynamics_builder import AerodynamicsBuilderBase
 from aviary.subsystems.propulsion.propulsion_builder import PropulsionBuilderBase
 from aviary.variable_info.enums import SpeedType
@@ -55,9 +57,9 @@
             if isinstance(subsystem, AerodynamicsBuilderBase):
                 kwargs = {'method': 'low_speed'}
                 aero_builder = subsystem
-                aero_system = subsystem.build_mission(num_nodes=1,
-                                                      aviary_inputs=aviary_options,
-                                                      **kwargs)
+                aero_system = subsystem.build_mission(
+                    num_nodes=1, aviary_inputs=aviary_options, **kwargs
+                )
                 self.add_subsystem(
                     subsystem.name,
                     aero_system,
@@ -91,7 +93,8 @@
 
             if isinstance(subsystem, PropulsionBuilderBase):
                 propulsion_system = subsystem.build_mission(
-                    num_nodes=1, aviary_inputs=aviary_options)
+                    num_nodes=1, aviary_inputs=aviary_options
+                )
                 propulsion_mission = self.add_subsystem(
                     subsystem.name,
                     propulsion_system,
@@ -108,7 +111,8 @@
                     ],
                 )
                 propulsion_mission.set_input_defaults(
-                    Dynamic.Vehicle.Propulsion.THROTTLE, 0.0)
+                    Dynamic.Vehicle.Propulsion.THROTTLE, 0.0
+                )
 
         self.add_subsystem(
             "glide",
@@ -147,23 +151,16 @@
                 (Dynamic.Mission.VELOCITY, "TAS_touchdown"),
             ],
             promotes_outputs=[
-<<<<<<< HEAD
                 (Dynamic.Atmosphere.DENSITY, "rho_td"),
                 (Dynamic.Atmosphere.SPEED_OF_SOUND, "sos_td"),
-=======
-                (Dynamic.Mission.DENSITY, "rho_td"),
-                (Dynamic.Mission.SPEED_OF_SOUND, "sos_td"),
-                (Dynamic.Mission.TEMPERATURE, "T_td"),
->>>>>>> f56d89ab
+                (Dynamic.Atmosphere.TEMPERATURE, "T_td"),
                 ("viscosity", "viscosity_td"),
                 (Dynamic.Atmosphere.DYNAMIC_PRESSURE, "q_td"),
                 (Dynamic.Atmosphere.MACH, "mach_td"),
             ],
         )
 
-        kwargs = {'method': 'low_speed',
-                  'retract_flaps': True,
-                  'retract_gear': False}
+        kwargs = {'method': 'low_speed', 'retract_flaps': True, 'retract_gear': False}
 
         self.add_subsystem(
             "aero_td",
@@ -230,11 +227,10 @@
         # landing doesn't change flap or gear position
         self.set_input_defaults("t_init_flaps_app", val=1e10)
         self.set_input_defaults("t_init_gear_app", val=1e10)
-        self.set_input_defaults(
-            Mission.Landing.INITIAL_ALTITUDE, val=50, units="ft")
-        self.set_input_defaults('aero_ramps.flap_factor:final_val', val=1.)
-        self.set_input_defaults('aero_ramps.gear_factor:final_val', val=1.)
-        self.set_input_defaults('aero_ramps.flap_factor:initial_val', val=0.)
-        self.set_input_defaults('aero_ramps.gear_factor:initial_val', val=0.)
+        self.set_input_defaults(Mission.Landing.INITIAL_ALTITUDE, val=50, units="ft")
+        self.set_input_defaults('aero_ramps.flap_factor:final_val', val=1.0)
+        self.set_input_defaults('aero_ramps.gear_factor:final_val', val=1.0)
+        self.set_input_defaults('aero_ramps.flap_factor:initial_val', val=0.0)
+        self.set_input_defaults('aero_ramps.gear_factor:initial_val', val=0.0)
 
         self.set_input_defaults(Aircraft.Wing.AREA, val=1.0, units="ft**2")