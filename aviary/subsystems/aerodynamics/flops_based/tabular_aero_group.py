import numpy as np
import openmdao.api as om

from pathlib import Path

from aviary.subsystems.aerodynamics.flops_based.drag import TotalDrag as Drag
from aviary.subsystems.aerodynamics.flops_based.lift import \
    LiftEqualsWeight as CL
from aviary.utils.csv_data_file import read_data_file
from aviary.utils.data_interpolator_builder import build_data_interpolator
from aviary.utils.functions import get_path
from aviary.utils.named_values import NamedValues
from aviary.variable_info.variables import Aircraft, Dynamic


# Map of variable names to allowed headers for data files (only lowercase required,
# spaces are replaced with underscores when data tables are read)
# "Repeated" aliases allows variables with different cases to match with desired
# all-lowercase name
aliases = {
    Dynamic.Mission.ALTITUDE: ['h', 'alt', 'altitude'],
    Dynamic.Atmosphere.MACH: ['m', 'mach'],
    'lift_coefficient': ['cl', 'coefficient_of_lift', 'lift_coefficient'],
    'lift_dependent_drag_coefficient': [
        'cdi',
        'lift_dependent_drag_coefficient',
        'lift-dependent_drag_coefficient',
    ],
    'zero_lift_drag_coefficient': [
        'cd0',
        'zero_lift_drag_coefficient',
        'zero-lift_drag_coefficient',
    ],
}


class TabularAeroGroup(om.Group):
    """
    Define the OpenMDAO system for estimating aerodynamic performance of the vehicle
    by interpolating from a provided drag polar. Separate data tables for lift-dependent
    drag (CDI_data) and zero-lift drag (CD0_data) are required, and can be provided
    either in a .csv data table or an NamedValues object.

    Data is checked for its structure, and attempts to use a structured grid metamodel
    component where possible. The "structured" flag forces the use of the structured
    metamodel components (for both tables).

    The "connect_training_data" flag instructs the metamodel components to look for the
    drag data tables to be connected through OpenMDAO as inputs to this system, for cases
    where you are using another component to generate the drag data. When
    "connect_training_data" is True, anything provided in "CD0_data" and "CDI_data" are
    ignored.
    """

    def initialize(self):
        options = self.options

        options.declare('num_nodes', types=int)

        options.declare('CD0_data', types=(str, Path, NamedValues),
                        desc='Data file or NamedValues object containing zero-lift drag '
                             'coefficient table.')

        options.declare('CDI_data', types=(str, Path, NamedValues),
                        desc='Data file or NamedValues object containing lift-dependent '
                             'drag coefficient table.')

        options.declare('structured', types=bool, default=True,
                        desc='Flag that sets if data is a structured grid.')

        options.declare(
            'connect_training_data',
            types=bool,
            default=False,
            desc='Flag that sets if drag data for interpolation will be '
            'passed via openMDAO connections. If True, provided values '
            'for drag coefficients in data will be ignored.',
        )

    def setup(self):
        options = self.options
        nn = options['num_nodes']
        CDI_table = options['CDI_data']
        CD0_table = options['CD0_data']
        structured = options['structured']
        connect_training_data = options['connect_training_data']

        # if data is from file, read data using alias dict
        if isinstance(CDI_table, str):
            CDI_table = get_path(CDI_table)
        if isinstance(CDI_table, Path):
            CDI_table = read_data_file(CDI_table, aliases=aliases)
        if isinstance(CD0_table, str):
            CD0_table = get_path(CD0_table)
        if isinstance(CD0_table, Path):
            CD0_table = read_data_file(CD0_table, aliases=aliases)

        if connect_training_data or not structured:
            method = 'lagrange3'
        else:
            method = '2D-lagrange3'

        CD0_interp = build_data_interpolator(
            nn,
            interpolator_data=CD0_table,
            interpolator_outputs={'zero_lift_drag_coefficient': 'unitless'},
            method=method,
            structured=structured,
            connect_training_data=connect_training_data,
        )

        CDI_interp = build_data_interpolator(
            nn,
            interpolator_data=CDI_table,
            interpolator_outputs={'lift_dependent_drag_coefficient': 'unitless'},
            method=method,
            structured=structured,
            connect_training_data=connect_training_data,
        )

        # add subsystems
        self.add_subsystem(
            Dynamic.Atmosphere.DYNAMIC_PRESSURE,
            _DynamicPressure(num_nodes=nn),
            promotes_inputs=[Dynamic.Mission.VELOCITY, Dynamic.Atmosphere.DENSITY],
            promotes_outputs=[Dynamic.Atmosphere.DYNAMIC_PRESSURE],
        )

        self.add_subsystem(
            'lift_coefficient',
            CL(num_nodes=nn),
            promotes_inputs=[
                Dynamic.Vehicle.MASS,
                Aircraft.Wing.AREA,
                Dynamic.Atmosphere.DYNAMIC_PRESSURE,
            ],
            promotes_outputs=[('cl', 'lift_coefficient'), Dynamic.Vehicle.LIFT],
        )

        self.add_subsystem('CD0_interp', CD0_interp,
                           promotes_inputs=['*'],
                           promotes_outputs=['*'])

        self.add_subsystem('CDI_interp', CDI_interp,
                           promotes_inputs=['*'],
                           promotes_outputs=['*'])

        self.add_subsystem(
<<<<<<< HEAD
            Dynamic.Vehicle.DRAG,
=======
            Dynamic.Mission.DRAG,
>>>>>>> fdc0a279
            Drag(num_nodes=nn),
            promotes_inputs=[
                Aircraft.Design.ZERO_LIFT_DRAG_COEFF_FACTOR,
                Aircraft.Design.LIFT_DEPENDENT_DRAG_COEFF_FACTOR,
                Aircraft.Wing.AREA,
                Aircraft.Design.SUBSONIC_DRAG_COEFF_FACTOR,
                Aircraft.Design.SUPERSONIC_DRAG_COEFF_FACTOR,
                ('CDI', 'lift_dependent_drag_coefficient'),
                ('CD0', 'zero_lift_drag_coefficient'),
<<<<<<< HEAD
                Dynamic.Atmosphere.MACH,
                Dynamic.Atmosphere.DYNAMIC_PRESSURE,
            ],
            promotes_outputs=['CD', Dynamic.Vehicle.DRAG],
=======
                Dynamic.Mission.MACH,
                Dynamic.Mission.DYNAMIC_PRESSURE,
            ],
            promotes_outputs=['CD', Dynamic.Mission.DRAG],
>>>>>>> fdc0a279
        )


class _DynamicPressure(om.ExplicitComponent):
    '''
    Calculate dynamic pressure as a function of velocity and density.
    '''

    def initialize(self):
        self.options.declare('num_nodes', types=int)

    def setup(self):
        nn = self.options['num_nodes']

        self.add_input(Dynamic.Mission.VELOCITY, val=np.ones(nn), units='m/s')
        self.add_input(Dynamic.Atmosphere.DENSITY, val=np.ones(nn), units='kg/m**3')

        self.add_output(
            Dynamic.Atmosphere.DYNAMIC_PRESSURE,
            val=np.ones(nn),
            units='N/m**2',
            desc='pressure caused by fluid motion',
        )

    def setup_partials(self):
        nn = self.options['num_nodes']

        rows_cols = np.arange(nn)

        self.declare_partials(
            Dynamic.Atmosphere.DYNAMIC_PRESSURE,
            [Dynamic.Mission.VELOCITY, Dynamic.Atmosphere.DENSITY],
            rows=rows_cols,
            cols=rows_cols,
        )

    def compute(self, inputs, outputs):
        TAS = inputs[Dynamic.Mission.VELOCITY]
        rho = inputs[Dynamic.Atmosphere.DENSITY]

        outputs[Dynamic.Atmosphere.DYNAMIC_PRESSURE] = 0.5 * rho * TAS**2

    def compute_partials(self, inputs, partials):
        TAS = inputs[Dynamic.Mission.VELOCITY]
        rho = inputs[Dynamic.Atmosphere.DENSITY]

        partials[Dynamic.Atmosphere.DYNAMIC_PRESSURE, Dynamic.Mission.VELOCITY] = (
            rho * TAS
        )
        partials[Dynamic.Atmosphere.DYNAMIC_PRESSURE, Dynamic.Atmosphere.DENSITY] = (
            0.5 * TAS**2
        )<|MERGE_RESOLUTION|>--- conflicted
+++ resolved
@@ -4,8 +4,7 @@
 from pathlib import Path
 
 from aviary.subsystems.aerodynamics.flops_based.drag import TotalDrag as Drag
-from aviary.subsystems.aerodynamics.flops_based.lift import \
-    LiftEqualsWeight as CL
+from aviary.subsystems.aerodynamics.flops_based.lift import LiftEqualsWeight as CL
 from aviary.utils.csv_data_file import read_data_file
 from aviary.utils.data_interpolator_builder import build_data_interpolator
 from aviary.utils.functions import get_path
@@ -57,16 +56,26 @@
 
         options.declare('num_nodes', types=int)
 
-        options.declare('CD0_data', types=(str, Path, NamedValues),
-                        desc='Data file or NamedValues object containing zero-lift drag '
-                             'coefficient table.')
-
-        options.declare('CDI_data', types=(str, Path, NamedValues),
-                        desc='Data file or NamedValues object containing lift-dependent '
-                             'drag coefficient table.')
-
-        options.declare('structured', types=bool, default=True,
-                        desc='Flag that sets if data is a structured grid.')
+        options.declare(
+            'CD0_data',
+            types=(str, Path, NamedValues),
+            desc='Data file or NamedValues object containing zero-lift drag '
+            'coefficient table.',
+        )
+
+        options.declare(
+            'CDI_data',
+            types=(str, Path, NamedValues),
+            desc='Data file or NamedValues object containing lift-dependent '
+            'drag coefficient table.',
+        )
+
+        options.declare(
+            'structured',
+            types=bool,
+            default=True,
+            desc='Flag that sets if data is a structured grid.',
+        )
 
         options.declare(
             'connect_training_data',
@@ -137,20 +146,16 @@
             promotes_outputs=[('cl', 'lift_coefficient'), Dynamic.Vehicle.LIFT],
         )
 
-        self.add_subsystem('CD0_interp', CD0_interp,
-                           promotes_inputs=['*'],
-                           promotes_outputs=['*'])
-
-        self.add_subsystem('CDI_interp', CDI_interp,
-                           promotes_inputs=['*'],
-                           promotes_outputs=['*'])
-
-        self.add_subsystem(
-<<<<<<< HEAD
+        self.add_subsystem(
+            'CD0_interp', CD0_interp, promotes_inputs=['*'], promotes_outputs=['*']
+        )
+
+        self.add_subsystem(
+            'CDI_interp', CDI_interp, promotes_inputs=['*'], promotes_outputs=['*']
+        )
+
+        self.add_subsystem(
             Dynamic.Vehicle.DRAG,
-=======
-            Dynamic.Mission.DRAG,
->>>>>>> fdc0a279
             Drag(num_nodes=nn),
             promotes_inputs=[
                 Aircraft.Design.ZERO_LIFT_DRAG_COEFF_FACTOR,
@@ -160,17 +165,10 @@
                 Aircraft.Design.SUPERSONIC_DRAG_COEFF_FACTOR,
                 ('CDI', 'lift_dependent_drag_coefficient'),
                 ('CD0', 'zero_lift_drag_coefficient'),
-<<<<<<< HEAD
                 Dynamic.Atmosphere.MACH,
                 Dynamic.Atmosphere.DYNAMIC_PRESSURE,
             ],
             promotes_outputs=['CD', Dynamic.Vehicle.DRAG],
-=======
-                Dynamic.Mission.MACH,
-                Dynamic.Mission.DYNAMIC_PRESSURE,
-            ],
-            promotes_outputs=['CD', Dynamic.Mission.DRAG],
->>>>>>> fdc0a279
         )
 
 
