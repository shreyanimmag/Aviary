--- conflicted
+++ resolved
@@ -68,13 +68,8 @@
         cabin_width = seats_abreast * seat_width + num_aisle * aisle_width + 12
 
         if PAX < 1:
-<<<<<<< HEAD
-            print("Warning: you have not specified at least one passenger")
-            print(aviary_options)
-=======
             if verbosity >= Verbosity.BRIEF:
                 print("Warning: you have not specified at least one passenger")
->>>>>>> e30ee5b6
 
         # single seat across
         cabin_len_a = PAX * seat_pitch / 12
