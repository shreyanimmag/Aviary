import numpy as np
import openmdao.api as om

from aviary.variable_info.enums import Verbosity
from aviary.variable_info.functions import add_aviary_input, add_aviary_output, add_aviary_option
from aviary.variable_info.variables import Aircraft, Settings


def sigX(x):
    sig = 1 / (1 + np.exp(-x))

    return sig


def dSigXdX(x):
    derivative = -1 / (1 + np.exp(-x)) ** 2 * (-1 * np.exp(-x))

    return derivative


class FuselageParameters(om.ExplicitComponent):
    """
    Computation of average fuselage diameter, cabin height, cabin length and nose height.
    """

    def initialize(self):
        add_aviary_option(self, Aircraft.CrewPayload.NUM_PASSENGERS)
        add_aviary_option(self, Aircraft.Fuselage.AISLE_WIDTH, units='inch')
        add_aviary_option(self, Aircraft.Fuselage.NUM_AISLES)
        add_aviary_option(self, Aircraft.Fuselage.NUM_SEATS_ABREAST)
        add_aviary_option(self, Aircraft.Fuselage.SEAT_PITCH, units='inch')
        add_aviary_option(self, Aircraft.Fuselage.SEAT_WIDTH, units='inch')
        add_aviary_option(self, Settings.VERBOSITY)

    def setup(self):

        add_aviary_input(self, Aircraft.Fuselage.DELTA_DIAMETER, val=4.5)
        add_aviary_input(self, Aircraft.Fuselage.PILOT_COMPARTMENT_LENGTH, val=9.5)

        add_aviary_output(self, Aircraft.Fuselage.AVG_DIAMETER, val=0, units='inch')
        self.add_output("cabin_height", val=0, units="ft", desc="HC: height of cabin")
        self.add_output("cabin_len", val=0, units="ft", desc="LC: length of cabin")
        self.add_output("nose_height", val=0, units="ft", desc="HN: height of nose")

        self.declare_partials(
            "cabin_height",
            [
                Aircraft.Fuselage.DELTA_DIAMETER,
            ],
        )
        self.declare_partials(
            "nose_height",
            [
                Aircraft.Fuselage.DELTA_DIAMETER,
            ],
        )

    def compute(self, inputs, outputs):
<<<<<<< HEAD
        options = self.options
        verbosity = options[Settings.VERBOSITY]
        seats_abreast = options[Aircraft.Fuselage.NUM_SEATS_ABREAST]
        seat_width, _ = options[Aircraft.Fuselage.SEAT_WIDTH]
        num_aisle = options[Aircraft.Fuselage.NUM_AISLES]
        aisle_width, _ = options[Aircraft.Fuselage.AISLE_WIDTH]
        PAX = options[Aircraft.CrewPayload.NUM_PASSENGERS]
        seat_pitch, _ = options[Aircraft.Fuselage.SEAT_PITCH]

=======
        verbosity = self.options['aviary_options'].get_val(Settings.VERBOSITY)
        aviary_options: AviaryValues = self.options['aviary_options']
        seats_abreast = aviary_options.get_val(Aircraft.Fuselage.NUM_SEATS_ABREAST)
        seat_width = aviary_options.get_val(Aircraft.Fuselage.SEAT_WIDTH, units='inch')
        num_aisle = aviary_options.get_val(Aircraft.Fuselage.NUM_AISLES)
        aisle_width = aviary_options.get_val(Aircraft.Fuselage.AISLE_WIDTH, units='inch')
        PAX = aviary_options.get_val(Aircraft.CrewPayload.Design.NUM_PASSENGERS)
        seat_pitch = aviary_options.get_val(Aircraft.Fuselage.SEAT_PITCH, units='inch')
>>>>>>> a77ea914
        delta_diameter = inputs[Aircraft.Fuselage.DELTA_DIAMETER]

        cabin_width = seats_abreast * seat_width + num_aisle * aisle_width + 12

        if PAX < 1:
            if verbosity >= Verbosity.BRIEF:
                print("Warning: you have not specified at least one passenger")

        # single seat across
        cabin_len_a = PAX * seat_pitch / 12
        nose_height_a = cabin_width / 12
        cabin_height_a = nose_height_a + delta_diameter

        # multiple seats across
        cabin_len_b = (PAX - 1) * seat_pitch / (seats_abreast * 12)
        cabin_height_b = cabin_width / 12
        nose_height_b = cabin_height_b - delta_diameter

        outputs[Aircraft.Fuselage.AVG_DIAMETER] = cabin_width
        # There are separate equations for aircraft with a single seat per row vs. multiple seats per row.
        # Here and in compute_partials, these equations are smoothed using a sigmoid fnuction centered at
        # 1.5 seats, the sigmoid function is steep enough that there should be no noticable difference
        # between the smoothed function and the stepwise function at 1 and 2 seats.
        outputs["cabin_height"] = cabin_height_a * sigX(100*(1.5-seats_abreast)) + \
            cabin_height_b*sigX(100*(seats_abreast-1.5))
        outputs["cabin_len"] = cabin_len_a * sigX(100*(1.5-seats_abreast)) + \
            cabin_len_b*sigX(100*(seats_abreast-1.5))
        outputs["nose_height"] = nose_height_a * sigX(100*(1.5-seats_abreast)) + \
            nose_height_b*sigX(100*(seats_abreast-1.5))

    def compute_partials(self, inputs, J):
        options = self.options
        seats_abreast = options[Aircraft.Fuselage.NUM_SEATS_ABREAST]

        J["nose_height", Aircraft.Fuselage.DELTA_DIAMETER] = sigX(
            100*(seats_abreast-1.5))*(-1)
        J["cabin_height", Aircraft.Fuselage.DELTA_DIAMETER] = sigX(
            100*(1.5-seats_abreast))*1


class FuselageSize(om.ExplicitComponent):
    """
    Computation of fuselage length, fuselage wetted area, and cabin length
    for the tail boom fuselage.
    """

    def setup(self):

        add_aviary_input(self, Aircraft.Fuselage.NOSE_FINENESS, val=1)
        self.add_input("nose_height", val=0, units="ft", desc="HN: height of nose")
        add_aviary_input(self, Aircraft.Fuselage.PILOT_COMPARTMENT_LENGTH, val=9.5)
        self.add_input("cabin_len", val=0, units="ft", desc="LC: length of cabin")
        add_aviary_input(self, Aircraft.Fuselage.TAIL_FINENESS, val=3)
        self.add_input("cabin_height", val=0, units="ft", desc="HC: height of cabin")
        add_aviary_input(self, Aircraft.Fuselage.WETTED_AREA_SCALER,
                         val=1, units="unitless")

        add_aviary_output(self, Aircraft.Fuselage.LENGTH, val=0)
        add_aviary_output(self, Aircraft.Fuselage.WETTED_AREA, val=0)
        add_aviary_output(self, Aircraft.TailBoom.LENGTH, val=0)

        self.declare_partials(
            Aircraft.Fuselage.LENGTH,
            [
                Aircraft.Fuselage.NOSE_FINENESS,
                "nose_height",
                Aircraft.Fuselage.PILOT_COMPARTMENT_LENGTH,
                "cabin_len",
                Aircraft.Fuselage.TAIL_FINENESS,
                "cabin_height",
            ],
        )

        self.declare_partials(
            Aircraft.Fuselage.WETTED_AREA,
            [
                Aircraft.Fuselage.WETTED_AREA_SCALER,
                "cabin_height",
                Aircraft.Fuselage.NOSE_FINENESS,
                "nose_height",
                Aircraft.Fuselage.PILOT_COMPARTMENT_LENGTH,
                "cabin_len",
                Aircraft.Fuselage.TAIL_FINENESS,
            ],
        )

        self.declare_partials(
            Aircraft.TailBoom.LENGTH,
            [
                Aircraft.Fuselage.NOSE_FINENESS,
                "nose_height",
                Aircraft.Fuselage.PILOT_COMPARTMENT_LENGTH,
                "cabin_len",
                Aircraft.Fuselage.TAIL_FINENESS,
                "cabin_height",
            ],
        )

    def compute(self, inputs, outputs):
        LoverD_nose = inputs[Aircraft.Fuselage.NOSE_FINENESS]
        LoverD_tail = inputs[Aircraft.Fuselage.TAIL_FINENESS]
        cockpit_len = inputs[Aircraft.Fuselage.PILOT_COMPARTMENT_LENGTH]
        fus_SA_scaler = inputs[Aircraft.Fuselage.WETTED_AREA_SCALER]
        nose_height = inputs["nose_height"]
        cabin_len = inputs["cabin_len"]
        cabin_height = inputs["cabin_height"]

        fus_len = (
            LoverD_nose * nose_height
            + cockpit_len
            + cabin_len
            + LoverD_tail * cabin_height
        )

        fus_SA = cabin_height * (
            2.5 * (LoverD_nose * nose_height + cockpit_len)
            + 3.14 * cabin_len
            + 2.1 * LoverD_tail * cabin_height
        )

        fus_SA = fus_SA * fus_SA_scaler

        cabin_len_tailboom = fus_len

        outputs[Aircraft.Fuselage.LENGTH] = fus_len
        outputs[Aircraft.Fuselage.WETTED_AREA] = fus_SA
        outputs[Aircraft.TailBoom.LENGTH] = cabin_len_tailboom

    def compute_partials(self, inputs, J):
        LoverD_nose = inputs[Aircraft.Fuselage.NOSE_FINENESS]
        LoverD_tail = inputs[Aircraft.Fuselage.TAIL_FINENESS]
        nose_height = inputs["nose_height"]
        cabin_height = inputs["cabin_height"]
        fus_SA_scaler = inputs[Aircraft.Fuselage.WETTED_AREA_SCALER]
        cockpit_len = inputs[Aircraft.Fuselage.PILOT_COMPARTMENT_LENGTH]
        cabin_len = inputs["cabin_len"]

        J[Aircraft.Fuselage.LENGTH, Aircraft.Fuselage.NOSE_FINENESS] = nose_height
        J[Aircraft.Fuselage.LENGTH, "nose_height"] = LoverD_nose
        J[Aircraft.Fuselage.LENGTH, Aircraft.Fuselage.PILOT_COMPARTMENT_LENGTH] = 1
        J[Aircraft.Fuselage.LENGTH, "cabin_len"] = 1
        J[Aircraft.Fuselage.LENGTH, Aircraft.Fuselage.TAIL_FINENESS] = cabin_height
        J[Aircraft.Fuselage.LENGTH, "cabin_height"] = LoverD_tail

        J[Aircraft.Fuselage.WETTED_AREA, "cabin_height"] = fus_SA_scaler * (
            2.5 * (LoverD_nose * nose_height + cockpit_len)
            + 3.14 * cabin_len
            + 2.1 * LoverD_tail * cabin_height
            + cabin_height * 2.1 * LoverD_tail
        )
        J[Aircraft.Fuselage.WETTED_AREA, Aircraft.Fuselage.NOSE_FINENESS] = (
            fus_SA_scaler * cabin_height * 2.5 * nose_height
        )
        J[Aircraft.Fuselage.WETTED_AREA, "nose_height"] = (
            fus_SA_scaler * cabin_height * 2.5 * LoverD_nose
        )
        J[Aircraft.Fuselage.WETTED_AREA, Aircraft.Fuselage.PILOT_COMPARTMENT_LENGTH] = (
            fus_SA_scaler * cabin_height * 2.5
        )
        J[Aircraft.Fuselage.WETTED_AREA, "cabin_len"] = (
            fus_SA_scaler * 3.14 * cabin_height
        )
        J[Aircraft.Fuselage.WETTED_AREA, Aircraft.Fuselage.TAIL_FINENESS] = (
            fus_SA_scaler * 2.1 * cabin_height**2
        )
        J[Aircraft.Fuselage.WETTED_AREA, Aircraft.Fuselage.WETTED_AREA_SCALER] = cabin_height * (
            2.5 * (LoverD_nose * nose_height + cockpit_len)
            + 3.14 * cabin_len
            + 2.1 * LoverD_tail * cabin_height
        )

        J[Aircraft.TailBoom.LENGTH, Aircraft.Fuselage.NOSE_FINENESS] = nose_height
        J[Aircraft.TailBoom.LENGTH, "nose_height"] = LoverD_nose
        J[Aircraft.TailBoom.LENGTH, Aircraft.Fuselage.PILOT_COMPARTMENT_LENGTH] = 1
        J[Aircraft.TailBoom.LENGTH, "cabin_len"] = 1
        J[Aircraft.TailBoom.LENGTH, Aircraft.Fuselage.TAIL_FINENESS] = cabin_height
        J[Aircraft.TailBoom.LENGTH, "cabin_height"] = LoverD_tail


class FuselageGroup(om.Group):
    """
    Group to pull together FuselageParameters and FuselageSize.
    """

    def setup(self):

        # outputs from parameters that are used in size but not outside of this group
        connected_input_outputs = ["cabin_height", "cabin_len", "nose_height"]

        parameters = self.add_subsystem(
            "parameters",
            FuselageParameters(),
            promotes_inputs=["aircraft:*"],
            promotes_outputs=["aircraft:*"] + connected_input_outputs,
        )

        size = self.add_subsystem(
            "size",
            FuselageSize(),
            promotes_inputs=connected_input_outputs + ["aircraft:*"],
            promotes_outputs=["aircraft:*"],
        )

        self.set_input_defaults(
            Aircraft.Fuselage.PILOT_COMPARTMENT_LENGTH, val=9.5, units="ft")<|MERGE_RESOLUTION|>--- conflicted
+++ resolved
@@ -24,7 +24,7 @@
     """
 
     def initialize(self):
-        add_aviary_option(self, Aircraft.CrewPayload.NUM_PASSENGERS)
+        add_aviary_option(self, Aircraft.CrewPayload.Design.NUM_PASSENGERS)
         add_aviary_option(self, Aircraft.Fuselage.AISLE_WIDTH, units='inch')
         add_aviary_option(self, Aircraft.Fuselage.NUM_AISLES)
         add_aviary_option(self, Aircraft.Fuselage.NUM_SEATS_ABREAST)
@@ -56,26 +56,15 @@
         )
 
     def compute(self, inputs, outputs):
-<<<<<<< HEAD
         options = self.options
         verbosity = options[Settings.VERBOSITY]
         seats_abreast = options[Aircraft.Fuselage.NUM_SEATS_ABREAST]
         seat_width, _ = options[Aircraft.Fuselage.SEAT_WIDTH]
         num_aisle = options[Aircraft.Fuselage.NUM_AISLES]
         aisle_width, _ = options[Aircraft.Fuselage.AISLE_WIDTH]
-        PAX = options[Aircraft.CrewPayload.NUM_PASSENGERS]
+        PAX = options[Aircraft.CrewPayload.Design.NUM_PASSENGERS]
         seat_pitch, _ = options[Aircraft.Fuselage.SEAT_PITCH]
 
-=======
-        verbosity = self.options['aviary_options'].get_val(Settings.VERBOSITY)
-        aviary_options: AviaryValues = self.options['aviary_options']
-        seats_abreast = aviary_options.get_val(Aircraft.Fuselage.NUM_SEATS_ABREAST)
-        seat_width = aviary_options.get_val(Aircraft.Fuselage.SEAT_WIDTH, units='inch')
-        num_aisle = aviary_options.get_val(Aircraft.Fuselage.NUM_AISLES)
-        aisle_width = aviary_options.get_val(Aircraft.Fuselage.AISLE_WIDTH, units='inch')
-        PAX = aviary_options.get_val(Aircraft.CrewPayload.Design.NUM_PASSENGERS)
-        seat_pitch = aviary_options.get_val(Aircraft.Fuselage.SEAT_PITCH, units='inch')
->>>>>>> a77ea914
         delta_diameter = inputs[Aircraft.Fuselage.DELTA_DIAMETER]
 
         cabin_width = seats_abreast * seat_width + num_aisle * aisle_width + 12
