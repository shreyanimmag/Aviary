import unittest

import numpy as np
import openmdao.api as om

from parameterized import parameterized

from aviary.subsystems.mass.flops_based.wing_detailed import \
    DetailedWingBendingFact
from aviary.utils.test_utils.variable_test import assert_match_varnames
from aviary.validation_cases.validation_tests import (flops_validation_test,
                                                      get_flops_case_names,
                                                      get_flops_inputs,
                                                      print_case)
from aviary.variable_info.variables import Aircraft, Mission, Settings
from aviary.utils.aviary_values import AviaryValues
from aviary.utils.preprocessors import preprocess_propulsion
from aviary.subsystems.propulsion.engine_deck import EngineDeck
from openmdao.utils.assert_utils import assert_check_partials, assert_near_equal


class DetailedWingBendingTest(unittest.TestCase):

    def setUp(self):
        self.prob = om.Problem()

    # Skip model that doesn't use detailed wing.
    @parameterized.expand(get_flops_case_names(omit=['LargeSingleAisle2FLOPS', 'LargeSingleAisle2FLOPSalt']),
                          name_func=print_case)
    def test_case(self, case_name):

        prob = self.prob

        self.prob.model.add_subsystem(
            "wing",
            DetailedWingBendingFact(
                aviary_options=get_flops_inputs(case_name, preprocess=True)),
            promotes_inputs=['*'],
            promotes_outputs=['*'],
        )
        self.prob.setup(check=False, force_alloc_complex=True)

        flops_validation_test(
            prob,
            case_name,
            input_keys=[Aircraft.Wing.LOAD_PATH_SWEEP_DIST,
                        Aircraft.Wing.THICKNESS_TO_CHORD_DIST,
                        Aircraft.Wing.CHORD_PER_SEMISPAN_DIST,
                        Mission.Design.GROSS_MASS,
                        Aircraft.Engine.POD_MASS,
                        Aircraft.Wing.ASPECT_RATIO,
                        Aircraft.Wing.ASPECT_RATIO_REF,
                        Aircraft.Wing.STRUT_BRACING_FACTOR,
                        Aircraft.Wing.AEROELASTIC_TAILORING_FACTOR,
                        Aircraft.Engine.WING_LOCATIONS,
                        Aircraft.Wing.THICKNESS_TO_CHORD,
                        Aircraft.Wing.THICKNESS_TO_CHORD_REF],
            output_keys=[Aircraft.Wing.BENDING_FACTOR,
                         Aircraft.Wing.ENG_POD_INERTIA_FACTOR],
            method='fd',
            atol=1e-3,
            rtol=1e-5)

    def test_case_multiengine(self):
        prob = self.prob

        aviary_options = get_flops_inputs('LargeSingleAisle1FLOPS')

        engine_options = AviaryValues()
        engine_options.set_val(Aircraft.Engine.NUM_ENGINES, 2)
        engine_options.set_val(Aircraft.Engine.DATA_FILE,
                               'models/engines/turbofan_28k.deck')
        engine_options.set_val(Settings.VERBOSITY, 0)
        engineModel1 = EngineDeck(options=engine_options)
        engine_options.set_val(Aircraft.Engine.NUM_ENGINES, 2)
        engineModel2 = EngineDeck(options=engine_options)
        engine_options.set_val(Aircraft.Engine.NUM_ENGINES, 4)
        engineModel3 = EngineDeck(options=engine_options)

        preprocess_propulsion(aviary_options, [engineModel1, engineModel2, engineModel3])

        prob.model.add_subsystem('detailed_wing', DetailedWingBendingFact(
            aviary_options=aviary_options), promotes=['*'])

        prob.setup(force_alloc_complex=True)

        input_keys = [Aircraft.Wing.LOAD_PATH_SWEEP_DIST,
                      Aircraft.Wing.THICKNESS_TO_CHORD_DIST,
                      Aircraft.Wing.CHORD_PER_SEMISPAN_DIST,
                      Mission.Design.GROSS_MASS,
                      Aircraft.Wing.ASPECT_RATIO,
                      Aircraft.Wing.ASPECT_RATIO_REF,
                      Aircraft.Wing.STRUT_BRACING_FACTOR,
                      Aircraft.Wing.AEROELASTIC_TAILORING_FACTOR,
                      Aircraft.Wing.THICKNESS_TO_CHORD,
                      Aircraft.Wing.THICKNESS_TO_CHORD_REF]

        for key in input_keys:
            val, units = aviary_options.get_item(key)
            prob.set_val(key, val, units)

        prob.set_val(Aircraft.Engine.POD_MASS, np.array([1130, 300, 845]), units='lbm')

        wing_locations = np.zeros(0)
        wing_locations = np.append(wing_locations, [0.5])
        wing_locations = np.append(wing_locations, [0.90])
        wing_locations = np.append(wing_locations, [0.2, 0.8])

        prob.set_val(Aircraft.Engine.WING_LOCATIONS, wing_locations)

        prob.run_model()

        bending_factor = prob.get_val(Aircraft.Wing.BENDING_FACTOR)
        pod_inertia = prob.get_val(Aircraft.Wing.ENG_POD_INERTIA_FACTOR)

        # manual computation of expected thrust reverser mass
        bending_factor_expected = 11.59165669761
        # 0.9600334354133278 if the factors are additive
        pod_inertia_expected = 0.9604608395586276
        assert_near_equal(bending_factor, bending_factor_expected, tolerance=1e-10)
        assert_near_equal(pod_inertia, pod_inertia_expected, tolerance=1e-10)

        partial_data = prob.check_partials(
            out_stream=None, compact_print=True, show_only_incorrect=True, form='central', method="fd")
        assert_check_partials(partial_data, atol=1e-5, rtol=1e-5)

    def test_IO(self):
        assert_match_varnames(self.prob.model)


if __name__ == "__main__":
<<<<<<< HEAD
    unittest.main()
    # test = DetailedWingBendingTest()
    # test.setUp()
    # test.test_case(case_name='LargeSingleAisle1FLOPS')
    # test.test_case_multiengine()
=======
    # unittest.main()
    test = DetailedWingBendingTest()
    test.setUp()
    # test.test_case(case_name='LargeSingleAisle1FLOPS')
    test.test_case_multiengine()
>>>>>>> 8c8bcdfe
<|MERGE_RESOLUTION|>--- conflicted
+++ resolved
@@ -129,16 +129,8 @@
 
 
 if __name__ == "__main__":
-<<<<<<< HEAD
-    unittest.main()
-    # test = DetailedWingBendingTest()
-    # test.setUp()
-    # test.test_case(case_name='LargeSingleAisle1FLOPS')
-    # test.test_case_multiengine()
-=======
     # unittest.main()
     test = DetailedWingBendingTest()
     test.setUp()
     # test.test_case(case_name='LargeSingleAisle1FLOPS')
-    test.test_case_multiengine()
->>>>>>> 8c8bcdfe
+    test.test_case_multiengine()