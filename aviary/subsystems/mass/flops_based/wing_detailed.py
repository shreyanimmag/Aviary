import numpy as np

import openmdao.api as om
from openmdao.components.interp_util.interp import InterpND

from aviary.utils.aviary_values import AviaryValues
from aviary.variable_info.functions import add_aviary_input, add_aviary_output
from aviary.variable_info.variables import Aircraft, Mission


class DetailedWingBendingFact(om.ExplicitComponent):
    """
    Computation of wing bending factor and engine inertia relief factor
    used for FLOPS-based detailed wing mass estimation.
    """

    def initialize(self):
        self.options.declare(
            'aviary_options',
            types=AviaryValues,
            desc='collection of Aircraft/Mission specific options',
        )

    def setup(self):
        aviary_options: AviaryValues = self.options['aviary_options']
        input_station_dist = aviary_options.get_val(Aircraft.Wing.INPUT_STATION_DIST)
        num_input_stations = len(input_station_dist)
        total_num_wing_engines = aviary_options.get_val(
            Aircraft.Propulsion.TOTAL_NUM_WING_ENGINES
        )
        num_engine_type = len(aviary_options.get_val(Aircraft.Engine.NUM_ENGINES))

        # wing locations are different for each engine type - ragged array!
        # this "tricks" numpy into allowing a ragged array, with limitations (each index
        # in the numpy array contains a list, instead of being a true 2d matrix)
        # wing_location_default = np.empty(num_engine_type, object)
        # wing_location_default[:] = [np.array([0]*int(num)) for num in num_wing_engines/2]

<<<<<<< HEAD
        add_aviary_input(self, Aircraft.Wing.LOAD_PATH_SWEEP_DIST,
                         shape=num_input_stations - 1)
        add_aviary_input(self, Aircraft.Wing.THICKNESS_TO_CHORD_DIST,
                         shape=num_input_stations)
        add_aviary_input(self, Aircraft.Wing.CHORD_PER_SEMISPAN_DIST,
                         shape=num_input_stations)
        add_aviary_input(self, Mission.Design.GROSS_MASS)
        add_aviary_input(self, Aircraft.Engine.POD_MASS, shape=num_engine_type)
        add_aviary_input(self, Aircraft.Wing.ASPECT_RATIO)
        add_aviary_input(self, Aircraft.Wing.ASPECT_RATIO_REF)
        add_aviary_input(self, Aircraft.Wing.STRUT_BRACING_FACTOR)
        add_aviary_input(self, Aircraft.Wing.AEROELASTIC_TAILORING_FACTOR)
        add_aviary_input(self, Aircraft.Engine.WING_LOCATIONS,
                         shape=int(total_num_wing_engines/2))
        add_aviary_input(self, Aircraft.Wing.THICKNESS_TO_CHORD)
        add_aviary_input(self, Aircraft.Wing.THICKNESS_TO_CHORD_REF)
=======
        add_aviary_input(
            self,
            Aircraft.Wing.LOAD_PATH_SWEEP_DIST,
            val=np.zeros(num_input_stations - 1),
        )

        add_aviary_input(
            self,
            Aircraft.Wing.THICKNESS_TO_CHORD_DIST,
            val=np.zeros(num_input_stations),
        )

        add_aviary_input(
            self,
            Aircraft.Wing.CHORD_PER_SEMISPAN_DIST,
            val=np.zeros(num_input_stations),
        )

        add_aviary_input(self, Mission.Design.GROSS_MASS, val=0.0)

        add_aviary_input(self, Aircraft.Engine.POD_MASS, val=np.zeros(num_engine_type))

        add_aviary_input(self, Aircraft.Wing.ASPECT_RATIO, val=0.0)

        add_aviary_input(self, Aircraft.Wing.ASPECT_RATIO_REF, val=0.0)

        add_aviary_input(self, Aircraft.Wing.STRUT_BRACING_FACTOR, val=0.0)

        add_aviary_input(self, Aircraft.Wing.AEROELASTIC_TAILORING_FACTOR, val=0.0)

        if total_num_wing_engines > 0:
            add_aviary_input(
                self,
                Aircraft.Engine.WING_LOCATIONS,
                val=np.zeros(int(total_num_wing_engines / 2)),
            )
        else:
            add_aviary_input(self, Aircraft.Engine.WING_LOCATIONS, val=[[0.0]])

        add_aviary_input(self, Aircraft.Wing.THICKNESS_TO_CHORD, val=0.0)

        add_aviary_input(self, Aircraft.Wing.THICKNESS_TO_CHORD_REF, val=0.0)

        add_aviary_output(self, Aircraft.Wing.BENDING_MATERIAL_FACTOR, val=0.0)
>>>>>>> 98cda9aa

        add_aviary_output(self, Aircraft.Wing.BENDING_FACTOR)
        add_aviary_output(self, Aircraft.Wing.ENG_POD_INERTIA_FACTOR)

    def setup_partials(self):
        # TODO: Analytic derivs will be challenging, but possible.
        self.declare_partials("*", "*", method='cs')

    def compute(self, inputs, outputs):
        aviary_options: AviaryValues = self.options['aviary_options']
        input_station_dist = aviary_options.get_val(Aircraft.Wing.INPUT_STATION_DIST)
        inp_stations = np.array(input_station_dist)
        num_integration_stations = aviary_options.get_val(
            Aircraft.Wing.NUM_INTEGRATION_STATIONS
        )
        num_wing_engines = aviary_options.get_val(Aircraft.Engine.NUM_WING_ENGINES)
        num_engine_type = len(num_wing_engines)

        # TODO: Support all options for this parameter.
        # 0.0 : input distribution
        # 1.0 : triangular distribution
        # 2.0 : elliptical distribution (default)
        # 3.0 : rectangular distribution
        # 1.0-2.0 : blend of triangular and elliptical
        # 2.0-3.0 : blend of elliptical and rectangular
        load_distribution_factor = aviary_options.get_val(
            Aircraft.Wing.LOAD_DISTRIBUTION_CONTROL
        )

        load_path_sweep = inputs[Aircraft.Wing.LOAD_PATH_SWEEP_DIST]
        thickness_to_chord = inputs[Aircraft.Wing.THICKNESS_TO_CHORD_DIST]
        chord = inputs[Aircraft.Wing.CHORD_PER_SEMISPAN_DIST]
        engine_locations = inputs[Aircraft.Engine.WING_LOCATIONS]
        gross_mass = inputs[Mission.Design.GROSS_MASS]
        # NOTE pod mass assumed the same for wing/non-wing mounted engines, only using
        #      wing mounted pods here
        pod_mass = inputs[Aircraft.Engine.POD_MASS]
        fstrt = inputs[Aircraft.Wing.STRUT_BRACING_FACTOR]
        faert = inputs[Aircraft.Wing.AEROELASTIC_TAILORING_FACTOR]

        ar = inputs[Aircraft.Wing.ASPECT_RATIO]
        arref = inputs[Aircraft.Wing.ASPECT_RATIO_REF]
        tc = inputs[Aircraft.Wing.THICKNESS_TO_CHORD]
        tcref = inputs[Aircraft.Wing.THICKNESS_TO_CHORD_REF]

        # NOTE changes to FLOPS routines based on LEAPS1 improved multiengine effort
        # odd numbers of wing mounted engines assume the "odd" engine out is not on the
        # wing and is ignored
        # TODO There are also no checks that number of engine locations is consistent with
        # half of number of wing mounted engines, which should get added to preprocessor

        target_dy = (inp_stations[-1] - inp_stations[0]) / num_integration_stations
        stations_per_section = np.floor(np.abs(np.diff(inp_stations) / target_dy + 0.5))
        stations_per_section[-1] += 1  # add one more point to the last section
        integration_stations = np.empty(0, dtype=chord.dtype)
        sweep_int_stations = np.empty(0, dtype=chord.dtype)

        for i, val in enumerate(inp_stations[1:]):
            endpoint = i == len(inp_stations) - 2
            per_section = int(stations_per_section[i])
            integration_stations = np.append(
                integration_stations,
                np.linspace(inp_stations[i], val, per_section, endpoint=endpoint),
            )
            sweep_int_stations = np.append(
                sweep_int_stations, load_path_sweep[i] * np.ones(per_section)
            )

        dy = np.diff(integration_stations)
        avg_sweep = np.sum(
            (dy[1:] + 2.0 * integration_stations[1:-1])
            * dy[1:]
            * sweep_int_stations[1:-1]
        )

        # TODO: add all load_distribution_factor options
        if load_distribution_factor == 1:
            load_intensity = 1.0 - integration_stations
        elif load_distribution_factor == 2:
            load_intensity = np.sqrt(1.0 - integration_stations**2)
        elif load_distribution_factor == 3:
            load_intensity = np.ones(num_integration_stations + 1)
        else:
            raise om.AnalysisError(
                f'{load_distribution_factor} is not a valid value for '
                f'{Aircraft.Wing.LOAD_DISTRIBUTION_CONTROL}, it must be "1", "2", or "3".'
            )

        chord_interp = InterpND(
            method='slinear', points=(inp_stations), x_interp=integration_stations
        )
        chord_int_stations = chord_interp.evaluate_spline(
            chord, compute_derivative=False
        )
        if arref > 0.0:
            # Scale
            chord_int_stations *= arref / ar

        del_load = (
            dy
            * (
                chord_int_stations[:-1] * (2 * load_intensity[:-1] + load_intensity[1:])
                + chord_int_stations[1:]
                * (2 * load_intensity[1:] + load_intensity[:-1])
            )
            / 6
        )

        el = np.sum(del_load)

        del_moment = (
            dy**2
            * (
                chord_int_stations[:-1] * (load_intensity[:-1] + load_intensity[1:])
                + chord_int_stations[1:]
                * (3 * load_intensity[1:] + load_intensity[:-1])
            )
            / 12
        )

        load_path_length = np.flip(
            np.append(np.zeros(1, chord.dtype), np.cumsum(np.flip(del_load)[:-1]))
        )
        csw = 1.0 / np.cos(sweep_int_stations[:-1] * np.pi / 180.0)
        emi = (del_moment + dy * load_path_length) * csw
        # em = np.sum(emi)

        tc_interp = InterpND(
            method='slinear', points=(inp_stations), x_interp=integration_stations
        )
        tc_int_stations = tc_interp.evaluate_spline(
            thickness_to_chord, compute_derivative=False
        )
        if tcref > 0.0:
            tc_int_stations *= tc / tcref

        total_moment = np.cumsum(emi[::-1])[::-1]

        bma = total_moment * csw / (chord_int_stations[:-1] * tc_int_stations[:-1])

        pm = np.sum((bma[:-1] + bma[1:]) * dy[:-1] * 0.5)

        # s = np.sum((chord_int_stations[:-1] + chord_int_stations[1:]) * dy * 0.5)

        btb = 4 * pm / el

        sa = np.sin(avg_sweep * np.pi / 180.0)
        if ar <= 5.0:
            caya = 0.0
        else:
            caya = ar - 5.0

        bt = btb / (
            ar ** (0.25 * fstrt)
            * (
                1.0
                + (0.5 * faert - 0.16 * fstrt) * sa**2
                + 0.03 * caya * (1.0 - 0.5 * faert) * sa
            )
        )

        outputs[Aircraft.Wing.BENDING_MATERIAL_FACTOR] = bt

        inertia_factor = np.zeros(num_engine_type, dtype=chord.dtype)
        eel = np.zeros(len(dy) + 1, dtype=chord.dtype)

        # idx is the index where this engine type begins in location list
        idx = 0
        # i is the counter for which engine model we are checking
        for i in range(num_engine_type):
            # idx2 is the last index for the range of engines of this type
            idx2 = idx + int(num_wing_engines[i] / 2)
            if num_wing_engines[i] > 0:
                # engine locations must be in order from wing root to tip
                eng_loc = np.sort(engine_locations[idx:idx2])

            else:
                continue

            if eng_loc[0] <= integration_stations[0]:
                inertia_factor[i] = 1.0

            elif eng_loc[0] >= integration_stations[-1]:
                inertia_factor[i] = 0.84

            else:
                eel[:] = 0.0
                # Find all points on integration station before first engine
                loc = np.where(integration_stations < eng_loc[0])[0]
                eel[loc] = 1.0

                delme = dy * eel[1:]

                delme[loc[-1]] = eng_loc[0] - integration_stations[loc[-1]]

                eem = delme * csw
                eem = np.cumsum(eem[::-1])[::-1]

                ea = eem * csw / (chord_int_stations[:-1] * tc_int_stations[:-1])

                bte = 8 * np.sum((ea[:-1] + ea[1:]) * dy[:-1] * 0.5)

                inertia_factor[i] = 1 - bte / bt * pod_mass[i] / gross_mass

            # increment idx to next engine set
            idx = idx2

        # LEAPS updated multiengine routine applies each engine pod's factor
        # multiplicatively, and enforces a minimum bound of 0.84
        inertia_factor_prod = np.prod(inertia_factor)
        if inertia_factor_prod < 0.84:
            inertia_factor_prod = 0.84

        outputs[Aircraft.Wing.ENG_POD_INERTIA_FACTOR] = inertia_factor_prod<|MERGE_RESOLUTION|>--- conflicted
+++ resolved
@@ -36,7 +36,6 @@
         # wing_location_default = np.empty(num_engine_type, object)
         # wing_location_default[:] = [np.array([0]*int(num)) for num in num_wing_engines/2]
 
-<<<<<<< HEAD
         add_aviary_input(self, Aircraft.Wing.LOAD_PATH_SWEEP_DIST,
                          shape=num_input_stations - 1)
         add_aviary_input(self, Aircraft.Wing.THICKNESS_TO_CHORD_DIST,
@@ -49,57 +48,17 @@
         add_aviary_input(self, Aircraft.Wing.ASPECT_RATIO_REF)
         add_aviary_input(self, Aircraft.Wing.STRUT_BRACING_FACTOR)
         add_aviary_input(self, Aircraft.Wing.AEROELASTIC_TAILORING_FACTOR)
-        add_aviary_input(self, Aircraft.Engine.WING_LOCATIONS,
-                         shape=int(total_num_wing_engines/2))
+
+        if total_num_wing_engines > 0:
+            add_aviary_input(self, Aircraft.Engine.WING_LOCATIONS,
+                             shape=int(total_num_wing_engines/2))
+        else:
+            add_aviary_input(self, Aircraft.Engine.WING_LOCATIONS)
+
         add_aviary_input(self, Aircraft.Wing.THICKNESS_TO_CHORD)
         add_aviary_input(self, Aircraft.Wing.THICKNESS_TO_CHORD_REF)
-=======
-        add_aviary_input(
-            self,
-            Aircraft.Wing.LOAD_PATH_SWEEP_DIST,
-            val=np.zeros(num_input_stations - 1),
-        )
-
-        add_aviary_input(
-            self,
-            Aircraft.Wing.THICKNESS_TO_CHORD_DIST,
-            val=np.zeros(num_input_stations),
-        )
-
-        add_aviary_input(
-            self,
-            Aircraft.Wing.CHORD_PER_SEMISPAN_DIST,
-            val=np.zeros(num_input_stations),
-        )
-
-        add_aviary_input(self, Mission.Design.GROSS_MASS, val=0.0)
-
-        add_aviary_input(self, Aircraft.Engine.POD_MASS, val=np.zeros(num_engine_type))
-
-        add_aviary_input(self, Aircraft.Wing.ASPECT_RATIO, val=0.0)
-
-        add_aviary_input(self, Aircraft.Wing.ASPECT_RATIO_REF, val=0.0)
-
-        add_aviary_input(self, Aircraft.Wing.STRUT_BRACING_FACTOR, val=0.0)
-
-        add_aviary_input(self, Aircraft.Wing.AEROELASTIC_TAILORING_FACTOR, val=0.0)
-
-        if total_num_wing_engines > 0:
-            add_aviary_input(
-                self,
-                Aircraft.Engine.WING_LOCATIONS,
-                val=np.zeros(int(total_num_wing_engines / 2)),
-            )
-        else:
-            add_aviary_input(self, Aircraft.Engine.WING_LOCATIONS, val=[[0.0]])
-
-        add_aviary_input(self, Aircraft.Wing.THICKNESS_TO_CHORD, val=0.0)
-
-        add_aviary_input(self, Aircraft.Wing.THICKNESS_TO_CHORD_REF, val=0.0)
-
-        add_aviary_output(self, Aircraft.Wing.BENDING_MATERIAL_FACTOR, val=0.0)
->>>>>>> 98cda9aa
-
+        
+        add_aviary_output(self, Aircraft.Wing.BENDING_MATERIAL_FACTOR)
         add_aviary_output(self, Aircraft.Wing.BENDING_FACTOR)
         add_aviary_output(self, Aircraft.Wing.ENG_POD_INERTIA_FACTOR)
 
