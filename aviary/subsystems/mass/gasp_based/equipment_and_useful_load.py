--- conflicted
+++ resolved
@@ -25,12 +25,7 @@
         )
 
     def setup(self):
-<<<<<<< HEAD
-        engine_count = len(self.options['aviary_options'].get_val(
-            Aircraft.Engine.NUM_ENGINES))
-=======
         num_engine_type = len(self.options['aviary_options'].get_val('engine_models'))
->>>>>>> 7bd3f9f1
 
         add_aviary_input(
             self, Aircraft.AirConditioning.MASS_COEFFICIENT, val=1, units="unitless")
@@ -66,11 +61,7 @@
         add_aviary_input(self, Aircraft.Fuselage.PRESSURE_DIFFERENTIAL, val=7.5)
         add_aviary_input(self, Aircraft.Fuselage.AVG_DIAMETER, val=13.1)
         add_aviary_input(self, Aircraft.Engine.SCALED_SLS_THRUST,
-<<<<<<< HEAD
-                         val=np.full(engine_count, 28690))
-=======
                          val=np.full(num_engine_type, 28690))
->>>>>>> 7bd3f9f1
         add_aviary_input(self, Aircraft.Fuel.WING_FUEL_FRACTION, val=0.5)
         add_aviary_input(self, Aircraft.Design.EXTERNAL_SUBSYSTEMS_MASS, val=0.)
 
