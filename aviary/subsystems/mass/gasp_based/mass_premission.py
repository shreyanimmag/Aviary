--- conflicted
+++ resolved
@@ -10,19 +10,9 @@
 
 
 class MassPremission(om.Group):
-<<<<<<< HEAD
-=======
     """
     Pre-mission mass group for GASP-based mass.
     """
-
-    def initialize(self):
-
-        self.options.declare(
-            'aviary_options', types=AviaryValues,
-            desc='collection of Aircraft/Mission specific options'
-        )
->>>>>>> e30ee5b6
 
     def setup(self):
 
