--- conflicted
+++ resolved
@@ -252,7 +252,6 @@
         assert_near_equal(
             self.prob['max_extra_fuel_mass'], 34.67277748, tol
         )  # note: not in version 3 output, calulated by hand
-<<<<<<< HEAD
         assert_near_equal(self.prob['wingfuel_mass_min'], 14115.342, tol)
         # note: Aircraft.Fuel.TOTAL_CAPACITY is calculated differently in V3, so it is not included here
 
@@ -309,9 +308,6 @@
             self.prob['max_extra_fuel_mass'], 34.672731, tol
         )  # note: not in version 3 output, calulated by hand
         assert_near_equal(self.prob['wingfuel_mass_min'], 14080.669, tol)
-=======
-        assert_near_equal(self.prob['wingfuel_mass_min'], 32818.32722252, tol)
->>>>>>> 773cbc2d
         # note: Aircraft.Fuel.TOTAL_CAPACITY is calculated differently in V3, so it is not included here
 
         partial_data = self.prob.check_partials(out_stream=None, method='cs')
