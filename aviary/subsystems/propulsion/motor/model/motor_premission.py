import openmdao.api as om
import numpy as np

from aviary.variable_info.variables import Aircraft, Dynamic
from aviary.utils.aviary_values import AviaryValues
from aviary.subsystems.propulsion.motor.model.motor_map import MotorMap


class MotorPreMission(om.Group):
    """
    Calculate electric motor mass for a single motor
    """

    def initialize(self):
        self.options.declare(
            "aviary_inputs", types=AviaryValues,
            desc="collection of Aircraft/Mission specific options",
            default=None,
        )
        self.name = 'motor_premission'

    def setup(self):
        # Determine max torque of scaled motor

        # We create a set of default inputs for this group so that in pre-mission, the
        #   group can be instantiated with only scale_factor as an input.
        # Without inputs it will return the max torque based on the non-dimensional
        #   scale factor chosen by the optimizer.
        # The max torque is then used in pre-mission to determine weight of the system.
<<<<<<< HEAD
        self.set_input_defaults(Dynamic.Vehicle.Propulsion.THROTTLE, 1.0, units=None)

        self.add_subsystem('motor_map', MotorMap(num_nodes=1),
                           promotes_inputs=[Aircraft.Engine.SCALE_FACTOR,
                                            Dynamic.Vehicle.Propulsion.THROTTLE,
                                            Dynamic.Vehicle.Propulsion.RPM],
                           promotes_outputs=[(Dynamic.Vehicle.Propulsion.TORQUE,
                                              Aircraft.Engine.Motor.TORQUE_MAX)])
=======
        design_rpm = self.options['aviary_inputs'].get_val(
            Aircraft.Engine.RPM_DESIGN, units='rpm'
        )

        self.set_input_defaults(Dynamic.Mission.THROTTLE, 1.0, units=None)
        self.set_input_defaults('design_rpm', design_rpm, units='rpm')

        self.add_subsystem(
            'motor_map',
            MotorMap(num_nodes=1),
            promotes_inputs=[
                Aircraft.Engine.SCALE_FACTOR,
                Dynamic.Mission.THROTTLE,
                (Dynamic.Mission.RPM, 'design_rpm'),
            ],
            promotes_outputs=[
                (Dynamic.Mission.TORQUE, Aircraft.Engine.Motor.TORQUE_MAX)
            ],
        )
>>>>>>> f56d89ab

        # Motor mass relationship based on continuous torque rating for aerospace motors (Figure 10)
        # Propulsion Scaling Methods in the Era of Electric Flight - Duffy et. al.
        # AIAA Propulsion and Energy Forum, July 9-11, 2018
<<<<<<< HEAD
        self.add_subsystem('motor_mass',
                           om.ExecComp('motor_mass = 0.3151 * max_torque^(0.748)',
                                       motor_mass={'val': 0.0, 'units': 'kg'},
                                       max_torque={'val': 0.0, 'units': 'N*m'}),
                           promotes_inputs=[
                               ('max_torque', Aircraft.Engine.Motor.TORQUE_MAX)],
                           promotes_outputs=[('motor_mass', Aircraft.Engine.Motor.MASS)])

        # TODO Gearbox needs to be its own component separate from motor
        self.add_subsystem('power_comp',
                           om.ExecComp('power = torque * pi * RPM / 30',
                                       power={'val': 0.0, 'units': 'kW'},
                                       torque={'val': 0.0, 'units': 'kN*m'},
                                       RPM={'val': 0.0, 'units': 'rpm'}),
                           promotes_inputs=[('torque', Aircraft.Engine.Motor.TORQUE_MAX),
                                            ('RPM', Dynamic.Vehicle.Propulsion.RPM)],
                           promotes_outputs=[('power', 'shaft_power_max')])

        self.add_subsystem('gearbox_PRM',
                           om.ExecComp('RPM_out = gear_ratio * RPM_in',
                                       RPM_out={'val': 0.0, 'units': 'rpm'},
                                       gear_ratio={'val': 1.0, 'units': None},
                                       RPM_in={'val': 0.0, 'units': 'rpm'}),
                           promotes_inputs=['RPM_in',
                                            ('gear_ratio', Aircraft.Engine.Gearbox.GEAR_RATIO)],
                           promotes_outputs=['RPM_out'])

        # Gearbox mass from "An N+3 Technolgoy Level Reference Propulsion System" by Scott Jones, William Haller, and Michael Tong
        # NASA TM 2017-219501
        self.add_subsystem('gearbox_mass',
                           om.ExecComp('gearbox_mass = (power / RPM_out)^(0.75) * (RPM_in / RPM_out)^(0.15)',
                                       gearbox_mass={'val': 0.0, 'units': 'lb'},
                                       power={'val': 0.0, 'units': 'hp'},
                                       RPM_out={'val': 0.0, 'units': 'rpm'},
                                       RPM_in={'val': 0.0, 'units': 'rpm'},),
                           promotes_inputs=[('power', Dynamic.Vehicle.Propulsion.SHAFT_POWER_MAX),
                                            'RPM_out', 'RPM_in'],
                           promotes_outputs=[('gearbox_mass', Aircraft.Engine.Gearbox.MASS)])
=======
        self.add_subsystem(
            'motor_mass',
            om.ExecComp(
                'motor_mass = 0.3151 * max_torque**(0.748)',
                motor_mass={'val': 0.0, 'units': 'kg'},
                max_torque={'val': 0.0, 'units': 'N*m'},
            ),
            promotes_inputs=[('max_torque', Aircraft.Engine.Motor.TORQUE_MAX)],
            promotes_outputs=[('motor_mass', Aircraft.Engine.Motor.MASS)],
        )
>>>>>>> f56d89ab
<|MERGE_RESOLUTION|>--- conflicted
+++ resolved
@@ -13,7 +13,8 @@
 
     def initialize(self):
         self.options.declare(
-            "aviary_inputs", types=AviaryValues,
+            "aviary_inputs",
+            types=AviaryValues,
             desc="collection of Aircraft/Mission specific options",
             default=None,
         )
@@ -27,21 +28,11 @@
         # Without inputs it will return the max torque based on the non-dimensional
         #   scale factor chosen by the optimizer.
         # The max torque is then used in pre-mission to determine weight of the system.
-<<<<<<< HEAD
-        self.set_input_defaults(Dynamic.Vehicle.Propulsion.THROTTLE, 1.0, units=None)
-
-        self.add_subsystem('motor_map', MotorMap(num_nodes=1),
-                           promotes_inputs=[Aircraft.Engine.SCALE_FACTOR,
-                                            Dynamic.Vehicle.Propulsion.THROTTLE,
-                                            Dynamic.Vehicle.Propulsion.RPM],
-                           promotes_outputs=[(Dynamic.Vehicle.Propulsion.TORQUE,
-                                              Aircraft.Engine.Motor.TORQUE_MAX)])
-=======
         design_rpm = self.options['aviary_inputs'].get_val(
             Aircraft.Engine.RPM_DESIGN, units='rpm'
         )
 
-        self.set_input_defaults(Dynamic.Mission.THROTTLE, 1.0, units=None)
+        self.set_input_defaults(Dynamic.Vehicle.Propulsion.THROTTLE, 1.0, units=None)
         self.set_input_defaults('design_rpm', design_rpm, units='rpm')
 
         self.add_subsystem(
@@ -49,58 +40,17 @@
             MotorMap(num_nodes=1),
             promotes_inputs=[
                 Aircraft.Engine.SCALE_FACTOR,
-                Dynamic.Mission.THROTTLE,
-                (Dynamic.Mission.RPM, 'design_rpm'),
+                Dynamic.Vehicle.Propulsion.THROTTLE,
+                (Dynamic.Vehicle.Propulsion.RPM, 'design_rpm'),
             ],
             promotes_outputs=[
-                (Dynamic.Mission.TORQUE, Aircraft.Engine.Motor.TORQUE_MAX)
+                (Dynamic.Vehicle.Propulsion.TORQUE, Aircraft.Engine.Motor.TORQUE_MAX)
             ],
         )
->>>>>>> f56d89ab
 
         # Motor mass relationship based on continuous torque rating for aerospace motors (Figure 10)
         # Propulsion Scaling Methods in the Era of Electric Flight - Duffy et. al.
         # AIAA Propulsion and Energy Forum, July 9-11, 2018
-<<<<<<< HEAD
-        self.add_subsystem('motor_mass',
-                           om.ExecComp('motor_mass = 0.3151 * max_torque^(0.748)',
-                                       motor_mass={'val': 0.0, 'units': 'kg'},
-                                       max_torque={'val': 0.0, 'units': 'N*m'}),
-                           promotes_inputs=[
-                               ('max_torque', Aircraft.Engine.Motor.TORQUE_MAX)],
-                           promotes_outputs=[('motor_mass', Aircraft.Engine.Motor.MASS)])
-
-        # TODO Gearbox needs to be its own component separate from motor
-        self.add_subsystem('power_comp',
-                           om.ExecComp('power = torque * pi * RPM / 30',
-                                       power={'val': 0.0, 'units': 'kW'},
-                                       torque={'val': 0.0, 'units': 'kN*m'},
-                                       RPM={'val': 0.0, 'units': 'rpm'}),
-                           promotes_inputs=[('torque', Aircraft.Engine.Motor.TORQUE_MAX),
-                                            ('RPM', Dynamic.Vehicle.Propulsion.RPM)],
-                           promotes_outputs=[('power', 'shaft_power_max')])
-
-        self.add_subsystem('gearbox_PRM',
-                           om.ExecComp('RPM_out = gear_ratio * RPM_in',
-                                       RPM_out={'val': 0.0, 'units': 'rpm'},
-                                       gear_ratio={'val': 1.0, 'units': None},
-                                       RPM_in={'val': 0.0, 'units': 'rpm'}),
-                           promotes_inputs=['RPM_in',
-                                            ('gear_ratio', Aircraft.Engine.Gearbox.GEAR_RATIO)],
-                           promotes_outputs=['RPM_out'])
-
-        # Gearbox mass from "An N+3 Technolgoy Level Reference Propulsion System" by Scott Jones, William Haller, and Michael Tong
-        # NASA TM 2017-219501
-        self.add_subsystem('gearbox_mass',
-                           om.ExecComp('gearbox_mass = (power / RPM_out)^(0.75) * (RPM_in / RPM_out)^(0.15)',
-                                       gearbox_mass={'val': 0.0, 'units': 'lb'},
-                                       power={'val': 0.0, 'units': 'hp'},
-                                       RPM_out={'val': 0.0, 'units': 'rpm'},
-                                       RPM_in={'val': 0.0, 'units': 'rpm'},),
-                           promotes_inputs=[('power', Dynamic.Vehicle.Propulsion.SHAFT_POWER_MAX),
-                                            'RPM_out', 'RPM_in'],
-                           promotes_outputs=[('gearbox_mass', Aircraft.Engine.Gearbox.MASS)])
-=======
         self.add_subsystem(
             'motor_mass',
             om.ExecComp(
@@ -110,5 +60,4 @@
             ),
             promotes_inputs=[('max_torque', Aircraft.Engine.Motor.TORQUE_MAX)],
             promotes_outputs=[('motor_mass', Aircraft.Engine.Motor.MASS)],
-        )
->>>>>>> f56d89ab
+        )