--- conflicted
+++ resolved
@@ -776,15 +776,14 @@
                     ang_len = ang_arr_len[kdx]
                     BLL[kdx], run_flag = _unint(
                         # blade angle at baseline point for kdx
-                        CP_Angle_table[idx_blade][kdx][:ang_len], Blade_angle_table[kdx], CP_Eff)
+                        CP_Angle_table[idx_blade][kdx][:ang_len],
+                        Blade_angle_table[kdx],
+                        CP_Eff,
+                    )
                     try:
                         CTT[kdx], run_flag = _unint(
                             # thrust coeff at baseline point for kdx
-<<<<<<< HEAD
                             Blade_angle_table[kdx][:ang_len], CT_Angle_table[idx_blade][kdx][:ang_len], BLL[kdx])
-=======
-                            Blade_angle_table[kdx], CT_Angle_table[idx_blade][kdx][:ang_len], BLL[kdx])
->>>>>>> 29ad0925
                     except IndexError:
                         raise om.AnalysisError(
                             "interp failed for CTT (thrust coefficient) in hamilton_standard.py")
