--- conflicted
+++ resolved
@@ -84,28 +84,10 @@
                 'units': 'unitless',
             },
             Aircraft.Engine.Propeller.TIP_SPEED_MAX: {
-<<<<<<< HEAD
-=======
-                'val': 0.0,
-                'units': 'unitless',
-            },
-            Aircraft.Engine.Propeller.TIP_SPEED_MAX: {
->>>>>>> ffe866b0
                 'val': 0.0,
                 'units': 'ft/s',
             },
             Aircraft.Engine.Propeller.INTEGRATED_LIFT_COEFFICIENT: {
-<<<<<<< HEAD
-                'val': 0.5,
-                'units': 'unitless',
-            },
-            Aircraft.Engine.Propeller.ACTIVITY_FACTOR: {
-                'val': 10.0,
-                'units': 'unitless',
-            },
-            Aircraft.Engine.Propeller.DIAMETER: {
-                'val': 8.0,
-=======
                 'val': 0.0,
                 'units': 'unitless',
             },
@@ -115,7 +97,6 @@
             },
             Aircraft.Engine.Propeller.DIAMETER: {
                 'val': 0.0,
->>>>>>> ffe866b0
                 'units': 'ft',
             },
             Aircraft.Nacelle.AVG_DIAMETER: {
