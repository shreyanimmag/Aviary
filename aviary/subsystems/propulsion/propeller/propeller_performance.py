--- conflicted
+++ resolved
@@ -717,9 +717,8 @@
             desc='collection of Aircraft/Mission specific options',
         )
 
-        add_aviary_option(self, Aircraft.Engine.COMPUTE_PROPELLER_INSTALLATION_LOSS)
-        add_aviary_option(self, Aircraft.Engine.PROPELLER_DATA_FILE)
-        add_aviary_option(self, Aircraft.Engine.USE_PROPELLER_MAP)
+        add_aviary_option(self, Aircraft.Engine.Propeller.COMPUTE_INSTALLATION_LOSS)
+        add_aviary_option(self, Aircraft.Engine.Propeller.DATA_FILE)
 
     def setup(self):
         options = self.options
@@ -728,21 +727,10 @@
 
         # TODO options are lists here when using full Aviary problem - need
         # further investigation
-<<<<<<< HEAD
         compute_installation_loss = options[
-            Aircraft.Engine.COMPUTE_PROPELLER_INSTALLATION_LOSS
+            Aircraft.Engine.Propeller.COMPUTE_INSTALLATION_LOSS
         ]
 
-        if isinstance(compute_installation_loss, (list, np.ndarray)):
-            compute_installation_loss = compute_installation_loss[0]
-
-        use_propeller_map = options[Aircraft.Engine.USE_PROPELLER_MAP]
-        if isinstance(use_propeller_map, (list, np.ndarray)):
-            use_propeller_map = use_propeller_map[0]
-=======
-        compute_installation_loss = aviary_options.get_val(
-            Aircraft.Engine.Propeller.COMPUTE_INSTALLATION_LOSS
-        )
         if isinstance(compute_installation_loss, (list, np.ndarray)):
             compute_installation_loss = compute_installation_loss[0]
 
@@ -752,7 +740,6 @@
             prop_file_path = None
         if isinstance(prop_file_path, (list, np.ndarray)):
             prop_file_path = prop_file_path[0]
->>>>>>> 98cda9aa
 
         # compute the propeller tip speed based on the input RPM and diameter of the propeller
         # NOTE allows for violation of tip speed limits
@@ -799,10 +786,6 @@
 
         if prop_file_path is not None:
             prop_model = PropellerMap('prop', aviary_options)
-<<<<<<< HEAD
-            prop_file_path = options[Aircraft.Engine.PROPELLER_DATA_FILE]
-=======
->>>>>>> 98cda9aa
             mach_type = prop_model.read_and_set_mach_type(prop_file_path)
             if mach_type == OutMachType.HELICAL_MACH:
                 self.add_subsystem(
