import unittest

import openmdao.api as om
from openmdao.utils.assert_utils import assert_near_equal

from aviary.subsystems.propulsion.propeller.propeller_map import PropellerMap
from aviary.variable_info.functions import setup_model_options
from aviary.variable_info.variables import Aircraft
from aviary.utils.aviary_values import AviaryValues


class PropellerMapTest(unittest.TestCase):
    """
    Test propeller map using OpenMDAO interpolator to make sure
    it provides correct error and gets correct Mach type.
    """

    def test_general_aviation(self):
        # The case when prop_type is helical_mach.
        tol = 0.005
<<<<<<< HEAD
        aviary_options = get_option_defaults()
        prop_file_path = 'models/engines/propellers/general_aviation.csv'
        aviary_options.set_val(
            Aircraft.Engine.Propeller.DATA_FILE, val=prop_file_path, units='unitless'
        )
        aviary_options.set_val(
            Aircraft.Engine.INTERPOLATION_METHOD, val='slinear', units='unitless'
        )
        prop_model = PropellerMap('prop', aviary_options)
        prop_model.build_propeller_interpolator(3, aviary_options)
=======
        aviary_options = AviaryValues()
        prop_file_path = 'models/engines/propellers/general_aviation.prop'
        aviary_options.set_val(Aircraft.Engine.Propeller.DATA_FILE, prop_file_path)

        prob = om.Problem()
        prob.model.add_subsystem('propeller_map', PropellerMap(), promotes=['*'])
        setup_model_options(prob, aviary_options)
        prob.setup()
        prob.set_val('mach', 0.56568)  # targeting helical mach of 0.8
        prob.set_val('tip_mach', 0.56568)
        prob.set_val('power_coefficient', 0.1)
        prob.set_val('advance_ratio', 0.75)
        prob.run_model()
>>>>>>> 198b5d95

        # Mach, CP, J from general_aviation, expected CT: 0.0934
        ct = prob.get_val('thrust_coefficient')
        assert_near_equal(ct, 0.0934, tolerance=tol)

    def test_propfan(self):
        # The case when prop_type is mach.
        tol = 0.005
<<<<<<< HEAD
        aviary_options = get_option_defaults()
        prop_file_path = 'models/engines/propellers/PropFan.csv'
=======
        aviary_options = AviaryValues()
        prop_file_path = 'models/engines/propellers/PropFan.prop'
>>>>>>> 198b5d95
        aviary_options.set_val(
            Aircraft.Engine.Propeller.DATA_FILE, val=prop_file_path, units='unitless'
        )

        prob = om.Problem()
        prob.model.add_subsystem('propeller_map', PropellerMap(), promotes=['*'])
        setup_model_options(prob, aviary_options)
        prob.setup()
        prob.set_val('mach', 0.25)
        prob.set_val('power_coefficient', 0.0465)
        prob.set_val('advance_ratio', 0.2)
        prob.run_model()

<<<<<<< HEAD
    def test_mach_type(self):
        # Test reading prop_type from .prop file.
        aviary_options = get_option_defaults()
        prop_file_path = 'models/engines/propellers/general_aviation.csv'
        aviary_options.set_val(
            Aircraft.Engine.Propeller.DATA_FILE, val=prop_file_path, units='unitless'
        )
        aviary_options.set_val(
            Aircraft.Engine.INTERPOLATION_METHOD, val='slinear', units='unitless'
        )
        prop_model = PropellerMap('prop', aviary_options)
        out_mach_type = prop_model.read_and_set_mach_type(prop_file_path)
        self.assertEqual(out_mach_type, OutMachType.HELICAL_MACH)
=======
        # Mach, CP, J from PropFan, expected CT: 0.095985
        ct = prob.get_val('thrust_coefficient')
        assert_near_equal(ct, 0.095985, tolerance=tol)
>>>>>>> 198b5d95


if __name__ == '__main__':
    unittest.main()<|MERGE_RESOLUTION|>--- conflicted
+++ resolved
@@ -18,20 +18,8 @@
     def test_general_aviation(self):
         # The case when prop_type is helical_mach.
         tol = 0.005
-<<<<<<< HEAD
-        aviary_options = get_option_defaults()
+        aviary_options = AviaryValues()
         prop_file_path = 'models/engines/propellers/general_aviation.csv'
-        aviary_options.set_val(
-            Aircraft.Engine.Propeller.DATA_FILE, val=prop_file_path, units='unitless'
-        )
-        aviary_options.set_val(
-            Aircraft.Engine.INTERPOLATION_METHOD, val='slinear', units='unitless'
-        )
-        prop_model = PropellerMap('prop', aviary_options)
-        prop_model.build_propeller_interpolator(3, aviary_options)
-=======
-        aviary_options = AviaryValues()
-        prop_file_path = 'models/engines/propellers/general_aviation.prop'
         aviary_options.set_val(Aircraft.Engine.Propeller.DATA_FILE, prop_file_path)
 
         prob = om.Problem()
@@ -43,7 +31,6 @@
         prob.set_val('power_coefficient', 0.1)
         prob.set_val('advance_ratio', 0.75)
         prob.run_model()
->>>>>>> 198b5d95
 
         # Mach, CP, J from general_aviation, expected CT: 0.0934
         ct = prob.get_val('thrust_coefficient')
@@ -52,13 +39,8 @@
     def test_propfan(self):
         # The case when prop_type is mach.
         tol = 0.005
-<<<<<<< HEAD
-        aviary_options = get_option_defaults()
+        aviary_options = AviaryValues()
         prop_file_path = 'models/engines/propellers/PropFan.csv'
-=======
-        aviary_options = AviaryValues()
-        prop_file_path = 'models/engines/propellers/PropFan.prop'
->>>>>>> 198b5d95
         aviary_options.set_val(
             Aircraft.Engine.Propeller.DATA_FILE, val=prop_file_path, units='unitless'
         )
@@ -72,25 +54,9 @@
         prob.set_val('advance_ratio', 0.2)
         prob.run_model()
 
-<<<<<<< HEAD
-    def test_mach_type(self):
-        # Test reading prop_type from .prop file.
-        aviary_options = get_option_defaults()
-        prop_file_path = 'models/engines/propellers/general_aviation.csv'
-        aviary_options.set_val(
-            Aircraft.Engine.Propeller.DATA_FILE, val=prop_file_path, units='unitless'
-        )
-        aviary_options.set_val(
-            Aircraft.Engine.INTERPOLATION_METHOD, val='slinear', units='unitless'
-        )
-        prop_model = PropellerMap('prop', aviary_options)
-        out_mach_type = prop_model.read_and_set_mach_type(prop_file_path)
-        self.assertEqual(out_mach_type, OutMachType.HELICAL_MACH)
-=======
         # Mach, CP, J from PropFan, expected CT: 0.095985
         ct = prob.get_val('thrust_coefficient')
         assert_near_equal(ct, 0.095985, tolerance=tol)
->>>>>>> 198b5d95
 
 
 if __name__ == '__main__':
