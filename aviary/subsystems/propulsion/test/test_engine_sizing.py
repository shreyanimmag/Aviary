--- conflicted
+++ resolved
@@ -44,15 +44,8 @@
                                       promotes=['*'])
 
         self.prob.setup(force_alloc_complex=True)
-<<<<<<< HEAD
 
-        self.prob.set_val(
-            Aircraft.Engine.SCALED_SLS_THRUST,
-            np.array([15250]),
-            units='lbf')
-=======
         self.prob.set_val(Aircraft.Engine.SCALE_FACTOR, np.array([0.52716908]))
->>>>>>> 98cda9aa
 
         self.prob.run_model()
 
