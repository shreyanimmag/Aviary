from pathlib import Path

import numpy as np
import openmdao.api as om

from aviary.utils.csv_data_file import read_data_file
from aviary.utils.functions import get_path
from aviary.utils.named_values import NamedValues, get_items, get_keys


def build_data_interpolator(
    interpolator_data=None,
    interpolator_outputs=None,
    num_nodes=1,
    method='slinear',
    extrapolate=True,
    structured=None,
    connect_training_data=False,
):
    """
    Builder for openMDAO metamodel components using data provided via data file, directly
    provided as an argument, or training data passed through openMDAO connections.
    If using a structured grid, data can either be converted from a semistructured
    grid format, or directly provided in structured grid format.

    Parameters
    ----------
<<<<<<< HEAD
=======
    num_nodes : int
        Number of points that will be simultaneously interpolated during model execution.

>>>>>>> fc0f2b9a
    interpolator_data : (str, Path, NamedValues)
        Path to the Aviary csv file containing all data required for interpolation, or
        the data directly given as a NamedValues object.

    interpolator_outputs : dict
        Dictionary describing the names of dependent variables (keys) and their
        units (values). If connect_training_data is False, these variable names must reference
        variables in data_file or interpolator_data. If connect_training_data is True, then
        this dictionary describes the names and units for training data that will be
        provided via openMDAO connections during model execution.

    num_nodes : int
        Number of points that will be simultaneously interpolated during model executuion.

    method : str, optional
        Interpolation method for metamodel. See openMDAO documentation for valid
        options.

    extrapolate : bool, optional
        Flag that sets if metamodel should allow extrapolation

    structured : bool, optional
        Flag to set if interpolation data is a structure grid. If True, the
        structured metamodel component is used, if False, the semistructured metamodel is
        used. If None, the builder chooses based on provided data structure.

    connect_training_data : bool, optional
        Flag that sets if dependent data for interpolation will be passed via openMDAO
        connections. If True, any provided values for dependent variables will
        be ignored.

    Returns
    -------
    interp_comp : om.MetaModelSemiStructuredComp, om.MetaModelStructuredComp
        OpenMDAO metamodel component using the provided data and flags
    """
    # Argument checking #
    if interpolator_outputs is None:
        raise UserWarning('Independent variables for interpolation were not provided.')
    # if interpolator data is a filepath, get data from file
    if isinstance(interpolator_data, str):
        interpolator_data = get_path(interpolator_data)
    if isinstance(interpolator_data, Path):
        interpolator_data = read_data_file(interpolator_data)

    # Pre-format data: Independent variables placed before dependent variables - position
    #                  of these variables relative to others of their type is preserved
    #                  All data converted to numpy arrays
    indep_vars = NamedValues()
    dep_vars = NamedValues()
    for key, (val, units) in get_items(interpolator_data):
        if not isinstance(val, np.ndarray):
            val = np.array(val)
        if key in interpolator_outputs:
            dep_vars.set_val(key, val, units)
        else:
            indep_vars.set_val(key, val, units)
    # update interpolator_data with correctly ordered indep/dep vars in numpy arrays
    interpolator_data.update(indep_vars)
    for key, (val, units) in get_items(dep_vars):
        interpolator_data.set_val(key, val, units)

    # TODO investigate creating structured grid from semistructured grid via extrapolation

    # is data already in structured format?
    # assume data is structured until proven otherwise
    data_pre_structured = True
    shape = []
    # check inputs, should be vector of unique values only
    for key, (val, units) in get_items(interpolator_data):
        if len(val.shape) == 1:
            if key not in interpolator_outputs:
                # try:
                if np.array_equal(np.unique(val), val):
                    # if vector is only unique values, could be structured!
                    # Store shape and keep going
                    shape.append(len(np.unique(val)))
                else:
                    # Data is not structured. Stop looping through inputs
                    data_pre_structured = False
                    break

    # check outputs, should be array matching shape of input vector lengths
    # if we already know data needs formatting, don't bother checking outputs
    if data_pre_structured:
        for key in interpolator_outputs:
            (val, units) = interpolator_data.get_item(key)
            if np.shape(val) != tuple(shape):
                if len(np.shape(val)) > 1:
                    # we assume user was *trying* to set up a structured grid
                    # if output is multi-dimensional array. If output is 1d it could
                    # be a structured grid with one input, or a semistructured grid
                    raise ValueError(
                        f'shape of output <{key}>, {np.shape(val)}, does '
                        f'not match expected shape {tuple(shape)}'
                    )
                else:
                    # We don't know if data is structured or not if 1d. No harm
                    # in sorting and "reformatting", so assume it needs to be converted
                    data_pre_structured = False
                    break

    if structured is None and data_pre_structured:
        # If the data is already structured, just use a structured grid - it's faster
        # with no downsides
        structured = True
    elif structured is None:
        # In case structured is still None, set it to False - we know data is unstructured
        structured = False

    if not connect_training_data:
        # Sort and format data. Only if not using training data - since we have control
        # over both input and output data they are guaranteed to match after reformatting

        # sort data in semistructured grid format
        # always sort unless data is in structured format
        if not data_pre_structured:
            # first check that data are all vectors of the same length
            for idx, item in enumerate(get_items(interpolator_data)):
                key = item[0]
                units = item[1][1]
                if idx != 0:
                    prev_model_length = model_length
                else:
                    prev_model_length = len(interpolator_data.get_val(key, units))
                model_length = len(interpolator_data.get_val(key, units))
                if model_length != prev_model_length:
                    raise IndexError('Lengths of data provided for interpolation do not match.')

            # get data into column array format
            sorted_values = np.array(
                [val for (key, (val, units)) in get_items(interpolator_data)]
            ).transpose()

            # get all the independent values in format needed for sorting
            independent_vals = np.array([val for (key, (val, units)) in get_items(indep_vars)])

            # Sort by dependent variables in priority order of their appearance
            sorted_values = sorted_values[np.lexsort(np.flip(independent_vals, 0))]

            # reset interpolator_data with sorted values
            for idx, (var, (val, units)) in enumerate(get_items(interpolator_data)):
                interpolator_data.set_val(var, sorted_values[:, idx], units)

        # If user wants structured data, but provided data is not formatted correctly,
        # convert it!
        if structured and not data_pre_structured:
            # Use assumptions for structured grid to format data
            # Only need to reformat data when not using training data, user is responsible
            # for formatting in that case
            # Assumes independent variables are first columns

            (length, var_count) = np.shape(sorted_values)
            indep_var_count = np.shape(independent_vals)[0]

            structured_data = []
            # only need unique independent variables
            unique_data = []
            for i in range(indep_var_count):
                unique_data.append(np.unique(sorted_values[:, i]))
                structured_data.append(unique_data[i])

            shape = tuple([np.size(unique_data[i]) for i in range(indep_var_count)])

            # output data needs to be in nd array format
            for i in range(indep_var_count, var_count):
                structured_data.append(np.reshape(sorted_values[:, i], shape))

            # reset interpolator_data with structured grid formatted values
            for idx, (var, (val, units)) in enumerate(get_items(interpolator_data)):
                interpolator_data.set_val(var, structured_data[idx], units)

    if connect_training_data and structured and not data_pre_structured:
        # User has asked for structured data but not provided it. Use of training data
        # means we can't do any processing on the data including ensuring sorted order,
        # since that might misalign inputs with future connections we can't control here
        # Just convert inputs to structure grid format
        for key in get_keys(indep_vars):
            (val, units) = interpolator_data.get_item(key)
            # take unique values only, put back into interpolator_data
            val = np.unique(val)
            interpolator_data.set_val(key, val, units)

    # create interpolation component
    if structured:
        interp_comp = om.MetaModelStructuredComp(
            method=method,
            extrapolate=extrapolate,
            vec_size=num_nodes,
            training_data_gradients=connect_training_data,
        )
    else:
        interp_comp = om.MetaModelSemiStructuredComp(
            method=method,
            extrapolate=extrapolate,
            vec_size=num_nodes,
            training_data_gradients=connect_training_data,
        )

    # add interpolator inputs
    for key in get_keys(indep_vars):
        values, units = interpolator_data.get_item(key)
        interp_comp.add_input(key, training_data=values, units=units)
    # add interpolator outputs
    for key in interpolator_outputs:
        if connect_training_data:
            units = interpolator_outputs[key]
            interp_comp.add_output(key, units=units)
        else:
            values, units = interpolator_data.get_item(key)
            interp_comp.add_output(key, training_data=values, units=units)

    return interp_comp<|MERGE_RESOLUTION|>--- conflicted
+++ resolved
@@ -25,12 +25,9 @@
 
     Parameters
     ----------
-<<<<<<< HEAD
-=======
     num_nodes : int
         Number of points that will be simultaneously interpolated during model execution.
 
->>>>>>> fc0f2b9a
     interpolator_data : (str, Path, NamedValues)
         Path to the Aviary csv file containing all data required for interpolation, or
         the data directly given as a NamedValues object.
