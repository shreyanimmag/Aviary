import numpy as np
import unittest
import openmdao.api as om


from numpy.testing import assert_almost_equal
from openmdao.utils.testing_utils import use_tempdirs

from aviary.interface.methods_for_level2 import AviaryProblem
from aviary.subsystems.propulsion.turboprop_model import TurbopropModel
from aviary.subsystems.propulsion.motor.motor_builder import MotorBuilder
from aviary.utils.process_input_decks import create_vehicle
from aviary.variable_info.variables import Aircraft, Mission, Settings

from aviary.models.large_turboprop_freighter.phase_info import (
    two_dof_phase_info,
    energy_phase_info,
)


@use_tempdirs
<<<<<<< HEAD
# TODO need to add asserts with "truth" values, only verifying no errors here
=======
# TODO need to add asserts with "truth" values
>>>>>>> 83176f89
class LargeTurbopropFreighterBenchmark(unittest.TestCase):

    def build_and_run_problem(self):

        # Build problem
        prob = AviaryProblem(verbosity=0)

        # load inputs from .csv to build engine
        options, _ = create_vehicle(
            "models/large_turboprop_freighter/large_turboprop_freighter_GASP.csv"
        )

        turboprop = TurbopropModel('turboprop', options=options)

        # load_inputs needs to be updated to accept an already existing aviary options
        prob.load_inputs(
            "models/large_turboprop_freighter/large_turboprop_freighter_GASP.csv",
            two_dof_phase_info,
            engine_builders=[turboprop],
        )
        # FLOPS aero specific stuff? Best guesses for values here
        prob.aviary_inputs.set_val(Mission.Constraints.MAX_MACH, 0.5)
        prob.aviary_inputs.set_val(Aircraft.Fuselage.AVG_DIAMETER, 4.125, 'm')

        prob.check_and_preprocess_inputs()
        prob.add_pre_mission_systems()
        prob.add_phases()
        prob.add_post_mission_systems()
        prob.link_phases()
        prob.add_driver("IPOPT", max_iter=0, verbosity=0)
        prob.add_design_variables()
        prob.add_objective()
        prob.setup()
        # om.n2(prob)

        prob.set_initial_guesses()
        prob.run_aviary_problem("dymos_solution.db")
        # om.n2(prob)


if __name__ == '__main__':
    test = LargeTurbopropFreighterBenchmark()
    test.build_and_run_problem()<|MERGE_RESOLUTION|>--- conflicted
+++ resolved
@@ -19,11 +19,7 @@
 
 
 @use_tempdirs
-<<<<<<< HEAD
 # TODO need to add asserts with "truth" values, only verifying no errors here
-=======
-# TODO need to add asserts with "truth" values
->>>>>>> 83176f89
 class LargeTurbopropFreighterBenchmark(unittest.TestCase):
 
     def build_and_run_problem(self):
