'''
Define meta data associated with variables in the Aviary data hierarchy.
'''
import numpy as np

from copy import deepcopy
from pathlib import Path

from aviary.utils.develop_metadata import add_meta_data
from aviary.variable_info.enums import EquationsOfMotion, FlapType, GASPEngineType, LegacyCode, Verbosity, ProblemType
from aviary.variable_info.variables import Aircraft, Dynamic, Mission, Settings

# ---------------------------
# Meta data associated with variables in the aircraft data hierarchy.
# Please add variables in alphabetical order to match order in variables.py.
#
# ASCII art from http://patorjk.com/software/taag/#p=display&h=0&f=Big&t=
# Super categories such as aircraft and mission are in 'Blocks' font
# Sub categories such as AntiIcing and Wing are in 'Big' font
# Additional sub categories are in 'Small' font
# ---------------------------
_MetaData = {}


# ================================================================================================================================================================
# .----------------.  .----------------.  .----------------.  .----------------.  .----------------.  .----------------.  .----------------.  .----------------.
# | .--------------. || .--------------. || .--------------. || .--------------. || .--------------. || .--------------. || .--------------. || .--------------. |
# | |      __      | || |     _____    | || |  _______     | || |     ______   | || |  _______     | || |      __      | || |  _________   | || |  _________   | |
# | |     /  \     | || |    |_   _|   | || | |_   __ \    | || |   .' ___  |  | || | |_   __ \    | || |     /  \     | || | |_   ___  |  | || | |  _   _  |  | |
# | |    / /\ \    | || |      | |     | || |   | |__) |   | || |  / .'   \_|  | || |   | |__) |   | || |    / /\ \    | || |   | |_  \_|  | || | |_/ | | \_|  | |
# | |   / ____ \   | || |      | |     | || |   |  __ /    | || |  | |         | || |   |  __ /    | || |   / ____ \   | || |   |  _|      | || |     | |      | |
# | | _/ /    \ \_ | || |     _| |_    | || |  _| |  \ \_  | || |  \ `.___.'\  | || |  _| |  \ \_  | || | _/ /    \ \_ | || |  _| |_       | || |    _| |_     | |
# | ||____|  |____|| || |    |_____|   | || | |____| |___| | || |   `._____.'  | || | |____| |___| | || ||____|  |____|| || | |_____|      | || |   |_____|    | |
# | |              | || |              | || |              | || |              | || |              | || |              | || |              | || |              | |
# | '--------------' || '--------------' || '--------------' || '--------------' || '--------------' || '--------------' || '--------------' || '--------------' |
#  '----------------'  '----------------'  '----------------'  '----------------'  '----------------'  '----------------'  '----------------'  '----------------'
# ================================================================================================================================================================

#             _           _____                       _   _   _     _                   _
#     /\     (_)         / ____|                     | | (_) | |   (_)                 (_)
#    /  \     _   _ __  | |        ___    _ __     __| |  _  | |_   _    ___    _ __    _   _ __     __ _
#   / /\ \   | | | '__| | |       / _ \  | '_ \   / _` | | | | __| | |  / _ \  | '_ \  | | | '_ \   / _` |
#  / ____ \  | | | |    | |____  | (_) | | | | | | (_| | | | | |_  | | | (_) | | | | | | | | | | | | (_| |
# /_/    \_\ |_| |_|     \_____|  \___/  |_| |_|  \__,_| |_|  \__| |_|  \___/  |_| |_| |_| |_| |_|  \__, |
#                                                                                                    __/ |
#                                                                                                   |___/
# ========================================================================================================

add_meta_data(
    # Note user override
    #    - see also: Aircraft.AirConditioning.MASS_SCALER
    Aircraft.AirConditioning.MASS,
    meta_data=_MetaData,
    historical_name={"GASP": None,
                     # ['WTS.WSP(23, 2)', '~WEIGHT.WAC', '~WTSTAT.WSP(23, 2)'],
                     "FLOPS": None,
                     "LEAPS1": ['(WeightABC)self._air_conditioning_group_weight',
                                'aircraft.outputs.L0_weights_summary.air_conditioning_group_weight',
                                ]
                     },
    units='lbm',
    desc='air conditioning system mass',
    default_value=None,
)

add_meta_data(
    Aircraft.AirConditioning.MASS_COEFFICIENT,
    meta_data=_MetaData,
    historical_name={"GASP": 'INGASP.CW(6)',
                     "FLOPS": None,
                     "LEAPS1": None
                     },
    units='unitless',
    desc='mass trend coefficient of air conditioning',
    default_value=1.0,
)

add_meta_data(
    Aircraft.AirConditioning.MASS_SCALER,
    meta_data=_MetaData,
    historical_name={"GASP": None,
                     # ['&DEFINE.WTIN.WAC', 'MISWT.WAC', 'MISWT.OAC'],
                     "FLOPS": 'WTIN.WAC',
                     "LEAPS1": 'aircraft.inputs.L0_overrides.air_conditioning_group_weight'
                     },
    units='unitless',
    desc='air conditioning system mass scaler',
    default_value=1.0,
)

#                     _     _   _____          _
#     /\             | |   (_) |_   _|        (_)
#    /  \     _ __   | |_   _    | |     ___   _   _ __     __ _
#   / /\ \   | '_ \  | __| | |   | |    / __| | | | '_ \   / _` |
#  / ____ \  | | | | | |_  | |  _| |_  | (__  | | | | | | | (_| |
# /_/    \_\ |_| |_|  \__| |_| |_____|  \___| |_| |_| |_|  \__, |
#                                                           __/ |
#                                                          |___/
# ===============================================================

add_meta_data(
    # NOTE user override
    #    - see also: Aircraft.AntiIcing.MASS_SCALER
    Aircraft.AntiIcing.MASS,
    meta_data=_MetaData,
    historical_name={"GASP": 'INGASP.CW(7)',
                     # ['WTS.WSP(24, 2)', '~WEIGHT.WAI', '~WTSTAT.WSP(24, 2)'],
                     "FLOPS": None,
                     "LEAPS1": ['(WeightABC)self._aux_gear_weight',
                                'aircraft.outputs.L0_weights_summary.aux_gear_weight',
                                ]
                     },
    units='lbm',
    desc='mass of anti-icing system (auxiliary gear)',
    default_value=None,
)

add_meta_data(
    Aircraft.AntiIcing.MASS_SCALER,
    meta_data=_MetaData,
    historical_name={"GASP": None,
                     # ['&DEFINE.WTIN.WAI', 'MISWT.WAI', 'MISWT.OAI'],
                     "FLOPS": 'WTIN.WAI',
                     "LEAPS1": 'aircraft.inputs.L0_overrides.aux_gear_weight'
                     },
    units='unitless',
    desc='anti-icing system mass scaler',
    default_value=1.0,
)

#             _____    _    _
#     /\     |  __ \  | |  | |
#    /  \    | |__) | | |  | |
#   / /\ \   |  ___/  | |  | |
#  / ____ \  | |      | |__| |
# /_/    \_\ |_|       \____/
# ============================

add_meta_data(
    # Note user override
    #    - see also: Aircraft.APU.MASS_SCALER
    Aircraft.APU.MASS,
    meta_data=_MetaData,
    historical_name={"GASP": 'INGASP.CW(1)',
                     # ['WTS.WSP(17, 2)', '~WEIGHT.WAPU', '~WTSTAT.WSP(17, 2)'],
                     "FLOPS": None,
                     "LEAPS1": ['(WeightABC)self._aux_power_weight',
                                'aircraft.outputs.L0_weights_summary.aux_power_weight',
                                ]
                     },
    units='lbm',
    desc='mass of auxiliary power unit',
    default_value=None,
)

add_meta_data(
    Aircraft.APU.MASS_SCALER,
    meta_data=_MetaData,
    historical_name={"GASP": None,
                     # ['&DEFINE.WTIN.WAPU', 'MISWT.WAPU', 'MISWT.OAPU'],
                     "FLOPS": 'WTIN.WAPU',
                     "LEAPS1": 'aircraft.inputs.L0_overrides.aux_power_weight'
                     },
    units='unitless',
    desc='mass scaler for auxiliary power unit',
    default_value=1.0,
)

#                     _                   _
#     /\             (_)                 (_)
#    /  \    __   __  _    ___    _ __    _    ___   ___
#   / /\ \   \ \ / / | |  / _ \  | '_ \  | |  / __| / __|
#  / ____ \   \ V /  | | | (_) | | | | | | | | (__  \__ \
# /_/    \_\   \_/   |_|  \___/  |_| |_| |_|  \___| |___/
# =======================================================

add_meta_data(
    # Note user override
    #    - see also: Aircraft.Avionics.MASS_SCALER
    Aircraft.Avionics.MASS,
    meta_data=_MetaData,
    historical_name={"GASP": 'INGASP.CW(5)',
                     # ['WTS.WSP(21, 2)', '~WEIGHT.WAVONC', '~WTSTAT.WSP(21, 2)'],
                     "FLOPS": None,
                     "LEAPS1": ['(WeightABC)self._avionics_group_weight',
                                'aircraft.outputs.L0_weights_summary.avionics_group_weight',
                                ]
                     },
    units='lbm',
    desc='avionics mass',
    default_value=None,
)

add_meta_data(
    Aircraft.Avionics.MASS_SCALER,
    meta_data=_MetaData,
    historical_name={"GASP": None,
                     # ['&DEFINE.WTIN.WAVONC', 'MISWT.WAVONC', 'MISWT.OAVONC'],
                     "FLOPS": 'WTIN.WAVONC',
                     "LEAPS1": 'aircraft.inputs.L0_overrides.avionics_group_weight'
                     },
    units='unitless',
    desc='avionics mass scaler',
    default_value=1.0,
)

#  ____            _     _
# |  _ \          | |   | |
# | |_) |   __ _  | |_  | |_    ___   _ __   _   _
# |  _ <   / _` | | __| | __|  / _ \ | '__| | | | |
# | |_) | | (_| | | |_  | |_  |  __/ | |    | |_| |
# |____/   \__,_|  \__|  \__|  \___| |_|     \__, |
#                                             __/ |
#                                            |___/
# =================================================
add_meta_data(
    Aircraft.Battery.ADDITIONAL_MASS,
    meta_data=_MetaData,
    historical_name={"GASP": None,
                     "FLOPS": None,
                     "LEAPS1": 'aircraft.inputs.L0_battery.weight_offset'
                     },
    units='lbm',
    desc='mass of non energy-storing parts of the battery',
    default_value=0.0,
)

add_meta_data(
    Aircraft.Battery.DISCHARGE_LIMIT,
    meta_data=_MetaData,
    historical_name={"GASP": 'INGASP.SOCMIN',
                     "FLOPS": None,
                     "LEAPS1": 'aircraft.inputs.L0_battery.depth_of_discharge'
                     },
    units='unitless',
    desc='default constraint on how far the battery can discharge, as a proportion of '
         'total energy capacity',
    default_value=0.2,
)

add_meta_data(
    Aircraft.Battery.EFFICIENCY,
    meta_data=_MetaData,
    historical_name={"GASP": 'INGASP.EFF_BAT', "FLOPS": None, "LEAPS1": None},
    units='unitless',
    default_value=1.0,
    desc="battery pack efficiency",
)

add_meta_data(
    Aircraft.Battery.ENERGY_CAPACITY,
    meta_data=_MetaData,
    historical_name={"GASP": 'EBATTAVL',
                     "FLOPS": None,
                     "LEAPS1": None
                     },
    units='kJ',
    desc="total energy the battery can store"
)

add_meta_data(
    Aircraft.Battery.MASS,
    meta_data=_MetaData,
    historical_name={"GASP": 'INGASP.WBATTIN',
                     "FLOPS": None,
                     "LEAPS1": 'aircraft.inputs.L0_battery.weight'
                     },
    units='lbm',
    desc='total mass of the battery',
    default_value=0.0,
)

add_meta_data(
    Aircraft.Battery.PACK_ENERGY_DENSITY,
    meta_data=_MetaData,
    historical_name={"GASP": 'INGASP.ENGYDEN',
                     "FLOPS": None,
                     "LEAPS1": 'aircraft.inputs.L0_battery.energy_density'
                     },
    units='kW*h/kg',
    desc='specific energy density of the battery pack',
    default_value=1.0,
)


add_meta_data(
    Aircraft.Battery.PACK_MASS,
    meta_data=_MetaData,
    historical_name={"GASP": None,
                     "FLOPS": None,
                     "LEAPS1": None
                     },
    units='lbm',
    desc='mass of the energy-storing components of the battery',
    default_value=0.0,
)

add_meta_data(
    Aircraft.Battery.PACK_VOLUMETRIC_DENSITY,
    meta_data=_MetaData,
    historical_name={"GASP": None,
                     "FLOPS": None,
                     "LEAPS1": None
                     },
    units='kW*h/L',
    desc='volumetric density of the battery pack',
    default_value=0,
)

add_meta_data(
    Aircraft.Battery.VOLUME,
    meta_data=_MetaData,
    historical_name={"GASP": None,
                     "FLOPS": None,
                     "LEAPS1": None
                     },
    units='ft*3',
    desc='total volume of the battery pack',
    default_value=0.0,
)


#  ____    _                      _              _    __          __  _                     ____                _
# |  _ \  | |                    | |            | |   \ \        / / (_)                   |  _ \              | |
# | |_) | | |   ___   _ __     __| |   ___    __| |    \ \  /\  / /   _   _ __     __ _    | |_) |   ___     __| |  _   _
# |  _ <  | |  / _ \ | '_ \   / _` |  / _ \  / _` |     \ \/  \/ /   | | | '_ \   / _` |   |  _ <   / _ \   / _` | | | | |
# | |_) | | | |  __/ | | | | | (_| | |  __/ | (_| |      \  /\  /    | | | | | | | (_| |   | |_) | | (_) | | (_| | | |_| |
# |____/  |_|  \___| |_| |_|  \__,_|  \___|  \__,_|       \/  \/     |_| |_| |_|  \__, |   |____/   \___/   \__,_|  \__, |
#                                                                                  __/ |                             __/ |
#                                                                                 |___/                             |___/
# ========================================================================================================================

add_meta_data(
    Aircraft.BWB.CABIN_AREA,
    meta_data=_MetaData,
    historical_name={"GASP": None,
                     # ['&DEFINE.FUSEIN.ACABIN', 'WDEF.ACABIN'],
                     "FLOPS": 'FUSEIN.ACABIN',
                     "LEAPS1": ['aircraft.inputs.L0_blended_wing_body_design.cabin_area',
                                'aircraft.cached.L0_blended_wing_body_design.cabin_area',
                                ]
                     },
    units='ft**2',
    desc='fixed area of passenger cabin for blended wing body transports',
    default_value=0.0,
)

add_meta_data(
    Aircraft.BWB.NUM_BAYS,
    meta_data=_MetaData,
    historical_name={"GASP": None,
                     "FLOPS": 'FUSEIN.NBAY',  # ['&DEFINE.FUSEIN.NBAY', 'FUSDTA.NBAY'],
                     "LEAPS1": ['aircraft.inputs.L0_blended_wing_body_design.bay_count',
                                'aircraft.cached.L0_blended_wing_body_design.bay_count',
                                ]
                     },
    units='unitless',
    desc='fixed number of bays',
    types=int,
    option=True,
    default_value=0,
)

add_meta_data(
    Aircraft.BWB.PASSENGER_LEADING_EDGE_SWEEP,
    meta_data=_MetaData,
    historical_name={"GASP": None,
                     # ['&DEFINE.FUSEIN.SWPLE', 'FUSDTA.SWPLE'],
                     "FLOPS": 'FUSEIN.SWPLE',
                     "LEAPS1": 'aircraft.inputs.L0_blended_wing_body_design.passenger_leading_edge_sweep'
                     },
    units='deg',
    desc='sweep angle of the leading edge of the passenger cabin',
    default_value=45.0,
)

#   _____                                      _
#  / ____|                                    | |
# | |        __ _   _ __     __ _   _ __    __| |
# | |       / _` | | '_ \   / _` | | '__|  / _` |
# | |____  | (_| | | | | | | (_| | | |    | (_| |
#  \_____|  \__,_| |_| |_|  \__,_| |_|     \__,_|
# ===============================================
add_meta_data(
    Aircraft.Canard.AREA,
    meta_data=_MetaData,
    historical_name={"GASP": None,
                     "FLOPS": 'WTIN.SCAN',  # ['&DEFINE.WTIN.SCAN', 'EDETIN.SCAN'],
                     "LEAPS1": 'aircraft.inputs.L0_canard.area'
                     },
    units='ft**2',
    desc='canard theoretical area',
    default_value=0.0,
)

add_meta_data(
    Aircraft.Canard.ASPECT_RATIO,
    meta_data=_MetaData,
    historical_name={"GASP": None,
                     "FLOPS": 'WTIN.ARCAN',  # ['&DEFINE.WTIN.ARCAN', 'EDETIN.ARCAN'],
                     "LEAPS1": 'aircraft.inputs.L0_canard.aspect_ratio'
                     },
    units='unitless',
    desc='canard theoretical aspect ratio',
    default_value=None,
)

add_meta_data(
    Aircraft.Canard.CHARACTERISTIC_LENGTH,
    meta_data=_MetaData,
    historical_name={"GASP": None,
                     "FLOPS": None,  # 'MISSA.EL[-1]',
                     "LEAPS1": ['aircraft.outputs.L0_aerodynamics.mission_component_char_len_table[-1]',
                                'aircraft.cached.L0_aerodynamics.mission_component_char_len_table[-1]',
                                ]
                     },
    units='ft',
    desc='Reynolds characteristic length for the canard'
)

add_meta_data(
    Aircraft.Canard.FINENESS,
    meta_data=_MetaData,
    historical_name={"GASP": None,
                     "FLOPS": None,  # 'MISSA.FR[-1]',
                     "LEAPS1": ['aircraft.outputs.L0_aerodynamics.mission_fineness_ratio_table[-1]',
                                'aircraft.cached.L0_aerodynamics.mission_fineness_ratio_table[-1]',
                                ]
                     },
    units='unitless',
    desc='canard fineness ratio'
)

add_meta_data(
    Aircraft.Canard.LAMINAR_FLOW_LOWER,
    meta_data=_MetaData,
    historical_name={"GASP": None,
                     "FLOPS": 'AERIN.TRLC',  # ['&DEFINE.AERIN.TRLC', 'XLAM.TRLC', ],
                     "LEAPS1": 'aircraft.inputs.L0_aerodynamics.canard_percent_laminar_flow_lower_surface'
                     },
    units='unitless',
    desc='define percent laminar flow for canard lower surface',
    default_value=0.0,
)

add_meta_data(
    Aircraft.Canard.LAMINAR_FLOW_UPPER,
    meta_data=_MetaData,
    historical_name={"GASP": None,
                     "FLOPS": 'AERIN.TRUC',  # ['&DEFINE.AERIN.TRUC', 'XLAM.TRUC', ],
                     "LEAPS1": 'aircraft.inputs.L0_aerodynamics.canard_percent_laminar_flow_upper_surface'
                     },
    units='unitless',
    desc='define percent laminar flow for canard upper surface',
    default_value=0.0,
)

add_meta_data(
    # Note user override
    #    - see also: Aircraft.Canard.MASS_SCALER
    Aircraft.Canard.MASS,
    meta_data=_MetaData,
    historical_name={"GASP": None,
                     # ['WTS.WSP(5, 2)', '~WEIGHT.WCAN', '~WTSTAT.WSP(5, 2)', '~INERT.WCAN'],
                     "FLOPS": None,
                     "LEAPS1": ['(WeightABC)self._canard_weight',
                                'aircraft.outputs.L0_weights_summary.canard_weight',
                                ]
                     },
    units='lbm',
    desc='mass of canards',
    default_value=None,
)

add_meta_data(
    Aircraft.Canard.MASS_SCALER,
    meta_data=_MetaData,
    historical_name={"GASP": None,
                     "FLOPS": 'WTIN.FRCAN',  # ['&DEFINE.WTIN.FRCAN', 'WTS.FRCAN', ],
                     "LEAPS1": 'aircraft.inputs.L0_overrides.canard_weight'
                     },
    units='unitless',
    desc='mass scaler for canard structure',
    default_value=1.0,
)

add_meta_data(
    Aircraft.Canard.TAPER_RATIO,
    meta_data=_MetaData,
    historical_name={"GASP": None,
                     "FLOPS": 'WTIN.TRCAN',  # ['&DEFINE.WTIN.TRCAN', 'WTS.TRCAN'],
                     "LEAPS1": 'aircraft.inputs.L0_canard.taper_ratio'
                     },
    units='unitless',
    desc='canard theoretical taper ratio',
    default_value=None,
)

add_meta_data(
    Aircraft.Canard.THICKNESS_TO_CHORD,
    meta_data=_MetaData,
    historical_name={"GASP": None,
                     "FLOPS": 'WTIN.TCCAN',  # ['&DEFINE.WTIN.TCCAN', 'EDETIN.TCCAN'],
                     "LEAPS1": 'aircraft.inputs.L0_canard.thickness_to_chord_ratio'
                     },
    units='unitless',
    desc='canard thickness-chord ratio',
    default_value=0.0,
)

add_meta_data(
    # Note user override
    #    - see also: Aircraft.Canard.WETTED_AREA_SCALER
    Aircraft.Canard.WETTED_AREA,
    meta_data=_MetaData,
    historical_name={"GASP": None,
                     "FLOPS": None,  # ['ACTWET.SWTCN', 'MISSA.SWET[-1]'],
                     "LEAPS1": ['aircraft.outputs.L0_aerodynamics.canard_wetted_area',
                                'aircraft.outputs.L0_aerodynamics'
                                '.mission_component_wetted_area_table[-1]',
                                'aircraft.cached.L0_aerodynamics'
                                '.mission_component_wetted_area_table[-1]',
                                ]
                     },
    units='ft**2',
    desc='canard wetted area',
    default_value=None,
)

add_meta_data(
    Aircraft.Canard.WETTED_AREA_SCALER,
    meta_data=_MetaData,
    historical_name={"GASP": None,
                     "FLOPS": 'AERIN.SWETC',  # ['&DEFINE.AERIN.SWETC', 'AWETO.SWETC', ],
                     "LEAPS1": 'aircraft.inputs.L0_aerodynamics.canard_wetted_area'
                     },
    units='unitless',
    desc='canard wetted area scaler',
    default_value=1.0,
)

#    _____                   _                    _
#   / ____|                 | |                  | |
#  | |        ___    _ __   | |_   _ __    ___   | |  ___
#  | |       / _ \  | '_ \  | __| | '__|  / _ \  | | / __|
#  | |____  | (_) | | | | | | |_  | |    | (_) | | | \__ \
#   \_____|  \___/  |_| |_|  \__| |_|     \___/  |_| |___/
# ========================================================

add_meta_data(
    Aircraft.Controls.COCKPIT_CONTROL_MASS_SCALER,
    meta_data=_MetaData,
    historical_name={"GASP": 'INGASP.CK15',
                     "FLOPS": None,
                     "LEAPS1": None
                     },
    units="unitless",
    desc='technology factor on cockpit controls mass',
    default_value=1.0,
)

add_meta_data(
    Aircraft.Controls.CONTROL_MASS_INCREMENT,
    meta_data=_MetaData,
    historical_name={"GASP": 'INGASP.DELWFC',
                     "FLOPS": None,
                     "LEAPS1": None
                     },
    units='lbm',
    desc='incremental flight controls mass',
    default_value=0,
)

add_meta_data(
    Aircraft.Controls.STABILITY_AUGMENTATION_SYSTEM_MASS,
    meta_data=_MetaData,
    historical_name={"GASP": 'INGASP.SKSAS',
                     "FLOPS": None,
                     "LEAPS1": None
                     },
    units='lbm',
    desc='mass of stability augmentation system',
    default_value=0,
)

add_meta_data(
    Aircraft.Controls.STABILITY_AUGMENTATION_SYSTEM_MASS_SCALER,
    meta_data=_MetaData,
    historical_name={"GASP": 'INGASP.CK19',
                     "FLOPS": None,
                     "LEAPS1": None
                     },
    units="unitless",
    desc='technology factor on stability augmentation system mass',
    default_value=1,
)

add_meta_data(
    Aircraft.Controls.TOTAL_MASS,
    meta_data=_MetaData,
    historical_name={"GASP": 'INGASP.WFC',
                     "FLOPS": None,
                     "LEAPS1": None
                     },
    units='lbm',
    desc='total mass of cockpit controls, fixed wing controls, and SAS',
)

#   _____                            _____                    _                       _
#  / ____|                          |  __ \                  | |                     | |
# | |       _ __    ___  __      __ | |__) |   __ _   _   _  | |   ___     __ _    __| |
# | |      | '__|  / _ \ \ \ /\ / / |  ___/   / _` | | | | | | |  / _ \   / _` |  / _` |
# | |____  | |    |  __/  \ V  V /  | |      | (_| | | |_| | | | | (_) | | (_| | | (_| |
#  \_____| |_|     \___|   \_/\_/   |_|       \__,_|  \__, | |_|  \___/   \__,_|  \__,_|
#                                                      __/ |
#                                                     |___/
# ======================================================================================

add_meta_data(
    Aircraft.CrewPayload.BAGGAGE_MASS,
    meta_data=_MetaData,
    historical_name={"GASP": None,
                     # ['WTS.WSP(35,2)', '~WEIGHT.WPBAG', '~WTSTAT.WSP(35,2)', '~INERT.WPBAG'],
                     "FLOPS": None,
                     "LEAPS1": ['(WeightABC)self._passenger_bag_weight',
                                'aircraft.outputs.L0_weights_summary.passenger_bag_weight',
                                ]
                     },
    units='lbm',
    desc='mass of passenger baggage'
)

add_meta_data(
    Aircraft.CrewPayload.BAGGAGE_MASS_PER_PASSENGER,
    meta_data=_MetaData,
    historical_name={"GASP": None,
                     "FLOPS": 'WTIN.BPP',  # ['&DEFINE.WTIN.BPP', 'WPAB.BPP'],
                     "LEAPS1": 'aircraft.inputs.L0_crew_and_payload.baggage_weight_per_passenger'
                     },
    units='lbm',
    desc='baggage mass per passenger',
    option=True,
    default_value=None,
)

add_meta_data(
    # Note user override
    #    - see also: Aircraft.CrewPayload.CARGO_CONTAINER_MASS_SCALER
    Aircraft.CrewPayload.CARGO_CONTAINER_MASS,
    meta_data=_MetaData,
    historical_name={"GASP": None,
                     # ['WTS.WSP(32,2)', '~WEIGHT.WCON', '~WTSTAT.WSP(32,2)', '~INERT.WCON',],
                     "FLOPS": None,
                     "LEAPS1": ['(WeightABC)self._cargo_containers_weight',
                                'aircraft.outputs.L0_weights_summary.cargo_containers_weight',
                                ]
                     },
    units='lbm',
    desc='mass of cargo containers',
    default_value=None,
)

add_meta_data(
    Aircraft.CrewPayload.CARGO_CONTAINER_MASS_SCALER,
    meta_data=_MetaData,
    historical_name={"GASP": None,
                     # ['&DEFINE.WTIN.WCON', 'MISWT.WCON', 'MISWT.OCON'],
                     "FLOPS": 'WTIN.WCON',
                     "LEAPS1": 'aircraft.inputs.L0_overrides.cargo_containers_weight'
                     },
    units='unitless',
    desc='Scaler for mass of cargo containers',
    default_value=1.0,
)

add_meta_data(
    Aircraft.CrewPayload.CARGO_MASS,
    meta_data=_MetaData,
    historical_name={"GASP": 'INGASP.WCARGO',
                     # ['WTS.WSP(36,2)', '~WEIGHT.WCARGO', '~WTSTAT.WSP(36,2)', '~INERT.WCARGO',],
                     "FLOPS": None,
                     "LEAPS1": ['(WeightABC)self._cargo_weight',
                                'aircraft.outputs.L0_weights_summary.cargo_weight',
                                ]
                     },
    units='lbm',
    desc='total mass of cargo'
)

add_meta_data(
    Aircraft.CrewPayload.CATERING_ITEMS_MASS_PER_PASSENGER,
    meta_data=_MetaData,
    historical_name={"GASP": 'INGASP.CW(12)',
                     "FLOPS": None,
                     "LEAPS1": None
                     },
    units='lbm',
    desc='mass of catering items per passenger',
    default_value=0.7,
)

add_meta_data(
    # Note user override
    #    - see also: Aircraft.CrewPayload.FLIGHT_CREW_MASS_SCALER
    Aircraft.CrewPayload.FLIGHT_CREW_MASS,
    meta_data=_MetaData,
    historical_name={"GASP": None,
                     # ['WTS.WSP(27, 2)', '~WEIGHT.WFLCRB', '~WTSTAT.WSP(27, 2)', '~INERT.WFLCRB'],
                     "FLOPS": None,
                     "LEAPS1": ['(WeightABC)self._flight_crew_and_bag_weight',
                                'aircraft.outputs.L0_weights_summary.flight_crew_and_bag_weight',
                                ]
                     },
    units='lbm',
    desc='total mass of the flight crew and their baggage',
    default_value=None,
)

add_meta_data(
    Aircraft.CrewPayload.FLIGHT_CREW_MASS_SCALER,
    meta_data=_MetaData,
    historical_name={"GASP": None,
                     # ['&DEFINE.WTIN.WFLCRB', 'MISWT.WFLCRB', 'MISWT.OFLCRB'],
                     "FLOPS": 'WTIN.WFLCRB',
                     "LEAPS1": 'aircraft.inputs.L0_overrides.flight_crew_and_bag_weight'
                     },
    units='unitless',
    desc='scaler for total mass of the flight crew and their baggage',
    default_value=1.0,
)

add_meta_data(
    Aircraft.CrewPayload.MASS_PER_PASSENGER,
    meta_data=_MetaData,
    historical_name={"GASP": None,
                     "FLOPS": 'WTIN.WPPASS',  # ['&DEFINE.WTIN.WPPASS', 'WPAB.WPPASS'],
                     "LEAPS1": 'aircraft.inputs.L0_crew_and_payload.weight_per_passenger'
                     },
    units='lbm',
    desc='mass per passenger',
    option=True,
    default_value=165.0,
)

add_meta_data(
    Aircraft.CrewPayload.MISC_CARGO,
    meta_data=_MetaData,
    historical_name={"GASP": None,
                     "FLOPS": 'WTIN.CARGOF',  # ['&DEFINE.WTIN.CARGOF', 'WTS.CARGOF'],
                     "LEAPS1": 'aircraft.inputs.L0_crew_and_payload.misc_cargo'
                     },
    units='lbm',
    desc='cargo (other than passenger baggage) carried in fuselage',
    default_value=0.0,
)

add_meta_data(
    # Note user override
    #    - see also: Aircraft.CrewPayload.NON_FLIGHT_CREW_MASS_SCALER
    Aircraft.CrewPayload.NON_FLIGHT_CREW_MASS,
    meta_data=_MetaData,
    historical_name={"GASP": None,
                     # ['WTS.WSP(28,2)', '~WEIGHT.WSTUAB', '~WTSTAT.WSP(28, 2)', '~INERT.WSTUAB'],
                     "FLOPS": None,
                     "LEAPS1": ['(WeightABC)self._cabin_crew_and_bag_weight',
                                'aircraft.outputs.L0_weights_summary.cabin_crew_and_bag_weight',
                                ]
                     },
    units='lbm',
    desc='total mass of the non-flight crew and their baggage',
    default_value=None,
)

add_meta_data(
    Aircraft.CrewPayload.NON_FLIGHT_CREW_MASS_SCALER,
    meta_data=_MetaData,
    historical_name={"GASP": None,
                     # ['&DEFINE.WTIN.WSTUAB', 'MISWT.WSTUAB', 'MISWT.OSTUAB'],
                     "FLOPS": 'WTIN.WSTUAB',
                     "LEAPS1": 'aircraft.inputs.L0_overrides.cabin_crew_and_bag_weight'
                     },
    units='unitless',
    desc='scaler for total mass of the non-flight crew and their baggage',
    default_value=1.0,
)

add_meta_data(
    Aircraft.CrewPayload.NUM_BUSINESS_CLASS,
    meta_data=_MetaData,
    historical_name={"GASP": None,
                     "FLOPS": 'WTIN.NPB',  # ['&DEFINE.WTIN.NPB', 'WTS.NPB'],
                     "LEAPS1": 'aircraft.inputs.L0_crew_and_payload.business_class_count'
                     },
    units='unitless',
    desc='number of business class passengers',
    types=int,
    option=True,
    default_value=0,
)

add_meta_data(
    Aircraft.CrewPayload.NUM_FIRST_CLASS,
    meta_data=_MetaData,
    historical_name={"GASP": None,
                     "FLOPS": 'WTIN.NPF',  # ['&DEFINE.WTIN.NPF', 'WTS.NPF'],
                     "LEAPS1": 'aircraft.inputs.L0_crew_and_payload.first_class_count'
                     },
    units='unitless',
    desc='number of first class passengers',
    types=int,
    option=True,
    default_value=0,
)

add_meta_data(
    Aircraft.CrewPayload.NUM_FLIGHT_ATTENDANTS,
    meta_data=_MetaData,
    historical_name={"GASP": None,
                     "FLOPS": 'WTIN.NSTU',  # ['&DEFINE.WTIN.NSTU', 'WTS.NSTU'],
                     "LEAPS1": ['aircraft.inputs.L0_crew_and_payload.flight_attendants_count',
                                'aircraft.cached.L0_crew_and_payload.flight_attendants_count',
                                ]
                     },
    units='unitless',
    desc='number of flight attendants',
    types=int,
    option=True,
    default_value=None,
)

add_meta_data(
    Aircraft.CrewPayload.NUM_FLIGHT_CREW,
    meta_data=_MetaData,
    historical_name={"GASP": None,
                     # ['&DEFINE.WTIN.NFLCR', 'WTS.NFLCR', '~WTSTAT.NFLCR'],
                     "FLOPS": 'WTIN.NFLCR',
                     "LEAPS1": ['aircraft.inputs.L0_crew_and_payload.flight_crew_count',
                                'aircraft.cached.L0_crew_and_payload.flight_crew_count',
                                ]
                     },
    units='unitless',
    desc='number of flight crew',
    types=int,
    option=True,
    default_value=None,
)

add_meta_data(
    Aircraft.CrewPayload.NUM_GALLEY_CREW,
    meta_data=_MetaData,
    historical_name={"GASP": None,
                     "FLOPS": 'WTIN.NGALC',  # ['&DEFINE.WTIN.NGALC', 'WTS.NGALC'],
                     "LEAPS1": ['aircraft.inputs.L0_crew_and_payload.galley_crew_count',
                                'aircraft.cached.L0_crew_and_payload.galley_crew_count',
                                ]
                     },
    units='unitless',
    desc='number of galley crew',
    types=int,
    option=True,
    default_value=None,
)

add_meta_data(
    Aircraft.CrewPayload.NUM_PASSENGERS,
    meta_data=_MetaData,
    historical_name={"GASP": 'INGASP.PAX',
                     "FLOPS": None,  # ['CSTDAT.NSV', '~WEIGHT.NPASS', '~WTSTAT.NPASS'],
                     "LEAPS1": 'aircraft.outputs.L0_crew_and_payload.passenger_count'
                     },
    units='unitless',
    desc='total number of passengers',
    option=True,
    default_value=0,
    types=int,
)

# TODO rename to economy?
add_meta_data(
    Aircraft.CrewPayload.NUM_TOURIST_CLASS,
    meta_data=_MetaData,
    historical_name={"GASP": None,
                     "FLOPS": 'WTIN.NPT',  # ['&DEFINE.WTIN.NPT', 'WTS.NPT'],
                     "LEAPS1": 'aircraft.inputs.L0_crew_and_payload.tourist_class_count'
                     },
    units='unitless',
    desc='number of tourist class passengers',
    types=int,
    option=True,
    default_value=0,
)

add_meta_data(
    Aircraft.CrewPayload.PASSENGER_MASS,
    meta_data=_MetaData,
    historical_name={"GASP": None,
                     # ['WTS.WSP(34, 2)', '~WEIGHT.WPASS', '~WTSTAT.WSP(34, 2)', '~INERT.WPASS'],
                     "FLOPS": None,
                     "LEAPS1": ['(WeightABC)self._passenger_weight',
                                'aircraft.outputs.L0_weights_summary.passenger_weight'
                                ]
                     },
    units='lbm',
    desc='TBD: total mass of all passengers without their baggage',
)

add_meta_data(
    Aircraft.CrewPayload.PASSENGER_MASS_WITH_BAGS,
    meta_data=_MetaData,
    historical_name={"GASP": 'INGASP.UWPAX',
                     "FLOPS": None,
                     "LEAPS1": None
                     },
    units='lbm',
    desc='total mass of one passenger and their bags',
    option=True,
    default_value=200,
)

add_meta_data(
    Aircraft.CrewPayload.PASSENGER_PAYLOAD_MASS,
    meta_data=_MetaData,
    # note: this GASP variable does not include cargo, but it does include
    # passenger baggage
    historical_name={"GASP": 'INGASP.WPL',
                     "FLOPS": None,
                     "LEAPS1": None
                     },
    units='lbm',
    desc='mass of passenger payload, including passengers, passenger baggage'
)

add_meta_data(
    # NOTE: user override
    #    - see also: Aircraft.CrewPayload.PASSENGER_SERVICE_MASS_SCALER
    Aircraft.CrewPayload.PASSENGER_SERVICE_MASS,
    meta_data=_MetaData,
    historical_name={"GASP": None,
                     # ['WTS.WSP(31, 2)', '~WEIGHT.WSRV', '~WTSTAT.WSP(31, 2)', '~INERT.WSRV'],
                     "FLOPS": None,
                     "LEAPS1": ['(WeightABC)self._passenger_service_weight',
                                'aircraft.outputs.L0_weights_summary.passenger_service_weight',
                                ]
                     },
    units='lbm',
    desc='mass of passenger service equipment',
    default_value=None,
)

add_meta_data(
    Aircraft.CrewPayload.PASSENGER_SERVICE_MASS_PER_PASSENGER,
    meta_data=_MetaData,
    historical_name={"GASP": "INGASP.CW(9)",
                     "FLOPS": None,
                     "LEAPS1": None
                     },
    default_value=2.0,
    units="lbm",
    desc='mass of passenger service items mass per passenger',
)

add_meta_data(
    Aircraft.CrewPayload.PASSENGER_SERVICE_MASS_SCALER,
    meta_data=_MetaData,
    historical_name={"GASP": None,
                     # ['&DEFINE.WTIN.WSRV', 'MISWT.WSRV', 'MISWT.OSRV'],
                     "FLOPS": 'WTIN.WSRV',
                     "LEAPS1": 'aircraft.inputs.L0_overrides.passenger_service_weight'
                     },
    units='unitless',
    desc='scaler for mass of passenger service equipment',
    default_value=1.0,
)

add_meta_data(
    Aircraft.CrewPayload.TOTAL_PAYLOAD_MASS,
    meta_data=_MetaData,
    historical_name={"GASP": None,
                     "FLOPS": None,
                     "LEAPS1": None
                     },
    units='lbm',
    desc='total mass of payload, including passengers, passenger baggage, and cargo'
)

add_meta_data(
    Aircraft.CrewPayload.WATER_MASS_PER_OCCUPANT,
    meta_data=_MetaData,
    historical_name={"GASP": "INGASP.CW(10)",
                     "FLOPS": None,
                     "LEAPS1": None
                     },
    default_value=1.0,
    units="lbm",
    desc='mass of water per occupant (passengers, pilots, and flight attendants)',
)

add_meta_data(
    Aircraft.CrewPayload.WING_CARGO,
    meta_data=_MetaData,
    historical_name={"GASP": None,
                     "FLOPS": 'WTIN.CARGOW',  # ['&DEFINE.WTIN.CARGOW', 'WTS.CARGOW'],
                     "LEAPS1": 'aircraft.inputs.L0_crew_and_payload.wing_cargo'
                     },
    units='lbm',
    desc='cargo carried in wing',
    default_value=0.0,
)

#  _____                 _
# |  __ \               (_)
# | |  | |   ___   ___   _    __ _   _ __
# | |  | |  / _ \ / __| | |  / _` | | '_ \
# | |__| | |  __/ \__ \ | | | (_| | | | | |
# |_____/   \___| |___/ |_|  \__, | |_| |_|
#                             __/ |
#                            |___/
# =========================================

add_meta_data(
    Aircraft.Design.BASE_AREA,
    meta_data=_MetaData,
    historical_name={"GASP": None,
                     "FLOPS": 'AERIN.SBASE',
                     #  [  # inputs
                     #      '&DEFINE.AERIN.SBASE', 'EDETIN.SBASE',
                     #      # outputs
                     #      'MISSA.SBASE', 'MISSA.SBASEX',
                     #  ],
                     "LEAPS1": ['aircraft.inputs.L0_aerodynamics.base_area',
                                'aircraft.outputs.L0_aerodynamics.mission_base_area',
                                ]
                     },
    units='ft**2',
    desc='Aircraft base area (total exit cross-section area minus inlet '
         'capture areas for internally mounted engines)',
    default_value=0.0,
)

add_meta_data(
    Aircraft.Design.CG_DELTA,
    meta_data=_MetaData,
    historical_name={"GASP": 'INGASP.DELCG',
                     "FLOPS": None,
                     "LEAPS1": None
                     },
    units='unitless',
    desc='allowable center-of-gravity (cg) travel as a fraction of '
         'the mean aerodynamic chord',
)

add_meta_data(
    Aircraft.Design.CHARACTERISTIC_LENGTHS,
    meta_data=_MetaData,
    historical_name={"GASP": None,
                     "FLOPS": None,  # 'MISSA.EL',
                     "LEAPS1": ['aircraft.outputs.L0_aerodynamics.mission_component_char_len_table',
                                'aircraft.cached.L0_aerodynamics.mission_component_char_len_table',
                                ]
                     },
    units='ft',
    desc='Reynolds characteristic length for each component'
)

add_meta_data(
    Aircraft.Design.COCKPIT_CONTROL_MASS_COEFFICIENT,
    meta_data=_MetaData,
    historical_name={"GASP": 'INGASP.SKCC',
                     "FLOPS": None,
                     "LEAPS1": None
                     },
    units="unitless",
    desc='mass trend coefficient of cockpit controls',
)

add_meta_data(
    Aircraft.Design.COMPUTE_HTAIL_VOLUME_COEFF,
    meta_data=_MetaData,
    historical_name={"GASP": None,
                     "FLOPS": None,
                     "LEAPS1": None
                     },
    units="unitless",
    option=True,
    default_value=False,
    types=bool,
    desc='if true, use empirical tail volume coefficient equation. This is '
         'true if VBARHX is 0 in GASP.'
)

add_meta_data(
    Aircraft.Design.COMPUTE_VTAIL_VOLUME_COEFF,
    meta_data=_MetaData,
    historical_name={"GASP": None,
                     "FLOPS": None,
                     "LEAPS1": None
                     },
    units="unitless",
    option=True,
    default_value=False,
    types=bool,
    desc='if true, use empirical tail volume coefficient equation. This is '
         'true if VBARVX is 0 in GASP.'
)

add_meta_data(
    Aircraft.Design.DRAG_COEFFICIENT_INCREMENT,
    meta_data=_MetaData,
    historical_name={"GASP": 'INGASP.DELCD',
                     "FLOPS": None,
                     "LEAPS1": None
                     },
    units='unitless',
    desc='increment to the profile drag coefficient',
)

add_meta_data(
    Aircraft.Design.DRAG_POLAR,
    meta_data=_MetaData,
    historical_name={"GASP": None,
                     "FLOPS": None,
                     "LEAPS1": None
                     },
    units='unitless',
    desc='Drag polar computed during Aviary pre-mission.',
)

add_meta_data(
    Aircraft.Design.EMERGENCY_EQUIPMENT_MASS,
    meta_data=_MetaData,
    historical_name={"GASP": 'INGASP.CW(11)',
                     "FLOPS": None,
                     "LEAPS1": None
                     },
    units='lbm',
    desc='mass of emergency equipment',
    default_value=0.0,
)

add_meta_data(
    Aircraft.Design.EMPTY_MASS,
    meta_data=_MetaData,
    historical_name={"GASP": None,
                     # ['&DEFMSS.MISSIN.DOWE', '&FLOPS.RERUN.DOWE', 'ESB.DOWE'],
                     "FLOPS": 'MISSIN.DOWE',
                     "LEAPS1": 'aircraft.inputs.L0_mission.fixed_operating_weight_empty'
                     },
    units='lbm',
    desc='fixed operating empty mass',
    default_value=0.0,
)

add_meta_data(
    # Note user override
    #    - see also: Aircraft.Design.EMPTY_MASS_MARGIN_SCALER
    Aircraft.Design.EMPTY_MASS_MARGIN,
    meta_data=_MetaData,
    historical_name={"GASP": None,
                     "FLOPS": None,  # 'DARM.WMARG',
                     "LEAPS1": '(WeightABC)self._weight_empty_margin'
                     },
    units='lbm',
    desc='empty mass margin',
    default_value=None,
)

add_meta_data(
    # Note users must enable this feature, or the associated calculation is
    # discarded
    Aircraft.Design.EMPTY_MASS_MARGIN_SCALER,
    meta_data=_MetaData,
    historical_name={"GASP": None,
                     "FLOPS": 'WTIN.EWMARG',  # ['&DEFINE.WTIN.EWMARG', 'DARM.EWMARG'],
                     "LEAPS1": 'aircraft.inputs.L0_overrides.weight_empty_margin'
                     },
    units='unitless',
    desc='empty mass margin scaler',
    default_value=0.0,
)

add_meta_data(
    Aircraft.Design.EXTERNAL_SUBSYSTEMS_MASS,
    historical_name={"GASP": None,
                     "FLOPS": None,
                     "LEAPS1": None,
                     },
    meta_data=_MetaData,
    units='lbm',
    desc='total mass of all user-defined external subsystems',
)

add_meta_data(
    Aircraft.Design.FINENESS,
    meta_data=_MetaData,
    historical_name={"GASP": None,
                     "FLOPS": None,  # 'MISSA.FR',
                     "LEAPS1": ['aircraft.outputs.L0_aerodynamics.mission_fineness_ratio_table',
                                'aircraft.cached.L0_aerodynamics.mission_fineness_ratio_table',
                                ]
                     },
    units='unitless',
    desc='table of component fineness ratios'
)

add_meta_data(
    Aircraft.Design.FIXED_EQUIPMENT_MASS,
    meta_data=_MetaData,
    historical_name={"GASP": 'INGASP.WFE',
                     "FLOPS": None,
                     "LEAPS1": None
                     },
    units='lbm',
    desc='total mass of fixed equipment: APU, Instruments, Hydraulics, Electrical, '
         'Avionics, AC, Anti-Icing, Auxilary Equipment, and Furnishings',
)

add_meta_data(
    Aircraft.Design.FIXED_USEFUL_LOAD,
    meta_data=_MetaData,
    historical_name={"GASP": 'INGASP.WFUL',
                     "FLOPS": None,
                     "LEAPS1": None
                     },
    units='lbm',
    desc='total mass of fixed useful load: crew, service items, trapped oil, etc',
)

add_meta_data(
    Aircraft.Design.IJEFF, meta_data=_MetaData,
    historical_name={"GASP": 'INGASP.IJEFF', "FLOPS": None, "LEAPS1": None},
    desc="A flag used by Jeff V. Bowles to debug GASP code during his 53 years supporting the development of GASP. "
    "This flag is planted here to thank him for his hard work and dedication, Aviary wouldn't be what it is today "
    "without his help.",)

add_meta_data(
    Aircraft.Design.LAMINAR_FLOW_LOWER,
    meta_data=_MetaData,
    historical_name={"GASP": None,
                     "FLOPS": None,  # 'MISSA.TRL',
                     "LEAPS1": 'aircraft.outputs.L0_aerodynamics.mission_component_percent_laminar_flow_lower_surface_table'
                     },
    units='unitless',
    desc='table of percent laminar flow over lower component surfaces',
    default_value=None,
)

add_meta_data(
    Aircraft.Design.LAMINAR_FLOW_UPPER,
    meta_data=_MetaData,
    historical_name={"GASP": None,
                     "FLOPS": None,  # 'MISSA.TRU',
                     "LEAPS1": 'aircraft.outputs.L0_aerodynamics.mission_component_percent_laminar_flow_upper_surface_table'
                     },
    units='unitless',
    desc='table of percent laminar flow over upper component surfaces',
    default_value=None,
)

add_meta_data(
    # Note user override (no scaling)
    Aircraft.Design.LANDING_TO_TAKEOFF_MASS_RATIO,
    meta_data=_MetaData,
    historical_name={"GASP": None,
                     "FLOPS": 'AERIN.WRATIO',  # ['&DEFINE.AERIN.WRATIO', 'ESB.WRATIO'],
                     "LEAPS1": 'aircraft.inputs.L0_takeoff_and_landing.landing_to_takeoff_weight_ratio'
                     },
    units='unitless',
    desc='ratio of maximum landing mass to maximum takeoff mass',
    default_value=None,
)

add_meta_data(
    Aircraft.Design.LIFT_CURVE_SLOPE,
    meta_data=_MetaData,
    historical_name={"GASP": 'INGASP.CLALPH',
                     "FLOPS": None,
                     "LEAPS1": None
                     },
    units="1/rad",
    desc='lift curve slope at cruise mach number',
)

add_meta_data(
    Aircraft.Design.LIFT_DEPENDENT_DRAG_COEFF_FACTOR,
    meta_data=_MetaData,
    historical_name={"GASP": None,
                     "FLOPS": 'MISSIN.FCDI',  # '~DRGFCT.FCDI',
                     "LEAPS1": 'aircraft.outputs.L0_aerodynamics.induced_drag_coeff_fact'
                     },
    units='unitless',
    default_value=1.0,
    desc='Scaling factor for lift-dependent drag coefficient'
)

add_meta_data(
    Aircraft.Design.LIFT_POLAR,
    meta_data=_MetaData,
    historical_name={"GASP": None,
                     "FLOPS": None,
                     "LEAPS1": None
                     },
    units='unitless',
    desc='Lift polar computed during Aviary pre-mission.',
)

add_meta_data(
    Aircraft.Design.MAX_FUSELAGE_PITCH_ANGLE,
    meta_data=_MetaData,
    historical_name={"GASP": 'INGASP.THEMAX',
                     "FLOPS": None,
                     "LEAPS1": None
                     },
    units='deg',
    desc='maximum fuselage pitch allowed',
    default_value=15,
)

add_meta_data(
    Aircraft.Design.MAX_STRUCTURAL_SPEED,
    meta_data=_MetaData,
    historical_name={"GASP": 'INGASP.VMLFSL',
                     "FLOPS": None,
                     "LEAPS1": None
                     },
    units='mi/h',
    desc='maximum structural design flight speed in miles per hour',
    default_value=0,
)

add_meta_data(
    Aircraft.Design.OPERATING_MASS,
    meta_data=_MetaData,
    # TODO: check with Aviary and GASPy engineers to ensure these are indeed
    # defined the same way
    historical_name={"GASP": 'INGASP.OWE',
                     # ['WTS.WSP(33, 2)', '~WEIGHT.WOWE', '~WTSTAT.WSP(33, 2)'],
                     "FLOPS": None,
                     "LEAPS1": ['(WeightABC)self._operating_weight_empty',
                                'aircraft.outputs.L0_weights_summary.operating_weight_empty',
                                ]
                     },
    units='lbm',
    desc='operating mass empty of the aircraft'
)

add_meta_data(
    Aircraft.Design.PART25_STRUCTURAL_CATEGORY,
    meta_data=_MetaData,
    historical_name={"GASP": "INGASP.CATD",
                     "FLOPS": None,
                     "LEAPS1": None
                     },
    option=True,
    default_value=3,
    types=int,
    units="unitless",
    desc='part 25 structural category',
)

add_meta_data(
    Aircraft.Design.RESERVE_FUEL_ADDITIONAL,
    meta_data=_MetaData,
    historical_name={"GASP": 'INGASP.FRESF',
                     "FLOPS": None,
                     "LEAPS1": None
                     },
    option=True,
    units="lbm",
    desc='required fuel reserves: directly in lbm',
    default_value=0,
)

add_meta_data(
    Aircraft.Design.RESERVE_FUEL_FRACTION, meta_data=_MetaData,
    historical_name={"GASP": None, "FLOPS": None, "LEAPS1": None},
    option=True, units="unitless",
    desc='required fuel reserves: given as a proportion of mission fuel. This value must be nonnegative. '
    'Mission fuel only includes normal phases and excludes reserve phases. '
    'If it is 0.5, the reserve fuel is half of the mission fuel (one third of the total fuel). Note '
    'it can be greater than 1. If it is 2, there would be twice as much reserve fuel as mission fuel '
    '(the total fuel carried would be 1/3 for the mission and 2/3 for the reserve)',
    default_value=0,)

add_meta_data(
    Aircraft.Design.SMOOTH_MASS_DISCONTINUITIES,
    meta_data=_MetaData,
    historical_name={"GASP": None,
                     "FLOPS": None,
                     "LEAPS1": None
                     },
    option=True,
    default_value=False,
    types=bool,
    units="unitless",
    desc='eliminates discontinuities in GASP-based mass estimation code if true',
)

add_meta_data(
    Aircraft.Design.STATIC_MARGIN,
    meta_data=_MetaData,
    historical_name={"GASP": 'INGASP.STATIC',
                     "FLOPS": None,
                     "LEAPS1": None
                     },
    units='unitless',
    desc='aircraft static margin as a fraction of mean aerodynamic chord',
)

add_meta_data(
    Aircraft.Design.STRUCTURAL_MASS_INCREMENT,
    meta_data=_MetaData,
    historical_name={"GASP": 'INGASP.DELWST',
                     "FLOPS": None,
                     "LEAPS1": None
                     },
    units='lbm',
    desc='structural mass increment that is added (or removed) after the structural mass is calculated',
    default_value=0,
)

add_meta_data(
    Aircraft.Design.STRUCTURE_MASS,
    meta_data=_MetaData,
    historical_name={"GASP": None,
                     # ['WTS.WSP(9, 2)', '~WEIGHT.WSTRCT', '~WTSTAT.WSP(9, 2)'],
                     "FLOPS": None,
                     "LEAPS1": ['(WeightABC)self._total_structural_weight',
                                'aircraft.outputs.L0_weights_summary.total_structural_weight',
                                ]
                     },
    units='lbm',
    desc='Total structural group mass'
)

add_meta_data(
    Aircraft.Design.SUBSONIC_DRAG_COEFF_FACTOR,
    meta_data=_MetaData,
    historical_name={"GASP": None,
                     "FLOPS": 'MISSIN.FCDSUB',  # '~DRGFCT.FCDSUB',
                     "LEAPS1": 'aircraft.outputs.L0_aerodynamics.sub_drag_coeff_fact'
                     },
    units='unitless',
    default_value=1.0,
    desc='Scaling factor for subsonic drag'
)

add_meta_data(
    Aircraft.Design.SUPERCRITICAL_DIVERGENCE_SHIFT,
    meta_data=_MetaData,
    historical_name={"GASP": 'INGASP.SCFAC',
                     "FLOPS": None,
                     "LEAPS1": None
                     },
    units='unitless',
    desc='shift in drag divergence Mach number due to '
         'supercritical design',
)

add_meta_data(
    Aircraft.Design.SUPERSONIC_DRAG_COEFF_FACTOR,
    meta_data=_MetaData,
    historical_name={"GASP": None,
                     "FLOPS": 'MISSIN.FCDSUP',  # '~DRGFCT.FCDSUP',
                     "LEAPS1": 'aircraft.outputs.L0_aerodynamics.sup_drag_coeff_fact'
                     },
    units='unitless',
    default_value=1.0,
    desc='Scaling factor for supersonic drag'
)

add_meta_data(
    Aircraft.Design.SYSTEMS_EQUIP_MASS,
    meta_data=_MetaData,
    historical_name={"GASP": None,
                     # ['WTS.WSP(25, 2)', '~WEIGHT.WSYS', '~WTSTAT.WSP(25, 2)'],
                     "FLOPS": None,
                     "LEAPS1": ['(WeightABC)self._equipment_group_weight',
                                'aircraft.outputs.L0_weights_summary.equipment_group_weight',
                                ]
                     },
    units='lbm',
    desc='Total systems & equipment group mass'
)

add_meta_data(
    # Note in FLOPS/LEAPS1, this is the same variable as
    # Aircraft.Design.SYSTEMS_EQUIP_MASS, because FLOPS/LEAPS1 overwrite the
    # value during calculations; in Aviary, these must be separate variables
    Aircraft.Design.SYSTEMS_EQUIP_MASS_BASE,
    meta_data=_MetaData,
    historical_name={"GASP": None,
                     "FLOPS": None,
                     "LEAPS1": None
                     },
    units='lbm',
    desc='Total systems & equipment group mass without additional 1% of '
         'empty mass'
)

add_meta_data(
    Aircraft.Design.THRUST_TO_WEIGHT_RATIO,
    meta_data=_MetaData,
    historical_name={"GASP": None,
                     "FLOPS": 'CONFIN.TWR',
                     "LEAPS1": 'ipropulsion.req_thrust_weight_ratio'
                     },
    units='unitless',
    desc='required thrust-to-weight ratio of aircraft'
)

add_meta_data(
    Aircraft.Design.TOTAL_WETTED_AREA,
    meta_data=_MetaData,
    historical_name={"GASP": None,
                     "FLOPS": None,  # '~WEIGHT.TWET',
                     "LEAPS1": '~WeightABC._update_cycle.total_wetted_area'
                     },
    units='ft**2',
    desc='total aircraft wetted area'
)

add_meta_data(
    # NOTE: user override (no scaling)
    Aircraft.Design.TOUCHDOWN_MASS,
    meta_data=_MetaData,
    historical_name={"GASP": None,
                     "FLOPS": 'WTIN.WLDG',
                     #  [  # inputs
                     #      '&DEFINE.WTIN.WLDG', 'WTS.WLDG',
                     #      # outputs
                     #      'CMODLW.WLDGO',
                     #  ],
                     "LEAPS1": ['aircraft.inputs.L0_landing_gear.design_landing_weight',
                                'aircraft.outputs.L0_landing_gear.design_landing_weight',
                                ]
                     },
    units='lbm',
    desc='design landing mass',
    default_value=None,
)

add_meta_data(
    Aircraft.Design.ULF_CALCULATED_FROM_MANEUVER,
    meta_data=_MetaData,
    historical_name={"GASP": 'CATD',
                     "FLOPS": None,
                     "LEAPS1": None
                     },
    option=True,
    default_value=False,
    types=bool,
    units="unitless",
    desc='if true, ULF (ultimate load factor) is forced to be calculated from '
         'the maneuver load factor, even if the gust load factor is larger. '
         'This was set to true with a negative CATD in GASP.'
)

add_meta_data(
    Aircraft.Design.USE_ALT_MASS,
    meta_data=_MetaData,
    historical_name={"GASP": None,
                     "FLOPS": 'WTIN.IALTWT',
                     "LEAPS1": 'aircraft.inputs.L0_weights.use_alt_weights'
                     },
    units='unitless',
    desc='control whether the alternate mass equations are to be used or not',
    option=True,
    types=bool,
    default_value=False,
)

add_meta_data(
    Aircraft.Design.WETTED_AREAS,
    meta_data=_MetaData,
    historical_name={"GASP": None,
                     "FLOPS": None,  # 'MISSA.SWET',
                     "LEAPS1": ['aircraft.outputs.L0_aerodynamics.mission_component_wetted_area_table',
                                'aircraft.cached.L0_aerodynamics.mission_component_wetted_area_table',
                                ]
                     },
    units='ft**2',
    desc='table of component wetted areas'
)

add_meta_data(
    Aircraft.Design.ZERO_FUEL_MASS,
    meta_data=_MetaData,
    historical_name={"GASP": None,
                     # ['WTS.WSP(37,2)', '~WEIGHT.WZF', '~WTSTAT.WSP(37,2)'],
                     "FLOPS": None,
                     "LEAPS1": ['(WeightABC)self._zero_fuel_weight',
                                'aircraft.outputs.L0_weights.zero_fuel_weight',
                                'aircraft.outputs.L0_weights_summary.zero_fuel_weight',
                                ]
                     },
    units='lbm',
    desc='zero fuel mass'
)

add_meta_data(
    Aircraft.Design.ZERO_LIFT_DRAG_COEFF_FACTOR,
    meta_data=_MetaData,
    historical_name={"GASP": None,
                     "FLOPS": 'MISSIN.FCDO',  # '~DRGFCT.FCDO',
                     "LEAPS1": 'aircraft.outputs.L0_aerodynamics.geom_drag_coeff_fact'
                     },
    units='unitless',
    default_value=1.0,
    desc='Scaling factor for zero-lift drag coefficient'
)

#
#  ______   _                 _            _                  _
# |  ____| | |               | |          (_)                | |
# | |__    | |   ___    ___  | |_   _ __   _    ___    __ _  | |
# |  __|   | |  / _ \  / __| | __| | '__| | |  / __|  / _` | | |
# | |____  | | |  __/ | (__  | |_  | |    | | | (__  | (_| | | |
# |______| |_|  \___|  \___|  \__| |_|    |_|  \___|  \__,_| |_|
# ==============================================================

add_meta_data(
    Aircraft.Electrical.HAS_HYBRID_SYSTEM,
    meta_data=_MetaData,
    historical_name={"GASP": None,
                     "FLOPS": None,
                     "LEAPS1": None
                     },
    units="unitless",
    option=True,
    default_value=True,
    types=bool,
    desc='if true there is an augmented electrical system',
)

add_meta_data(
    Aircraft.Electrical.HYBRID_CABLE_LENGTH,
    meta_data=_MetaData,
    historical_name={"GASP": 'INGASP.LCABLE',
                     "FLOPS": None,
                     "LEAPS1": None
                     },
    units='ft',
    desc='length of cable for hybrid electric augmented system',
)

add_meta_data(
    # NOTE: user override
    #    - see also: Aircraft.Electrical.MASS_SCALER
    Aircraft.Electrical.MASS,
    meta_data=_MetaData,
    historical_name={"GASP": None,
                     # ['WTS.WSP(20, 2)', '~WEIGHT.WELEC', '~WTSTAT.WSP(20, 2)'],
                     "FLOPS": None,
                     "LEAPS1": ['(WeightABC)self._electrical_group_weight',
                                'aircraft.outputs.L0_weights_summary.electrical_group_weight',
                                ]
                     },
    units='lbm',
    desc='mass of the electrical system',
    default_value=None,
)

add_meta_data(
    Aircraft.Electrical.MASS_SCALER,
    meta_data=_MetaData,
    historical_name={"GASP": None,
                     # ['&DEFINE.WTIN.WELEC', 'MISWT.WELEC', 'MISWT.OELEC'],
                     "FLOPS": 'WTIN.WELEC',
                     "LEAPS1": 'aircraft.inputs.L0_overrides.electrical_group_weight'
                     },
    units='unitless',
    desc='mass scaler for the electrical system',
    default_value=1.0,
)

#  ______                   _
# |  ____|                 (_)
# | |__     _ __     __ _   _   _ __     ___
# |  __|   | '_ \   / _` | | | | '_ \   / _ \
# | |____  | | | | | (_| | | | | | | | |  __/
# |______| |_| |_|  \__, | |_| |_| |_|  \___|
#                    __/ |
#                   |___/
# ===========================================

# Note user override
#    - see also: Aircraft.Engine.ADDITIONAL_MASS_FRACTION
add_meta_data(
    Aircraft.Engine.ADDITIONAL_MASS,
    meta_data=_MetaData,
    historical_name={"GASP": None,
                     "FLOPS": None,
                     "LEAPS1": None
                     },
    units='lbm',
    desc='additional propulsion system mass added to engine control and starter mass, or '
         'engine installation mass',
    default_value=0.0
)

add_meta_data(
    Aircraft.Engine.ADDITIONAL_MASS_FRACTION,
    meta_data=_MetaData,
    historical_name={"GASP": 'INGASP.SKPEI',
                     "FLOPS": 'WTIN.WPMISC',  # ['&DEFINE.WTIN.WPMISC', 'FAWT.WPMISC'],
                     "LEAPS1": 'aircraft.inputs.L0_propulsion.misc_weight'
                     },
    units='unitless',
    desc='fraction of (scaled) engine mass used to calculate additional propulsion '
         'system mass added to engine control and starter mass, or used to '
         'calculate engine installation mass',
    default_value=0.0,
)

add_meta_data(
    Aircraft.Engine.CONSTANT_FUEL_CONSUMPTION,
    meta_data=_MetaData,
    historical_name={
        "GASP": None,
        "FLOPS": 'MISSIN.FLEAK',
        "LEAPS1": [
            'iengine.fuel_leak',
            'aircraft.inputs.L0_engine.fuel_leak']},
    option=True,
    units='lbm/h',
    desc='Additional constant fuel flow. This value is not scaled with the engine',
    default_value=0.0)

add_meta_data(
    Aircraft.Engine.CONTROLS_MASS,
    meta_data=_MetaData,
    historical_name={"GASP": None,
                     "FLOPS": None,  # '~WEIGHT.WEC',
                     "LEAPS1": '(WeightABC)self._engine_ctrl_weight'
                     },
    units='lbm',
    desc='estimated mass of the engine controls',
    default_value=0.0
)

# TODO there should be a GASP name that pairs here
add_meta_data(
    Aircraft.Engine.DATA_FILE,
    meta_data=_MetaData,
    historical_name={"GASP": None,
                     "FLOPS": "ENGDIN.EIFILE",
                     "LEAPS1": None
                     },
    units='unitless',
    types=(str, Path),
    default_value=None,
    option=True,
    desc='filepath to data file containing engine performance tables'
)

add_meta_data(
    Aircraft.Engine.FLIGHT_IDLE_MAX_FRACTION,
    meta_data=_MetaData,
    historical_name={"GASP": None,
                     "FLOPS": 'ENGDIN.FIDMAX',
                     "LEAPS1": 'aircraft.L0_fuel_flow.idle_max_fract'
                     },
    units="unitless",
    option=True,
    default_value=1.0,
    desc='If Aircraft.Engine.GENERATE_FLIGHT_IDLE is True, bounds engine '
         'performance outputs (other than thrust) at flight idle to be below a '
         'decimal fraction of the max value of that output produced by the engine '
         'at each flight condition.'
)

add_meta_data(
    Aircraft.Engine.FLIGHT_IDLE_MIN_FRACTION,
    meta_data=_MetaData,
    historical_name={"GASP": None,
                     "FLOPS": 'ENGDIN.FIDMIN',
                     "LEAPS1": 'aircraft.L0_fuel_flow.idle_min_fract'
                     },
    units="unitless",
    option=True,
    default_value=0.08,
    desc='If Aircraft.Engine.GENERATE_FLIGHT_IDLE is True, bounds engine '
         'performance outputs (other than thrust) at flight idle to be above a '
         'decimal fraction of the max value of that output produced by the engine '
         'at each flight condition.'
)

add_meta_data(
    Aircraft.Engine.FLIGHT_IDLE_THRUST_FRACTION,
    meta_data=_MetaData,
    historical_name={"GASP": None,
                     "FLOPS": None,
                     "LEAPS1": None
                     },
    units="unitless",
    option=True,
    default_value=0.0,
    desc='If Aircraft.Engine.GENERATE_FLIGHT_IDLE is True, defines idle thrust '
         'condition as a decimal fraction of max thrust produced by the engine at each '
         'flight condition.'
)

add_meta_data(
    Aircraft.Engine.FUEL_FLOW_SCALER_CONSTANT_TERM,
    meta_data=_MetaData,
    historical_name={"GASP": None,
                     "FLOPS": 'ENGDIN.DFFAC',
                     "LEAPS1": 'ifuel_flow.scaling_const_term'
                     },
    units='unitless',
    option=True,
    desc='Constant term in fuel flow scaling equation',
    default_value=0.0
)

add_meta_data(
    Aircraft.Engine.FUEL_FLOW_SCALER_LINEAR_TERM,
    meta_data=_MetaData,
    historical_name={"GASP": None,
                     "FLOPS": 'ENGDIN.FFFAC',
                     "LEAPS1": 'ifuel_flow.scaling_linear_term'
                     },
    units='unitless',
    desc='Linear term in fuel flow scaling equation',
    default_value=0.0,
    option=True
)

add_meta_data(
    Aircraft.Engine.GENERATE_FLIGHT_IDLE,
    historical_name={"GASP": None,
                     "FLOPS": 'ENGDIN.IDLE',
                     "LEAPS1": 'engine_model.imodel_info.flight_idle_index'
                     },
    meta_data=_MetaData,
    units="unitless",
    option=True,
    default_value=False,
    types=bool,
    desc='If True, generate flight idle data by extrapolating from engine deck. Flight '
         'idle is defined as engine performance when thrust is reduced to the level '
         'defined by Aircraft.Engine.FLIGHT_IDLE_THRUST_FRACTION. Engine outputs are '
         'extrapolated to this thrust level, bounded by '
         'Aircraft.Engine.FLIGHT_IDLE_MIN_FRACT and Aircraft.Engine.FLIGHT_IDLE_MIN_FRACT'
)

add_meta_data(
    Aircraft.Engine.GEOPOTENTIAL_ALT,
    meta_data=_MetaData,
    historical_name={"GASP": None,
                     "FLOPS": 'ENGDIN.IGEO',
                     "LEAPS1": 'imodel_info.geopotential_alt'
                     },
    units='unitless',
    option=True,
    desc='If True, engine deck altitudes are geopotential and will be converted to '
          'geometric altitudes. If False, engine deck altitudes are geometric.',
    types=bool,
    default_value=False
)

# TODO dependency on NTYE? Does this var need preprocessing? Can this mention be removed?
add_meta_data(
    Aircraft.Engine.HAS_PROPELLERS, meta_data=_MetaData,
    historical_name={"GASP": None, "FLOPS": None, "LEAPS1": None},
    option=True, units="unitless", default_value=False, types=bool,
    desc='if True, the aircraft has propellers, otherwise aircraft is assumed to have no '
    'propellers. In GASP this depended on NTYE',)

add_meta_data(
    Aircraft.Engine.IGNORE_NEGATIVE_THRUST,
    meta_data=_MetaData,
    historical_name={"GASP": None,
                     "FLOPS": 'ENGDIN.NONEG',
                     "LEAPS1": 'imodel_info.ignore_negative_thrust'
                     },
    option=True,
    units="unitless",
    default_value=False,
    types=bool,
    desc='If False, all input or generated points are used, otherwise points in the '
         'engine deck with negative net thrust are ignored.'
)

add_meta_data(
    Aircraft.Engine.INTERPOLATION_METHOD, meta_data=_MetaData,
    historical_name={"GASP": None, "FLOPS": None, "LEAPS1": None},
    units="unitless", option=True, default_value='slinear', types=str,
    desc="method used for interpolation on an engine deck's data file, allowable values are "
    'table methods from openmdao.components.interp_util.interp',)

add_meta_data(
    Aircraft.Engine.MASS,
    meta_data=_MetaData,
    historical_name={"GASP": None,
                     "FLOPS": None,  # ['WTS.WSP(10, 2)', '~WTSTAT.WSP(10, 2)'],
                     "LEAPS1": 'aircraft.outputs.L0_weights_summary.Engine.WEIGHT'
                     },
    units='lbm',
    desc='scaled mass of a single engine or bare engine if inlet and nozzle mass are '
         'supplied',
    default_value=0.0
)

add_meta_data(
    Aircraft.Engine.MASS_SCALER,
    meta_data=_MetaData,
    historical_name={"GASP": 'INGASP.CK5',
                     "FLOPS": 'WTIN.EEXP',  # '~WEIGHT.EEXP',
                     "LEAPS1": 'aircraft.inputs.L0_propulsion.engine_weight_scale'
                     },
    units='unitless',
    desc='scaler for engine mass',
    default_value=0.0,
)

add_meta_data(
    Aircraft.Engine.MASS_SPECIFIC,
    meta_data=_MetaData,
    historical_name={"GASP": 'INGASP.SWSLS',
                     "FLOPS": None,
                     "LEAPS1": None
                     },
    units="lbm/lbf",
    desc='specific mass of one engine (engine weight/SLS thrust)',
    default_value=0.0,
)

add_meta_data(
    Aircraft.Engine.NUM_ENGINES,
    meta_data=_MetaData,
    historical_name={"GASP": "INGASP.ENP",
                     "FLOPS": None,  # ['~ANALYS.NENG', 'LANDG.XENG', ],
                     "LEAPS1": 'aircraft.outputs.L0_propulsion.total_engine_count'
                     },
    units='unitless',
    desc='total number of engines per model on the aircraft '
         '(fuselage, wing, or otherwise)',
    types=int,
    option=True,
    default_value=2
)

add_meta_data(
    Aircraft.Engine.NUM_FUSELAGE_ENGINES,
    meta_data=_MetaData,
    historical_name={"GASP": None,
                     "FLOPS": 'WTIN.NEF',  # ['&DEFINE.WTIN.NEF', 'EDETIN.NEF'],
                     "LEAPS1": 'aircraft.inputs.L0_fuselage.engines_count'
                     },
    units='unitless',
    desc='number of fuselage mounted engines per model',
    option=True,
    types=int,
    default_value=0
)

add_meta_data(
    Aircraft.Engine.NUM_WING_ENGINES,
    meta_data=_MetaData,
    historical_name={"GASP": None,
                     # ['&DEFINE.WTIN.NEW', 'EDETIN.NEW', '~WWGHT.NEW'],
                     "FLOPS": 'WTIN.NEW',
                     "LEAPS1": 'aircraft.inputs.L0_wing.engines_count'
                     },
    units='unitless',
    desc='number of wing mounted engines per model',
    option=True,
    types=int,
    default_value=0
)

add_meta_data(
    Aircraft.Engine.POD_MASS,
    meta_data=_MetaData,
    historical_name={"GASP": None,
                     "FLOPS": None,  # ['~WEIGHT.WPOD', '~WWGHT.WPOD'],
                     "LEAPS1": '(WeightABC)self._engine_pod_weight_list'
                     },
    units='lbm',
    desc='engine pod mass including nacelles',
    default_value=0.0
)

add_meta_data(
    Aircraft.Engine.POD_MASS_SCALER,
    meta_data=_MetaData,
    historical_name={"GASP": 'INGASP.CK14',
                     "FLOPS": None,
                     "LEAPS1": None
                     },
    units="unitless",
    desc='technology factor on mass of engine pods',
    default_value=1.0,
)

add_meta_data(
    Aircraft.Engine.POSITION_FACTOR,
    meta_data=_MetaData,
    historical_name={"GASP": 'INGASP.SKEPOS',
                     "FLOPS": None,
                     "LEAPS1": None
                     },
    units="unitless",
    desc='engine position factor',
    default_value=0,
)

add_meta_data(
    Aircraft.Engine.PYLON_FACTOR,
    meta_data=_MetaData,
    historical_name={"GASP": 'INGASP.FPYL',
                     "FLOPS": None,
                     "LEAPS1": None
                     },
    units="unitless",
    desc='factor for turbofan engine pylon mass',
    default_value=.7
)

add_meta_data(
    Aircraft.Engine.REFERENCE_DIAMETER,
    meta_data=_MetaData,
    historical_name={"GASP": 'INGASP.DIAM_REF',
                     "FLOPS": None,
                     "LEAPS1": None
                     },
    units='ft',
    desc='engine reference diameter',
    default_value=0.0
)

# NOTE This unscaled turbine (engine) weight is an input provided by the user, and is not
#      an override. It is scaled by Aircraft.Engine.SCALE_FACTOR (a calculated value) to
#      produce Aircraft.Engine.MASS
add_meta_data(
    Aircraft.Engine.REFERENCE_MASS,
    meta_data=_MetaData,
    historical_name={"GASP": None,
                     "FLOPS": 'WTIN.WENG',  # '~WEIGHT.WENG',
                     "LEAPS1": '(WeightABC)self._Engine.WEIGHT'
                     },
    units='lbm',
    desc='unscaled mass of a single engine or bare engine if inlet and nozzle mass '
         'are supplied',
    default_value=None,
    option=True,
)

add_meta_data(
    Aircraft.Engine.REFERENCE_SLS_THRUST,
    meta_data=_MetaData,
    historical_name={"GASP": 'INGASP.FN_REF',
                     "FLOPS": 'WTIN.THRSO',
                     "LEAPS1": 'aircraft.inputs.L0_engine*.thrust'
                     },
    units='lbf',
    desc='maximum thrust of an engine provided in engine model files',
    default_value=None,
    option=True
)

add_meta_data(
    Aircraft.Engine.RPM_DESIGN,
    meta_data=_MetaData,
    historical_name={
        "GASP": 'INPROP.XNMAX',  # maximum engine speed, rpm
        "FLOPS": None,
        "LEAPS1": None,
    },
    units='rpm',
    desc='the designed output RPM from the engine for fixed-RPM shafts',
    default_value=None,
)

add_meta_data(
    Aircraft.Engine.SCALE_FACTOR,
    meta_data=_MetaData,
    historical_name={"GASP": None,
                     "FLOPS": None,
                     "LEAPS1": None
                     },
    units='unitless',
    desc='Thrust-based scaling factor used to scale engine performance data during '
         'mission analysis',
    default_value=1.0
)

add_meta_data(
    Aircraft.Engine.SCALE_MASS,
    meta_data=_MetaData,
    historical_name={"GASP": None,
                     "FLOPS": None,
                     "LEAPS1": '(types)EngineScaleModes.WEIGHT'
                     },
    desc='Toggle for enabling scaling of engine mass',
    option=True,
    types=bool,
    default_value=True,
)

add_meta_data(
    Aircraft.Engine.SCALE_PERFORMANCE,
    meta_data=_MetaData,
    historical_name={"GASP": None,
                     "FLOPS": None,
                     "LEAPS1": ['iengine.scale_mode',
                                '(types)EngineScaleModes.DEFAULT',
                                ]
                     },
    desc='Toggle for enabling scaling of engine performance including thrust, fuel flow, '
         'and electric power',
    option=True,
    types=bool,
    default_value=True,
)

add_meta_data(
    Aircraft.Engine.SCALED_SLS_THRUST,
    meta_data=_MetaData,
    historical_name={"GASP": 'INGASP.THIN',
                     "FLOPS": 'CONFIN.THRUST',
                     "LEAPS1": ['aircraft.outputs.L0_propulsion.max_rated_thrust',
                                'aircraft.cached.L0_propulsion.max_rated_thrust',
                                ]
                     },
    units='lbf',
    desc='maximum thrust of an engine after scaling',
    default_value=0.0,
)

add_meta_data(
    Aircraft.Engine.STARTER_MASS,
    meta_data=_MetaData,
    historical_name={"GASP": None,
                     "FLOPS": None,  # '~WEIGHT.WSTART',
                     "LEAPS1": '(WeightABC)self._starter_weight'
                     },
    units='lbm',
    desc='starter mass',
    default_value=0.0
)

add_meta_data(
    Aircraft.Engine.SUBSONIC_FUEL_FLOW_SCALER,
    meta_data=_MetaData,
    historical_name={"GASP": None,
                     "FLOPS": 'ENGDIN.FFFSUB',
                     "LEAPS1": 'aircraft.L0_fuel_flow.subsonic_factor'
                     },
    units='unitless',
    desc='scaling factor on fuel flow when Mach number is subsonic',
    default_value=1.0,
    option=True
)

add_meta_data(
    Aircraft.Engine.SUPERSONIC_FUEL_FLOW_SCALER,
    meta_data=_MetaData,
    historical_name={"GASP": None,
                     "FLOPS": 'ENGDIN.FFFSUP',
                     "LEAPS1": 'aircraft.L0_fuel_flow.supersonic_factor'
                     },
    units='unitless',
    desc='scaling factor on fuel flow when Mach number is supersonic',
    default_value=1.0,
    option=True
)

add_meta_data(
    # Note user override
    #    - see also: Aircraft.Engine.THRUST_REVERSERS_MASS_SCALER
    Aircraft.Engine.THRUST_REVERSERS_MASS,
    meta_data=_MetaData,
    historical_name={"GASP": None,
                     # ['WTS.WSP(11, 2)', '~WEIGHT.WTHR', '~WTSTAT.WSP(11, 2)', '~INERT.WTHR'],
                     "FLOPS": None,
                     "LEAPS1": ['(WeightABC)self._thrust_reversers_weight',
                                'aircraft.outputs.L0_weights_summary.thrust_reversers_weight',
                                ]
                     },
    units='lbm',
    desc='mass of thrust reversers on engines',
    default_value=0.0,
)

add_meta_data(
    # Note users must enable this feature, or the associated calculation is
    # discarded
    Aircraft.Engine.THRUST_REVERSERS_MASS_SCALER,
    meta_data=_MetaData,
    historical_name={"GASP": None,
                     # ['&DEFINE.WTIN.WTHR', 'MISWT.WTHR', 'MISWT.OTHR'],
                     "FLOPS": 'WTIN.WTHR',
                     "LEAPS1": 'aircraft.inputs.L0_overrides.thrust_reversers_weight'
                     },
    units='unitless',
    desc='scaler for mass of thrust reversers on engines',
    default_value=0.0,  # FLOPS/LEAPS1 default value
)

add_meta_data(
    Aircraft.Engine.TYPE,
    meta_data=_MetaData,
    historical_name={"GASP": 'INGASP.NTYE',
                     "FLOPS": None,
                     "LEAPS1": None
                     },
    option=True,
    default_value=GASPEngineType.TURBOJET,
    types=GASPEngineType,
    units="unitless",
    desc='specifies engine type used for engine mass calculation',
)

add_meta_data(
    Aircraft.Engine.WING_LOCATIONS,
    meta_data=_MetaData,
    historical_name={"GASP": 'INGASP.YP',
                     "FLOPS": 'WTIN.ETAE',  # ['&DEFINE.WTIN.ETAE', 'WDEF.ETAE'],
                     "LEAPS1": 'aircraft.inputs.L0_propulsion.wing_engine_locations'
                     },
    units='unitless',
    desc='Engine wing mount locations as fractions of semispan; (NUM_WING_ENGINES)/2 values '
         'are input',
    default_value=np.array([0.0])
)

#   ___                      _
#  / __|  ___   __ _   _ _  | |__   ___  __ __
# | (_ | / -_) / _` | | '_| | '_ \ / _ \ \ \ /
#  \___| \___| \__,_| |_|   |_.__/ \___/ /_\_\
# ============================================

add_meta_data(
    Aircraft.Engine.Gearbox.EFFICIENCY,
    meta_data=_MetaData,
    historical_name={"GASP": None,
                     "FLOPS": None,
                     "LEAPS1": None
                     },
    units='unitless',
    desc='The efficiency of the gearbox.',
    default_value=0.98,
)
add_meta_data(
    Aircraft.Engine.Gearbox.GEAR_RATIO,
    meta_data=_MetaData,
    historical_name={"GASP": None,  # 1 / INPROP.GR
                     "FLOPS": None,
                     "LEAPS1": None},
    units='unitless',
    desc='Reduction gear ratio, or the ratio of the RPM_in divided by the RPM_out for the gearbox.',
    default_value=1.0,
)

add_meta_data(
    Aircraft.Engine.Gearbox.MASS,
    meta_data=_MetaData,
    historical_name={"GASP": None,
                     "FLOPS": None,
                     "LEAPS1": None
                     },
    units='kg',
    desc='The mass of the gearbox.',
    default_value=0,
)

add_meta_data(
    Aircraft.Engine.Gearbox.SHAFT_POWER_DESIGN,
    meta_data=_MetaData,
    historical_name={"GASP": 'INPROP.HPMSLS',  # max sea level static horsepower, hp
                     "FLOPS": None,
                     "LEAPS1": None,
                     },
    units='kW',
    desc='A guess for the maximum power that will be transmitted through the gearbox during the mission.',
    default_value=1.0,
    option=True
)

add_meta_data(
    Aircraft.Engine.Gearbox.SPECIFIC_TORQUE,
    meta_data=_MetaData,
    historical_name={"GASP": None,
                     "FLOPS": None,
                     "LEAPS1": None
                     },
    units='N*m/kg',
    desc='The specific torque of the gearbox, used to calculate gearbox mass. ',
    default_value=100,
)

#  __  __         _
# |  \/  |  ___  | |_   ___   _ _
# | |\/| | / _ \ |  _| / _ \ | '_|
# |_|  |_| \___/  \__| \___/ |_|
# ================================

add_meta_data(
    Aircraft.Engine.Motor.MASS,
    meta_data=_MetaData,
    historical_name={"GASP": 'WMOTOR', "FLOPS": None, "LEAPS1": None},
    units='kg',
    desc='Total motor mass (considers number of motors)',
    default_value=0.0,
)

add_meta_data(
    Aircraft.Engine.Motor.TORQUE_MAX,
    meta_data=_MetaData,
    historical_name={"GASP": None,
                     "FLOPS": None,
                     "LEAPS1": None
                     },
    units='N*m',
    desc='Max torque value that can be output from a single motor. Used to determine '
         'motor mass in pre-mission',
)

#   ___                            _   _
#  | _ \  _ _   ___   _ __   ___  | | | |  ___   _ _
#  |  _/ | '_| / _ \ | '_ \ / -_) | | | | / -_) | '_|
#  |_|   |_|   \___/ | .__/ \___| |_| |_| \___| |_|
#                    |_|
# ===================================================

add_meta_data(
    Aircraft.Engine.Propeller.ACTIVITY_FACTOR,
    meta_data=_MetaData,
    historical_name={"GASP": 'INPROP.AF', "FLOPS": None, "LEAPS1": None},
    units="unitless",
    desc='propeller actitivty factor per Blade (Range: 80 to 200)',
    default_value=0.0,
)

# NOTE if FT < 0, this bool is true, if >= 0, this is false and the value of FT is used
# as the installation loss factor
add_meta_data(
    Aircraft.Engine.Propeller.COMPUTE_INSTALLATION_LOSS,
    meta_data=_MetaData,
    historical_name={"GASP": 'INPROP.FT', "FLOPS": None, "LEAPS1": None},
    units="unitless",
    option=True,
    default_value=True,
    types=bool,
    desc='if true, compute installation loss factor based on blockage factor',
)

add_meta_data(
    Aircraft.Engine.Propeller.DATA_FILE,
    meta_data=_MetaData,
    historical_name={"GASP": None, "FLOPS": None, "LEAPS1": None},
    units='unitless',
    types=(str, Path),
    default_value=None,
    option=True,
    desc='filepath to data file containing propeller data map',
)

add_meta_data(
    Aircraft.Engine.Propeller.DIAMETER,
    meta_data=_MetaData,
    historical_name={"GASP": 'INPROP.DPROP', "FLOPS": None, "LEAPS1": None},
    units='ft',
    desc='propeller diameter',
    default_value=0.0,
)

add_meta_data(
    Aircraft.Engine.Propeller.INTEGRATED_LIFT_COEFFICIENT,
    meta_data=_MetaData,
    historical_name={"GASP": 'INPROP.CLI', "FLOPS": None, "LEAPS1": None},
    units='unitless',
    desc='propeller blade integrated design lift coefficient (Range: 0.3 to 0.8)',
    default_value=0.5,
)

add_meta_data(
    Aircraft.Engine.Propeller.NUM_BLADES,
    meta_data=_MetaData,
    historical_name={"GASP": 'INPROP.BL', "FLOPS": None, "LEAPS1": None},
    units='unitless',
    desc='number of blades per propeller',
    option=True,
    types=int,
    default_value=0,
)

add_meta_data(
    Aircraft.Engine.Propeller.TIP_MACH_MAX,
    meta_data=_MetaData,
    historical_name={
        "GASP": None,  # TODO this needs verification
        "FLOPS": None,
        "LEAPS1": None,
    },
    units='unitless',
    desc='maximum allowable Mach number at propeller tip (based on helical speed)',
    default_value=1.0,
)

add_meta_data(
    Aircraft.Engine.Propeller.TIP_SPEED_MAX,
    meta_data=_MetaData,
    historical_name={
        "GASP": ['INPROP.TSPDMX', 'INPROP.TPSPDMXe'],
        "FLOPS": None,
        "LEAPS1": None,
    },
    units='ft/s',
    desc='maximum allowable propeller linear tip speed',
    default_value=800.0,
)

# add_meta_data(
#     Aircraft.Engine.USE_PROPELLER_MAP,
#     meta_data=_MetaData,
#     historical_name={"GASP": None,
#                      "FLOPS": None,
#                      "LEAPS1": None
#                      },
#     option=True,
#     default_value=False,
#     types=bool,
#     units="unitless",
#     desc='flag whether to use propeller map or Hamilton-Standard model.'
# )

#  ______   _
# |  ____| (_)
# | |__     _   _ __    ___
# |  __|   | | | '_ \  / __|
# | |      | | | | | | \__ \
# |_|      |_| |_| |_| |___/
# ===========================

add_meta_data(
    Aircraft.Fins.AREA,
    meta_data=_MetaData,
    historical_name={"GASP": None,
                     "FLOPS": 'WTIN.SFIN',  # ['&DEFINE.WTIN.SFIN', 'WTS.SFIN'],
                     "LEAPS1": 'aircraft.inputs.L0_fins.area'
                     },
    units='ft**2',
    desc='vertical fin theoretical area',
    default_value=0.0,
)

add_meta_data(
    # Note user override
    #    - see also: Aircraft.Fins.MASS_SCALER
    Aircraft.Fins.MASS,
    meta_data=_MetaData,
    historical_name={"GASP": None,
                     # ['WTS.WSP(4, 2)', '~WEIGHT.WFIN', '~WTSTAT.WSP(4, 2)'],
                     "FLOPS": None,
                     "LEAPS1": ['(WeightABC)self._wing_vertical_fin_weight',
                                'aircraft.outputs.L0_weights_summary.wing_vertical_fin_weight',
                                ]
                     },
    units='lbm',
    desc='mass of vertical fins',
    default_value=None,
)

add_meta_data(
    Aircraft.Fins.MASS_SCALER,
    meta_data=_MetaData,
    historical_name={"GASP": None,
                     "FLOPS": 'WTIN.FRFIN',  # ['&DEFINE.WTIN.FRFIN', 'WTS.FRFIN'],
                     "LEAPS1": 'aircraft.inputs.L0_overrides.wing_vertical_fin_weight'
                     },
    units='unitless',
    desc='mass scaler for fin structure',
    default_value=1.0,
)

add_meta_data(
    Aircraft.Fins.NUM_FINS,
    meta_data=_MetaData,
    historical_name={"GASP": None,
                     "FLOPS": 'WTIN.NFIN',  # ['&DEFINE.WTIN.NFIN', 'WTS.NFIN'],
                     "LEAPS1": 'aircraft.inputs.L0_fins.fin_count'
                     },
    units='unitless',
    desc='number of fins',
    types=int,
    option=True,
    default_value=0,
)

add_meta_data(
    Aircraft.Fins.TAPER_RATIO,
    meta_data=_MetaData,
    historical_name={"GASP": None,
                     "FLOPS": 'WTIN.TRFIN',  # ['&DEFINE.WTIN.TRFIN', 'WTS.TRFIN'],
                     "LEAPS1": 'aircraft.inputs.L0_fins.taper_ratio'
                     },
    units='unitless',
    desc='vertical fin theoretical taper ratio',
    default_value=None,
)

#  ______                  _
# |  ____|                | |
# | |__     _   _    ___  | |
# |  __|   | | | |  / _ \ | |
# | |      | |_| | |  __/ | |
# |_|       \__,_|  \___| |_|
# ===========================

add_meta_data(
    Aircraft.Fuel.AUXILIARY_FUEL_CAPACITY,
    meta_data=_MetaData,
    historical_name={"GASP": None,
                     "FLOPS": 'WTIN.FULAUX',  # ['&DEFINE.WTIN.FULAUX', 'FAWT.FULAUX'],
                     "LEAPS1": 'aircraft.inputs.L0_fuel.aux_capacity'
                     },
    units='lbm',
    desc='fuel capacity of the auxiliary tank',
    default_value=None,
)

add_meta_data(
    Aircraft.Fuel.BURN_PER_PASSENGER_MILE,
    meta_data=_MetaData,
    historical_name={"GASP": None,
                     "FLOPS": None,
                     "LEAPS1": None
                     },
    units='lbm/NM',
    desc='average fuel burn per passenger per mile flown',
)

add_meta_data(
    Aircraft.Fuel.CAPACITY_FACTOR,
    meta_data=_MetaData,
    historical_name={"GASP": None,
                     "FLOPS": None,  # 'MISWT.FWMAX',
                     "LEAPS1": '(WeightABC)self._wing_fuel_capacity_factor'
                     },
    units='unitless',
    desc='fuel capacity factor',
    default_value=23.0,
)

add_meta_data(
    Aircraft.Fuel.DENSITY,
    meta_data=_MetaData,
    historical_name={"GASP": 'INGASP.FUELD',
                     "FLOPS": None,
                     "LEAPS1": None
                     },
    units='lbm/galUS',
    desc='fuel density',
    default_value=6.687,
)

# TODO replace with actual fuel density
add_meta_data(
    Aircraft.Fuel.DENSITY_RATIO,
    meta_data=_MetaData,
    historical_name={"GASP": None,
                     "FLOPS": 'WTIN.FULDEN',  # ['&DEFINE.WTIN.FULDEN', 'UPFUEL.FULDEN'],
                     "LEAPS1": 'aircraft.inputs.L0_fuel.density_ratio'
                     },
    units='unitless',
    desc='Fuel density ratio for alternate fuels compared to jet fuel (typical '
         'density of 6.7 lbm/gal), used in the calculation of wing_capacity (if '
         'wing_capacity is not input) and in the calculation of fuel system '
         'weight.',
    default_value=1.0,
)

add_meta_data(
    Aircraft.Fuel.FUEL_MARGIN,
    meta_data=_MetaData,
    historical_name={"GASP": 'INGASP.FVOL_MRG',
                     "FLOPS": None,
                     "LEAPS1": None
                     },
    units='unitless',  # percent
    desc='excess fuel volume required, essentially the amount of fuel above '
         'the design point that there has to be volume to carry',
)

add_meta_data(
    # NOTE: user override
    #    - see also: Aircraft.Fuel.FUEL_SYSTEM_MASS_SCALER
    Aircraft.Fuel.FUEL_SYSTEM_MASS,
    meta_data=_MetaData,
    historical_name={"GASP": None,
                     # ['WTS.WSP(13, 2)', '~WEIGHT.WFSYS', '~WTSTAT.WSP(13, 2)'],
                     "FLOPS": None,
                     "LEAPS1": ['(WeightABC)self._fuel_sys_weight',
                                'aircraft.outputs.L0_weights_summary.fuel_sys_weight',
                                ]
                     },
    units='lbm',
    desc='fuel system mass',
    default_value=None,
)

add_meta_data(
    Aircraft.Fuel.FUEL_SYSTEM_MASS_COEFFICIENT,
    meta_data=_MetaData,
    historical_name={"GASP": 'INGASP.SKFS',
                     "FLOPS": None,
                     "LEAPS1": None
                     },
    units="unitless",
    desc='mass trend coefficient of fuel system',
)

add_meta_data(
    Aircraft.Fuel.FUEL_SYSTEM_MASS_SCALER,
    meta_data=_MetaData,
    historical_name={"GASP": 'INGASP.CK21',
                     # ['&DEFINE.WTIN.WFSYS', 'MISWT.WFSYS', 'MISWT.OFSYS'],
                     "FLOPS": 'WTIN.WFSYS',
                     "LEAPS1": 'aircraft.inputs.L0_overrides.fuel_sys_weight'
                     },
    units='unitless',
    desc='scaler for fuel system mass',
    default_value=1.0,
)

add_meta_data(
    Aircraft.Fuel.FUSELAGE_FUEL_CAPACITY,
    meta_data=_MetaData,
    historical_name={"GASP": None,
                     # ['&DEFINE.WTIN.FULFMX', 'WTS.FULFMX', '~WEIGHT.FUFU'],
                     "FLOPS": 'WTIN.FULFMX',
                     "LEAPS1": ['aircraft.inputs.L0_fuel.fuselage_capacity',
                                '(WeightABC)self._fuselage_fuel_capacity'
                                ]
                     },
    units='lbm',
    desc='fuel capacity of the fuselage',
    default_value=None,
)

add_meta_data(
    Aircraft.Fuel.NUM_TANKS,
    meta_data=_MetaData,
    historical_name={"GASP": None,
                     "FLOPS": 'WTIN.NTANK',  # ['&DEFINE.WTIN.NTANK', 'WTS.NTANK'],
                     "LEAPS1": 'aircraft.inputs.L0_fuel.tank_count'
                     },
    units='unitless',
    desc='number of fuel tanks',
    types=int,
    option=True,
    default_value=7,
)

add_meta_data(
    Aircraft.Fuel.TOTAL_CAPACITY,
    meta_data=_MetaData,
    historical_name={"GASP": None,
                     "FLOPS": 'WTIN.FMXTOT',  # ['&DEFINE.WTIN.FMXTOT', 'PLRNG.FMXTOT'],
                     "LEAPS1": ['aircraft.inputs.L0_fuel.total_capacity',
                                'aircraft.cached.L0_fuel.total_capacity',
                                ]
                     },
    units='lbm',
    desc='Total fuel capacity of the aircraft including wing, fuselage and '
         'auxiliary tanks. Used in generating payload-range diagram (Default = '
         'wing_capacity + fuselage_capacity + aux_capacity)',
    default_value=None,
)

add_meta_data(
    Aircraft.Fuel.TOTAL_VOLUME,
    meta_data=_MetaData,
    historical_name={"GASP": None,
                     "FLOPS": None,  # '~WEIGHT.ZFEQ',
                     "LEAPS1": ['(WeightABC)self._total_fuel_vol',
                                '~WeightABC.calc_unusable_fuel.total_fuel_vol',
                                '~WeightABC._pre_unusable_fuel.total_fuel_vol',
                                '~BasicTransportWeight._pre_unusable_fuel.total_fuel_vol',
                                ]
                     },
    units='galUS',  # need to check this
    desc='Total fuel volume'
)

add_meta_data(
    # Note user override
    #    - see also: Aircraft.Fuel.UNUSABLE_FUEL_MASS_SCALER
    Aircraft.Fuel.UNUSABLE_FUEL_MASS,
    meta_data=_MetaData,
    historical_name={"GASP": None,
                     # ['WTS.WSP(29, 2)', '~WEIGHT.WUF', '~WTSTAT.WSP(29, 2)', '~INERT.WUF'],
                     "FLOPS": None,
                     "LEAPS1": ['(WeightABC)self._unusable_fuel_weight',
                                'aircraft.outputs.L0_weights_summary.unusable_fuel_weight',
                                ]
                     },
    units='lbm',
    desc='unusable fuel mass',
    default_value=None,
)

add_meta_data(
    Aircraft.Fuel.UNUSABLE_FUEL_MASS_COEFFICIENT,
    meta_data=_MetaData,
    historical_name={"GASP": "INGASP.CW(13)",
                     "FLOPS": None,
                     "LEAPS1": None
                     },
    default_value=6.0,
    units="unitless",
    desc='mass trend coefficient of trapped fuel factor',
)

add_meta_data(
    Aircraft.Fuel.UNUSABLE_FUEL_MASS_SCALER,
    meta_data=_MetaData,
    historical_name={"GASP": None,
                     # ['&DEFINE.WTIN.WUF', 'MISWT.WUF', 'MISWT.OUF'],
                     "FLOPS": 'WTIN.WUF',
                     "LEAPS1": 'aircraft.inputs.L0_overrides.unusable_fuel_weight'
                     },
    units='unitless',
    desc='scaler for Unusable fuel mass',
    default_value=1.0,
)

add_meta_data(
    Aircraft.Fuel.WING_FUEL_CAPACITY,
    meta_data=_MetaData,
    historical_name={"GASP": None,
                     "FLOPS": 'WTIN.FULWMX',  # ['&DEFINE.WTIN.FULWMX', 'WTS.FULWMX'],
                     "LEAPS1": 'aircraft.inputs.L0_fuel.wing_capacity'
                     },
    units='lbm',
    desc='fuel capacity of the auxiliary tank',
    default_value=None,
)

add_meta_data(
    Aircraft.Fuel.WING_FUEL_FRACTION,
    meta_data=_MetaData,
    historical_name={"GASP": 'INGASP.SKWF',
                     "FLOPS": None,
                     "LEAPS1": None
                     },
    units='unitless',
    desc='fraction of total theoretical wing volume used for wing fuel',
)

add_meta_data(
    Aircraft.Fuel.WING_REF_CAPACITY,
    meta_data=_MetaData,
    historical_name={"GASP": None,
                     "FLOPS": 'WTIN.FUELRF',  # ['&DEFINE.WTIN.FUELRF', 'WPAB.FUELRF'],
                     "LEAPS1": 'aircraft.inputs.L0_fuel.wing_ref_capacity'
                     },
    units='lbm',  # TODO FLOPS says lbm, sfwate.f line 827
    desc='reference fuel volume',
    default_value=0.0,
)

add_meta_data(
    Aircraft.Fuel.WING_REF_CAPACITY_AREA,
    meta_data=_MetaData,
    historical_name={"GASP": None,
                     "FLOPS": 'WTIN.FSWREF',  # ['&DEFINE.WTIN.FSWREF', 'WPAB.FSWREF'],
                     "LEAPS1": 'aircraft.inputs.L0_fuel.wing_ref_capacity_area'
                     },
    units='unitless',  # TODO FLOPS says unitless, sfwate.f line 828
    desc='reference wing area for fuel capacity',
    default_value=0.0,
)

add_meta_data(
    Aircraft.Fuel.WING_REF_CAPACITY_TERM_A,
    meta_data=_MetaData,
    historical_name={"GASP": None,
                     "FLOPS": 'WTIN.FUSCLA',  # ['&DEFINE.WTIN.FUSCLA', 'WPAB.FUSCLA'],
                     "LEAPS1": 'aircraft.inputs.L0_fuel.wing_ref_capacity_1_5_term'
                     },
    units='unitless',
    desc='scaling factor A',
    default_value=0.0,
)

add_meta_data(
    Aircraft.Fuel.WING_REF_CAPACITY_TERM_B,
    meta_data=_MetaData,
    historical_name={"GASP": None,
                     "FLOPS": 'WTIN.FUSCLB',  # ['&DEFINE.WTIN.FUSCLB', 'WPAB.FUSCLB'],
                     "LEAPS1": 'aircraft.inputs.L0_fuel.wing_ref_capacity_linear_term'
                     },
    units='unitless',
    desc='scaling factor B',
    default_value=0.0,
)

# add_meta_data(
#     Aircraft.Fuel.WING_VOLUME,
#     meta_data=_MetaData,
#     historical_name={"GASP": None,
#                      "FLOPS": None,
#                      "LEAPS1": None
#                     },
#     FLOPS_name=None,
#     LEAPS1_name=None,
#     GASP_name='INGASP.FVOLW',
#     units='ft**3',
#     desc='wing tank fuel volume',
# )

add_meta_data(
    Aircraft.Fuel.WING_VOLUME_DESIGN,
    meta_data=_MetaData,
    historical_name={"GASP": 'INGASP.FVOLW_DES',
                     "FLOPS": None,
                     "LEAPS1": None
                     },
    units='ft**3',
    desc='wing tank fuel volume when carrying design fuel plus fuel margin',
)

add_meta_data(
    Aircraft.Fuel.WING_VOLUME_GEOMETRIC_MAX,
    meta_data=_MetaData,
    historical_name={"GASP": 'INGASP.FVOLW_GEOM',
                     "FLOPS": None,
                     "LEAPS1": None
                     },
    units='ft**3',
    desc='wing tank fuel volume based on geometry',
)

add_meta_data(
    Aircraft.Fuel.WING_VOLUME_STRUCTURAL_MAX,
    meta_data=_MetaData,
    historical_name={"GASP": 'INGASP.FVOLW_MAX',
                     "FLOPS": None,
                     "LEAPS1": None
                     },
    units='ft**3',
    desc='wing tank volume based on maximum wing fuel weight',
)


#
#   ______                          _         _       _
#  |  ____|                        (_)       | |     (_)
#  | |__     _   _   _ __   _ __    _   ___  | |__    _   _ __     __ _   ___
#  |  __|   | | | | | '__| | '_ \  | | / __| | '_ \  | | | '_ \   / _` | / __|
#  | |      | |_| | | |    | | | | | | \__ \ | | | | | | | | | | | (_| | \__ \
#  |_|       \__,_| |_|    |_| |_| |_| |___/ |_| |_| |_| |_| |_|  \__, | |___/
#                                                                  __/ |
#                                                                 |___/
# ============================================================================

add_meta_data(
    # Note user override
    #    - see also: Aircraft.Furnishings.MASS_SCALER
    Aircraft.Furnishings.MASS,
    meta_data=_MetaData,
    historical_name={"GASP": 'INGASP.CW(8)',
                     # ['WTS.WSP(22, 2)', '~WEIGHT.WFURN', '~WTSTAT.WSP(22, 2)'],
                     "FLOPS": None,
                     "LEAPS1": ['(WeightABC)self._furnishings_group_weight',
                                'aircraft.outputs.L0_weights_summary.furnishings_group_weight',
                                ]
                     },
    units='lbm',
    desc='Total furnishings system mass',
    default_value=None,
)

add_meta_data(
    Aircraft.Furnishings.MASS_BASE,
    meta_data=_MetaData,
    historical_name={"GASP": None,
                     "FLOPS": None,
                     "LEAPS1": None
                     },
    units='lbm',
    desc='Base furnishings system mass without additional 1% empty mass'
)

add_meta_data(
    Aircraft.Furnishings.MASS_SCALER,
    meta_data=_MetaData,
    historical_name={"GASP": None,
                     # ['&DEFINE.WTIN.WFURN', 'MISWT.WFURN', 'MISWT.OFURN'],
                     "FLOPS": 'WTIN.WFURN',
                     "LEAPS1": 'aircraft.inputs.L0_overrides.furnishings_group_weight'
                     },
    units='unitless',
    desc='Furnishings system mass scaler',
    default_value=1.0,
)

#  ______                        _
# |  ____|                      | |
# | |__     _   _   ___    ___  | |   __ _    __ _    ___
# |  __|   | | | | / __|  / _ \ | |  / _` |  / _` |  / _ \
# | |      | |_| | \__ \ |  __/ | | | (_| | | (_| | |  __/
# |_|       \__,_| |___/  \___| |_|  \__,_|  \__, |  \___|
#                                             __/ |
#                                            |___/
# ========================================================

add_meta_data(
    Aircraft.Fuselage.AISLE_WIDTH,
    meta_data=_MetaData,
    historical_name={"GASP": 'INGASP.WAS',
                     "FLOPS": None,
                     "LEAPS1": None
                     },
    units='inch',
    desc='width of the aisles in the passenger cabin',
    option=True,
    default_value=24,
)

# TODO FLOPS is not average diameter, but rather a reference diameter using max
#      height and length. New variable??
add_meta_data(
    Aircraft.Fuselage.AVG_DIAMETER,
    meta_data=_MetaData,
    historical_name={"GASP": ['INGASP.WC', 'INGASP.SWF'],
                     "FLOPS": None,  # 'EDETIN.XD',
                     "LEAPS1": 'aircraft.outputs.L0_fuselage.avg_diam'
                     },
    units='ft',
    desc='average fuselage diameter'
)

add_meta_data(
    Aircraft.Fuselage.CHARACTERISTIC_LENGTH,
    meta_data=_MetaData,
    historical_name={"GASP": None,
                     "FLOPS": None,  # 'MISSA.EL[4]',
                     "LEAPS1": ['aircraft.outputs.L0_aerodynamics.mission_component_char_len_table[3]',
                                'aircraft.cached.L0_aerodynamics.mission_component_char_len_table[3]',
                                ]
                     },
    units='ft',
    desc='Reynolds characteristic length for the fuselage'
)

add_meta_data(
    Aircraft.Fuselage.CROSS_SECTION,
    meta_data=_MetaData,
    historical_name={"GASP": None,
                     "FLOPS": None,  # ['MISSA.SPI', '~CDCC.SPI'],
                     "LEAPS1": 'aircraft.outputs.L0_fuselage.mission_cross_sect_area'
                     },
    units='ft**2',
    desc='fuselage cross sectional area'
)

add_meta_data(
    Aircraft.Fuselage.DELTA_DIAMETER,
    meta_data=_MetaData,
    historical_name={"GASP": 'INGASP.HCK',
                     "FLOPS": None,
                     "LEAPS1": None
                     },
    units='ft',
    desc='mean fuselage cabin diameter minus mean fuselage nose diameter',
    default_value=4.5,
)

add_meta_data(
    Aircraft.Fuselage.DIAMETER_TO_WING_SPAN,
    meta_data=_MetaData,
    historical_name={"GASP": None,
                     "FLOPS": None,  # ['MISSA.DB', '~CDCC.DB'],
                     "LEAPS1": 'aircraft.outputs.L0_fuselage.mission_diam_to_wing_span_ratio'
                     },
    units='unitless',
    desc='fuselage diameter to wing span ratio'
)

add_meta_data(
    Aircraft.Fuselage.FINENESS,
    meta_data=_MetaData,
    historical_name={"GASP": None,
                     "FLOPS": None,  # 'MISSA.FR[4]',
                     "LEAPS1": ['aircraft.outputs.L0_aerodynamics.mission_fineness_ratio_table[3]',
                                'aircraft.cached.L0_aerodynamics.mission_fineness_ratio_table[3]',
                                ]
                     },
    units='unitless',
    desc='fuselage fineness ratio'
)

add_meta_data(
    Aircraft.Fuselage.FLAT_PLATE_AREA_INCREMENT,
    meta_data=_MetaData,
    historical_name={"GASP": 'INGASP.DELFE',
                     "FLOPS": None,
                     "LEAPS1": None
                     },
    units='ft**2',
    desc='increment to fuselage flat plate area',
)

add_meta_data(
    Aircraft.Fuselage.FORM_FACTOR,
    meta_data=_MetaData,
    historical_name={"GASP": 'INGASP.CKF',
                     "FLOPS": None,
                     "LEAPS1": None
                     },
    units='unitless',
    desc='fuselage form factor',
    default_value=1
)

add_meta_data(
    Aircraft.Fuselage.LAMINAR_FLOW_LOWER,
    meta_data=_MetaData,
    historical_name={"GASP": None,
                     "FLOPS": 'AERIN.TRLB',  # ['&DEFINE.AERIN.TRLB', 'XLAM.TRLB', ],
                     "LEAPS1": 'aircraft.inputs.L0_aerodynamics.fuselage_percent_laminar_flow_lower_surface'
                     },
    units='unitless',
    desc='define percent laminar flow for fuselage lower surface',
    default_value=0.0,
)

add_meta_data(
    Aircraft.Fuselage.LAMINAR_FLOW_UPPER,
    meta_data=_MetaData,
    historical_name={"GASP": None,
                     "FLOPS": 'AERIN.TRUB',  # ['&DEFINE.AERIN.TRUB', 'XLAM.TRUB', ],
                     "LEAPS1": 'aircraft.inputs.L0_aerodynamics.fuselage_percent_laminar_flow_upper_surface'
                     },
    units='unitless',
    desc='define percent laminar flow for fuselage upper surface',
    default_value=0.0,
)

# TODO LEAPS variable description
add_meta_data(
    Aircraft.Fuselage.LENGTH,
    meta_data=_MetaData,
    historical_name={"GASP": 'INGASP.ELF',
                     "FLOPS": 'WTIN.XL',
                     #  [  # inputs
                     #      '&DEFINE.WTIN.XL', 'WTS.XL',
                     #      # outputs
                     #      'EDETIN.BL', '~DEFAER.BL',
                     #  ],
                     "LEAPS1": ['aircraft.inputs.L0_fuselage.total_length',
                                'aircraft.outputs.L0_fuselage.total_length',
                                # other
                                'aircraft.cached.L0_fuselage.total_length',
                                ]
                     },
    units='ft',
    desc='Define the Fuselage total length. If total_length is not input for a '
         'passenger transport, LEAPS will calculate the fuselage length, width and '
         'depth and the length of the passenger compartment.',
    default_value=0.0,
)

add_meta_data(
    Aircraft.Fuselage.LENGTH_TO_DIAMETER,
    meta_data=_MetaData,
    historical_name={"GASP": None,
                     "FLOPS": None,  # ['MISSA.BODYLD', '~CDCC.BODYLD'],
                     "LEAPS1": 'aircraft.outputs.L0_fuselage.mission_len_to_diam_ratio'
                     },
    units='unitless',
    desc='fuselage length to diameter ratio'
)

add_meta_data(
    # Note user override
    #    - see also: Aircraft.Fuselage.MASS_SCALER
    Aircraft.Fuselage.MASS,
    meta_data=_MetaData,
    historical_name={"GASP": None,
                     # ['WTS.WSP(6, 2)', '~WEIGHT.WFUSE', '~WTSTAT.WSP(6, 2)', '~INERT.WFUSE', ],
                     "FLOPS": None,
                     "LEAPS1": ['(WeightABC)self._fuselage_weight',
                                'aircraft.outputs.L0_weights_summary.fuselage_weight',
                                ]
                     },
    units='lbm',
    desc='mass of the fuselage structure',
    default_value=None,
)

add_meta_data(
    Aircraft.Fuselage.MASS_COEFFICIENT,
    meta_data=_MetaData,
    historical_name={"GASP": 'INGASP.SKB',
                     "FLOPS": None,
                     "LEAPS1": None
                     },
    units="unitless",
    desc='mass trend coefficient of fuselage',
    default_value=136,
)

add_meta_data(
    Aircraft.Fuselage.MASS_SCALER,
    meta_data=_MetaData,
    historical_name={"GASP": None,
                     "FLOPS": 'WTIN.FRFU',  # ['&DEFINE.WTIN.FRFU', 'WTS.FRFU'],
                     "LEAPS1": 'aircraft.inputs.L0_overrides.fuselage_weight'
                     },
    units='unitless',
    desc='mass scaler of the fuselage structure',
    default_value=1.0,
)

add_meta_data(
    Aircraft.Fuselage.MAX_HEIGHT,
    meta_data=_MetaData,
    historical_name={"GASP": None,
                     "FLOPS": 'WTIN.DF',  # ['&DEFINE.WTIN.DF', 'WTS.DF'],
                     "LEAPS1": 'aircraft.inputs.L0_fuselage.max_height'
                     },
    units='ft',
    desc='maximum fuselage height'
)

add_meta_data(
    Aircraft.Fuselage.MAX_WIDTH,
    meta_data=_MetaData,
    historical_name={"GASP": None,
                     "FLOPS": 'WTIN.WF',
                     #  [  # inputs
                     #      '&DEFINE.WTIN.WF', 'WTS.WF',
                     #      # outputs
                     #      'MIMOD.FWID',
                     #  ],
                     "LEAPS1": ['aircraft.inputs.L0_fuselage.max_width',
                                'aircraft.outputs.L0_fuselage.max_width',
                                # other
                                'aircraft.cached.L0_fuselage.max_width',
                                ]
                     },
    units='ft',
    desc='maximum fuselage width',
    default_value=0.0,
)

# TODO are we keeping millitary cargo?
add_meta_data(
    Aircraft.Fuselage.MILITARY_CARGO_FLOOR,
    meta_data=_MetaData,
    historical_name={"GASP": None,
                     "FLOPS": 'WTIN.CARGF',  # ['&DEFINE.WTIN.CARGF', 'WTS.CARGF'],
                     "LEAPS1": ['aircraft.inputs.L0_crew_and_payload.military_cargo',
                                'aircraft.cached.L0_crew_and_payload.military_cargo',
                                ]
                     },
    units='unitless',
    desc='indicate whether or not there is a military cargo aircraft floor',
    option=True,
    types=bool,
    default_value=False,
)

add_meta_data(
    Aircraft.Fuselage.NOSE_FINENESS,
    meta_data=_MetaData,
    historical_name={"GASP": 'INGASP.ELODN',
                     "FLOPS": None,
                     "LEAPS1": None
                     },
    units="unitless",
    desc='length to diameter ratio of nose cone',
    default_value=1,
)

add_meta_data(
    Aircraft.Fuselage.NUM_AISLES,
    meta_data=_MetaData,
    historical_name={"GASP": 'INGASP.AS',
                     "FLOPS": None,
                     "LEAPS1": None
                     },
    units="unitless",
    desc='number of aisles in the passenger cabin',
    types=int,
    option=True,
    default_value=1,
)

add_meta_data(
    Aircraft.Fuselage.NUM_FUSELAGES,
    meta_data=_MetaData,
    historical_name={"GASP": None,
                     # ['&DEFINE.WTIN.NFUSE', 'EDETIN.NFUSE', '~WWGHT.NFUSE'],
                     "FLOPS": 'WTIN.NFUSE',
                     "LEAPS1": ['aircraft.inputs.L0_fuselage.count',
                                # other
                                'aircraft.cached.L0_fuselage.count',
                                ]
                     },
    units='unitless',
    desc='number of fuselages',
    types=int,
    option=True,
    default_value=1,
)

add_meta_data(
    Aircraft.Fuselage.NUM_SEATS_ABREAST,
    meta_data=_MetaData,
    historical_name={"GASP": 'INGASP.SAB',
                     "FLOPS": None,
                     "LEAPS1": None
                     },
    units="unitless",
    desc='seats abreast in fuselage',
    types=int,
    option=True,
    default_value=6,
)

add_meta_data(
    Aircraft.Fuselage.PASSENGER_COMPARTMENT_LENGTH,
    meta_data=_MetaData,
    historical_name={"GASP": None,
                     "FLOPS": 'WTIN.XLP',  # ['&DEFINE.WTIN.XLP', 'WTS.XLP'],
                     "LEAPS1": ['aircraft.inputs.L0_fuselage.passenger_compartment_length',
                                'aircraft.cached.L0_fuselage.passenger_compartment_length',
                                ]
                     },
    units='ft',
    desc='length of passenger compartment',
    default_value=0.0,
)

add_meta_data(
    Aircraft.Fuselage.PILOT_COMPARTMENT_LENGTH,
    meta_data=_MetaData,
    historical_name={"GASP": 'INGASP.ELPC',
                     "FLOPS": None,
                     "LEAPS1": None
                     },
    units='ft',
    desc='length of the pilot compartment',
)

add_meta_data(
    Aircraft.Fuselage.PLANFORM_AREA,
    meta_data=_MetaData,
    historical_name={"GASP": None,
                     "FLOPS": None,  # '~WEIGHT.FPAREA',
                     "LEAPS1": '(WeightABC)self._fuselage_planform_area'
                     },
    units='ft**2',
    desc='fuselage planform area'
)

add_meta_data(
    Aircraft.Fuselage.PRESSURE_DIFFERENTIAL,
    meta_data=_MetaData,
    historical_name={"GASP": 'INGASP.DELP',
                     "FLOPS": None,
                     "LEAPS1": None
                     },
    units='psi',
    desc='fuselage pressure differential during cruise',
    default_value=7.5,
)

add_meta_data(
    Aircraft.Fuselage.SEAT_PITCH,
    meta_data=_MetaData,
    historical_name={"GASP": 'INGASP.PS',
                     "FLOPS": None,
                     "LEAPS1": None
                     },
    units='inch',
    desc='pitch of the economy class seats',
    option=True,
    default_value=29,
)

add_meta_data(
    Aircraft.Fuselage.SEAT_WIDTH,
    meta_data=_MetaData,
    historical_name={"GASP": 'INGASP.WS',
                     "FLOPS": None,
                     "LEAPS1": None
                     },
    units='inch',
    desc='width of the economy class seats',
    option=True,
    default_value=20,
)

add_meta_data(
    Aircraft.Fuselage.TAIL_FINENESS,
    meta_data=_MetaData,
    historical_name={"GASP": 'INGASP.ELODT',
                     "FLOPS": None,
                     "LEAPS1": None
                     },
    units="unitless",
    desc='length to diameter ratio of tail cone',
    default_value=1,
)

add_meta_data(
    # Note user override
    #    - see also: Aircraft.Fuselage.WETTED_AREA_SCALER
    Aircraft.Fuselage.WETTED_AREA,
    meta_data=_MetaData,
    historical_name={"GASP": 'INGASP.SF',
                     "FLOPS": None,  # ['ACTWET.SWTFU', 'MISSA.SWET[4]'],
                     "LEAPS1": ['aircraft.outputs.L0_aerodynamics.fuselage_wetted_area',
                                'aircraft.outputs.L0_aerodynamics'
                                '.mission_component_wetted_area_table[3]',
                                'aircraft.cached.L0_aerodynamics'
                                '.mission_component_wetted_area_table[3]',
                                ]
                     },
    units='ft**2',
    desc='fuselage wetted area',
    default_value=None,
)

add_meta_data(
    Aircraft.Fuselage.WETTED_AREA_SCALER,
    meta_data=_MetaData,
    historical_name={"GASP": 'INGASP.SF_FAC',
                     "FLOPS": 'AERIN.SWETF',  # ['&DEFINE.AERIN.SWETF', 'AWETO.SWETF', ],
                     "LEAPS1": 'aircraft.inputs.L0_aerodynamics.fuselage_wetted_area'
                     },
    units='unitless',
    desc='fuselage wetted area scaler',
    default_value=1.0,
)

#  _    _                  _                         _             _   _______           _   _
# | |  | |                (_)                       | |           | | |__   __|         (_) | |
# | |__| |   ___    _ __   _   ____   ___    _ __   | |_    __ _  | |    | |      __ _   _  | |
# |  __  |  / _ \  | '__| | | |_  /  / _ \  | '_ \  | __|  / _` | | |    | |     / _` | | | | |
# | |  | | | (_) | | |    | |  / /  | (_) | | | | | | |_  | (_| | | |    | |    | (_| | | | | |
# |_|  |_|  \___/  |_|    |_| /___|  \___/  |_| |_|  \__|  \__,_| |_|    |_|     \__,_| |_| |_|
# =============================================================================================

add_meta_data(
    Aircraft.HorizontalTail.AREA,
    meta_data=_MetaData,
    historical_name={"GASP": 'INGASP.SHT',
                     "FLOPS": 'WTIN.SHT',  # ['&DEFINE.WTIN.SHT', 'EDETIN.SHT'],
                     "LEAPS1": ['aircraft.inputs.L0_horizontal_tail.area',
                                'aircraft.cached.L0_horizontal_tail.area',
                                ]
                     },
    units='ft**2',
    desc='horizontal tail theoretical area; overridden by vol_coeff, if '
         'vol_coeff > 0.0',  # this appears to never be calculated in Aviary, need to show users the overriding capability of Aviary
    default_value=0.0,
)

add_meta_data(
    Aircraft.HorizontalTail.ASPECT_RATIO,
    meta_data=_MetaData,
    historical_name={"GASP": 'INGASP.ARHT',
                     "FLOPS": 'WTIN.ARHT',  # ['&DEFINE.WTIN.ARHT', 'EDETIN.ARHT'],
                     "LEAPS1": 'aircraft.inputs.L0_horizontal_tail.aspect_ratio'
                     },
    units='unitless',
    desc='horizontal tail theoretical aspect ratio',
    default_value=None,
)

add_meta_data(
    Aircraft.HorizontalTail.AVERAGE_CHORD,
    meta_data=_MetaData,
    historical_name={"GASP": 'INGASP.CBARHT',
                     "FLOPS": None,
                     "LEAPS1": None
                     },
    units='ft',
    desc='mean aerodynamic chord of horizontal tail',
)

add_meta_data(
    Aircraft.HorizontalTail.CHARACTERISTIC_LENGTH,
    meta_data=_MetaData,
    historical_name={"GASP": None,
                     "FLOPS": None,  # 'MISSA.EL[2]',
                     "LEAPS1": ['aircraft.outputs.L0_aerodynamics.mission_component_char_len_table[1]',
                                'aircraft.cached.L0_aerodynamics.mission_component_char_len_table[1]',
                                ]
                     },
    units='ft',
    desc='Reynolds characteristic length for the horizontal tail'
)

add_meta_data(
    Aircraft.HorizontalTail.FINENESS,
    meta_data=_MetaData,
    historical_name={"GASP": None,
                     "FLOPS": None,  # 'MISSA.FR[2]',
                     "LEAPS1": ['aircraft.outputs.L0_aerodynamics.mission_fineness_ratio_table[1]',
                                'aircraft.cached.L0_aerodynamics.mission_fineness_ratio_table[1]',
                                ]
                     },
    units='unitless',
    desc='horizontal tail fineness ratio'
)

add_meta_data(
    Aircraft.HorizontalTail.FORM_FACTOR,
    meta_data=_MetaData,
    historical_name={"GASP": 'INGASP.CKHT',
                     "FLOPS": None,
                     "LEAPS1": None
                     },
    units='unitless',
    desc='horizontal tail form factor',
)

add_meta_data(
    Aircraft.HorizontalTail.LAMINAR_FLOW_LOWER,
    meta_data=_MetaData,
    historical_name={"GASP": None,
                     "FLOPS": 'AERIN.TRLH',  # ['&DEFINE.AERIN.TRLH', 'XLAM.TRLH', ],
                     "LEAPS1": 'aircraft.inputs.L0_aerodynamics.horizontal_tail_percent_laminar_flow_lower_surface'
                     },
    units='unitless',
    desc='define percent laminar flow for horizontal tail lower surface',
    default_value=0.0,
)

add_meta_data(
    Aircraft.HorizontalTail.LAMINAR_FLOW_UPPER,
    meta_data=_MetaData,
    historical_name={"GASP": None,
                     "FLOPS": 'AERIN.TRUH',  # ['&DEFINE.AERIN.TRUH', 'XLAM.TRUH', ],
                     "LEAPS1": 'aircraft.inputs.L0_aerodynamics.horizontal_tail_percent_laminar_flow_upper_surface'
                     },
    units='unitless',
    desc='define percent laminar flow for horizontal tail upper surface',
    default_value=0.0,
)

add_meta_data(
    # Note user override
    #    - see also: Aircraft.HorizontalTail.MASS_SCALER
    Aircraft.HorizontalTail.MASS,
    meta_data=_MetaData,
    historical_name={"GASP": None,
                     # ['WTS.WSP(2, 2)', '~WEIGHT.WHT', '~WTSTAT.WSP(2, 2)'],
                     "FLOPS": None,
                     "LEAPS1": ['(WeightABC)self._horizontal_tail_weight',
                                'aircraft.outputs.L0_weights_summary.horizontal_tail_weight',
                                ]
                     },
    units='lbm',
    desc='mass of horizontal tail',
    default_value=None,
)

add_meta_data(
    Aircraft.HorizontalTail.MASS_COEFFICIENT,
    meta_data=_MetaData,
    historical_name={"GASP": 'INGASP.SKY',
                     "FLOPS": None,
                     "LEAPS1": None
                     },
    units="unitless",
    desc='mass trend coefficient of horizontal tail',
    default_value=.18,
)

add_meta_data(
    Aircraft.HorizontalTail.MASS_SCALER,
    meta_data=_MetaData,
    historical_name={"GASP": None,
                     "FLOPS": 'WTIN.FRHT',  # ['&DEFINE.WTIN.FRHT', 'WTS.FRHT'],
                     "LEAPS1": 'aircraft.inputs.L0_overrides.horizontal_tail_weight'
                     },
    units='unitless',
    desc='mass scaler of the horizontal tail structure',
    default_value=1.0,
)

add_meta_data(
    Aircraft.HorizontalTail.MOMENT_ARM,
    meta_data=_MetaData,
    historical_name={"GASP": 'INGASP.ELTH',
                     "FLOPS": None,
                     "LEAPS1": None
                     },
    units='ft',
    desc='moment arm of horizontal tail',
)

add_meta_data(
    Aircraft.HorizontalTail.MOMENT_RATIO,
    meta_data=_MetaData,
    historical_name={"GASP": 'INGASP.COELTH',
                     "FLOPS": None,
                     "LEAPS1": None
                     },
    units='unitless',
    desc='Ratio of wing chord to horizontal tail moment arm',
)

add_meta_data(
    Aircraft.HorizontalTail.ROOT_CHORD,
    meta_data=_MetaData,
    historical_name={"GASP": 'INGASP.CRCLHT',
                     "FLOPS": None,
                     "LEAPS1": None
                     },
    units='ft',
    desc='horizontal tail root chord',
)

add_meta_data(
    Aircraft.HorizontalTail.SPAN,
    meta_data=_MetaData,
    historical_name={"GASP": 'INGASP.BHT',
                     "FLOPS": None,
                     "LEAPS1": None
                     },
    units='ft',
    desc='span of horizontal tail',
)

add_meta_data(
    Aircraft.HorizontalTail.SWEEP,
    meta_data=_MetaData,
    historical_name={"GASP": 'INGASP.DWPQCH',
                     "FLOPS": 'WTIN.SWPHT',  # , 'WTS.SWPHT'],
                     "LEAPS1": ['aircraft.inputs.L0_horizontal_tail.sweep_at_quarter_chord',
                                'aircraft.cached.L0_horizontal_tail.sweep_at_quarter_chord'
                                ]
                     },
    units='deg',
    desc='quarter-chord sweep of horizontal tail',
)

add_meta_data(
    Aircraft.HorizontalTail.TAPER_RATIO,
    meta_data=_MetaData,
    historical_name={"GASP": 'INGASP.SLMH',
                     "FLOPS": 'WTIN.TRHT',  # , 'EDETIN.TRHT'],
                     "LEAPS1": 'aircraft.inputs.L0_horizontal_tail.taper_ratio'
                     },
    units='unitless',
    desc='horizontal tail theoretical taper ratio',
    default_value=None,
)

add_meta_data(
    Aircraft.HorizontalTail.THICKNESS_TO_CHORD,
    meta_data=_MetaData,
    historical_name={"GASP": 'INGASP.TCHT',
                     "FLOPS": 'WTIN.TCHT',  # , 'EDETIN.TCHT'],
                     "LEAPS1": 'aircraft.inputs.L0_horizontal_tail.thickness_to_chord_ratio'
                     },
    units='unitless',
    desc='horizontal tail thickness-chord ratio',
    default_value=0.0,
)

# TODO preprocessing for this variable on FLOPS side
add_meta_data(
    Aircraft.HorizontalTail.VERTICAL_TAIL_FRACTION,
    meta_data=_MetaData,
    historical_name={"GASP": 'INGASP.SAH',
                     "FLOPS": 'WTIN.HHT',  # ['&DEFINE.WTIN.HHT', 'EDETIN.HHT'],
                     "LEAPS1": 'aircraft.inputs.L0_horizontal_tail.vertical_tail_fraction'
                     },
    units='unitless',
    desc='Define the decimal fraction of vertical tail span where horizontal '
         'tail is mounted. Defaults: 0.0 == for body mounted (default for '
         'transport with all engines on wing); 1.0 == for T tail '
         '(default for transport with multiple engines on fuselage)',
    default_value=None,
)

add_meta_data(
    Aircraft.HorizontalTail.VOLUME_COEFFICIENT,
    meta_data=_MetaData,
    historical_name={"GASP": 'INGASP.VBARHX',
                     "FLOPS": None,
                     "LEAPS1": None
                     },
    units="unitless",
    desc='tail volume coefficicient of horizontal tail',
)

add_meta_data(
    # Note user override
    #    - see also: Aircraft.HorizontalTail.WETTED_AREA_SCALER
    Aircraft.HorizontalTail.WETTED_AREA,
    meta_data=_MetaData,
    historical_name={"GASP": None,
                     "FLOPS": None,  # ['ACTWET.SWTHT', 'MISSA.SWET[2]'],
                     "LEAPS1": ['aircraft.outputs.L0_aerodynamics.horizontal_tail_wetted_area',
                                'aircraft.outputs.L0_aerodynamics'
                                '.mission_component_wetted_area_table[1]',
                                'aircraft.cached.L0_aerodynamics'
                                '.mission_component_wetted_area_table[1]',
                                ]
                     },
    units='ft**2',
    desc='horizontal tail wetted area',
    default_value=None,
)

add_meta_data(
    Aircraft.HorizontalTail.WETTED_AREA_SCALER,
    meta_data=_MetaData,
    historical_name={"GASP": None,
                     "FLOPS": 'AERIN.SWETH',  # ['&DEFINE.AERIN.SWETH', 'AWETO.SWETH', ],
                     "LEAPS1": 'aircraft.inputs.L0_aerodynamics.horizontal_tail_wetted_area'
                     },
    units='unitless',
    desc='horizontal tail wetted area scaler',
    default_value=1.0,
)

#  _    _               _                          _   _
# | |  | |             | |                        | | (_)
# | |__| |  _   _    __| |  _ __    __ _   _   _  | |  _    ___   ___
# |  __  | | | | |  / _` | | '__|  / _` | | | | | | | | |  / __| / __|
# | |  | | | |_| | | (_| | | |    | (_| | | |_| | | | | | | (__  \__ \
# |_|  |_|  \__, |  \__,_| |_|     \__,_|  \__,_| |_| |_|  \___| |___/
#            __/ |
#           |___/
# ====================================================================

add_meta_data(
    Aircraft.Hydraulics.FLIGHT_CONTROL_MASS_COEFFICIENT,
    meta_data=_MetaData,
    historical_name={"GASP": 'INGASP.CW(3)',
                     "FLOPS": None,
                     "LEAPS1": None
                     },
    units='unitless',
    desc='mass trend coefficient of hydraulics for flight control system',
    default_value=0.10,
)

add_meta_data(
    Aircraft.Hydraulics.GEAR_MASS_COEFFICIENT,
    meta_data=_MetaData,
    historical_name={"GASP": 'INGASP.CW(4)',
                     "FLOPS": None,
                     "LEAPS1": None
                     },
    units='unitless',
    desc='mass trend coefficient of hydraulics for landing gear',
    default_value=0.16,
)

add_meta_data(
    # Note user override
    #    - see also: Aircraft.Hydraulics.MASS_SCALER
    Aircraft.Hydraulics.MASS,
    meta_data=_MetaData,
    historical_name={"GASP": None,
                     # ['WTS.WSP(19, 2)', '~WEIGHT.WHYD', '~WTSTAT.WSP(19, 2)', '~INERT.WHYD'],
                     "FLOPS": None,
                     "LEAPS1": ['(WeightABC)self._hydraulics_group_weight',
                                'aircraft.outputs.L0_weights_summary.hydraulics_group_weight',
                                ]
                     },
    units='lbm',
    desc='mass of hydraulic system',
    default_value=None,
)

add_meta_data(
    Aircraft.Hydraulics.MASS_SCALER,
    meta_data=_MetaData,
    historical_name={"GASP": None,
                     # ['&DEFINE.WTIN.WHYD', 'MISWT.WHYD', 'MISWT.OHYD'],
                     "FLOPS": 'WTIN.WHYD',
                     "LEAPS1": 'aircraft.inputs.L0_overrides.hydraulics_group_weight'
                     },
    units='unitless',
    desc='mass scaler of the hydraulic system',
    default_value=1.0,
)

add_meta_data(
    Aircraft.Hydraulics.SYSTEM_PRESSURE,
    meta_data=_MetaData,
    historical_name={"GASP": None,
                     "FLOPS": 'WTIN.HYDPR',  # ['&DEFINE.WTIN.HYDPR', 'WTS.HYDPR'],
                     "LEAPS1": 'aircraft.inputs.L0_weights.hydraulic_sys_press'
                     },
    units='psi',
    desc='hydraulic system pressure',
    default_value=3000.0,
)

#
#  _____                 _                                               _
# |_   _|               | |                                             | |
#   | |    _ __    ___  | |_   _ __   _   _   _ __ ___     ___   _ __   | |_   ___
#   | |   | '_ \  / __| | __| | '__| | | | | | '_ ` _ \   / _ \ | '_ \  | __| / __|
#  _| |_  | | | | \__ \ | |_  | |    | |_| | | | | | | | |  __/ | | | | | |_  \__ \
# |_____| |_| |_| |___/  \__| |_|     \__,_| |_| |_| |_|  \___| |_| |_|  \__| |___/
# ================================================================================================

add_meta_data(
    # Note user override
    #    - see also: Aircraft.Instruments.MASS_SCALER
    Aircraft.Instruments.MASS,
    meta_data=_MetaData,
    historical_name={"GASP": None,
                     # ['WTS.WSP(18, 2)', '~WEIGHT.WIN', '~WTSTAT.WSP(18, 2)'],
                     "FLOPS": None,
                     "LEAPS1": ['(WeightABC)self._instrument_group_weight',
                                'aircraft.outputs.L0_weights_summary.instrument_group_weight',
                                ]
                     },
    units='lbm',
    desc='instrument group mass',
    default_value=None,
)

add_meta_data(
    Aircraft.Instruments.MASS_COEFFICIENT,
    meta_data=_MetaData,
    historical_name={"GASP": 'INGASP.CW(2)',
                     "FLOPS": None,
                     "LEAPS1": None
                     },
    units='unitless',
    desc='mass trend coefficient of instruments',
    default_value=0.0862,
)

add_meta_data(
    Aircraft.Instruments.MASS_SCALER,
    meta_data=_MetaData,
    historical_name={"GASP": None,
                     # ['&DEFINE.WTIN.WIN', 'MISWT.WIN', 'MISWT.OIN'],
                     "FLOPS": 'WTIN.WIN',
                     "LEAPS1": 'aircraft.inputs.L0_overrides.instrument_group_weight'
                     },
    units='unitless',
    desc='mass scaler of the instrument group',
    default_value=1.0,
)

#  _                            _   _                    _____
# | |                          | | (_)                  / ____|
# | |        __ _   _ __     __| |  _   _ __     __ _  | |  __    ___    __ _   _ __
# | |       / _` | | '_ \   / _` | | | | '_ \   / _` | | | |_ |  / _ \  / _` | | '__|
# | |____  | (_| | | | | | | (_| | | | | | | | | (_| | | |__| | |  __/ | (_| | | |
# |______|  \__,_| |_| |_|  \__,_| |_| |_| |_|  \__, |  \_____|  \___|  \__,_| |_|
#                                                __/ |
#                                               |___/
# ===================================================================================
# TODO obsolete w/o fighter equations?
add_meta_data(
    Aircraft.LandingGear.CARRIER_BASED,
    meta_data=_MetaData,
    historical_name={"GASP": None,
                     "FLOPS": 'WTIN.CARBAS',  # ['&DEFINE.WTIN.CARBAS', 'FAWT.CARBAS'],
                     "LEAPS1": 'aircraft.inputs.L0_landing_gear.carrier_based'
                     },
    units='unitless',
    desc='carrier based aircraft switch, affects mass of flight crew, '
         'avionics, and nose gear where true is carrier based and false is land '
         'based',
    option=True,
    types=bool,
    default_value=False,
)

add_meta_data(
    Aircraft.LandingGear.DRAG_COEFFICIENT,
    meta_data=_MetaData,
    historical_name={
        # ['&DEFTOL.TOLIN.CDGEAR', '~DEFTOL.CDGEAR', 'ROTDAT.CDGEAR'],
        'FLOPS': 'TOLIN.CDGEAR',
        'GASP': None,
        'LEAPS1': None},
    option=True,
    default_value=0.,
    units='unitless',
    desc='landing gear drag coefficient')

add_meta_data(
    Aircraft.LandingGear.FIXED_GEAR, meta_data=_MetaData,
    historical_name={"GASP": 'INGASP.IGEAR', "FLOPS": None, "LEAPS1": None},
    option=True, default_value=True, types=bool, units="unitless",
    desc='Type of landing gear. In GASP, 0 is retractable and 1 is deployed (fixed). Here, '
    'false is retractable and true is deployed (fixed).',)

add_meta_data(
    Aircraft.LandingGear.MAIN_GEAR_LOCATION,
    meta_data=_MetaData,
    historical_name={"GASP": 'INGASP.YMG',
                     "FLOPS": None,
                     "LEAPS1": None
                     },
    units="unitless",
    desc='span fraction of main gear on wing (0=on fuselage, 1=at tip)',
    default_value=0,
)

add_meta_data(
    # Note user override
    #    - see also: Aircraft.LandingGear.MAIN_GEAR_MASS_SCALER
    Aircraft.LandingGear.MAIN_GEAR_MASS,
    meta_data=_MetaData,
    historical_name={"GASP": None,
                     "FLOPS": None,  # 'INI.WLGM',
                     "LEAPS1": '(WeightABC)self._landing_gear_main_weight'
                     },
    units='lbm',
    desc='mass of main landing gear'
)

add_meta_data(
    Aircraft.LandingGear.MAIN_GEAR_MASS_COEFFICIENT,
    meta_data=_MetaData,
    historical_name={"GASP": 'INGASP.SKMG',
                     "FLOPS": None,
                     "LEAPS1": None
                     },
    units="unitless",
    desc='mass trend coefficient of main gear, fraction of total landing gear',
    default_value=.85,
)

add_meta_data(
    Aircraft.LandingGear.MAIN_GEAR_MASS_SCALER,
    meta_data=_MetaData,
    historical_name={"GASP": None,
                     "FLOPS": 'WTIN.FRLGM',  # ['&DEFINE.WTIN.FRLGM', 'WTS.FRLGM'],
                     "LEAPS1": 'aircraft.inputs.L0_overrides.landing_gear_main_weight'
                     },
    units='unitless',
    desc='mass scaler of the main landing gear structure'
)

add_meta_data(
    Aircraft.LandingGear.MAIN_GEAR_OLEO_LENGTH,
    meta_data=_MetaData,
    historical_name={"GASP": None,
                     "FLOPS": 'WTIN.XMLG',  # ['&DEFINE.WTIN.XMLG', 'WTS.XMLG'],
                     "LEAPS1": ['aircraft.inputs.L0_landing_gear.extend_main_gear_oleo_len',
                                'aircraft.outputs.L0_landing_gear.extend_main_gear_oleo_len',
                                'aircraft.cached.L0_landing_gear.extend_main_gear_oleo_len',
                                ]
                     },
    units='inch',
    desc='length of extended main landing gear oleo',
    default_value=0.0,
)

add_meta_data(
    Aircraft.LandingGear.MASS_COEFFICIENT,
    meta_data=_MetaData,
    historical_name={"GASP": 'INGASP.SKLG',
                     "FLOPS": None,
                     "LEAPS1": None
                     },
    units="unitless",
    desc='mass trend coefficient of landing gear',
)

add_meta_data(
    # Note user override
    #    - see also: Aircraft.LandingGear.NOSE_GEAR_MASS_SCALER
    Aircraft.LandingGear.NOSE_GEAR_MASS,
    meta_data=_MetaData,
    historical_name={"GASP": None,
                     "FLOPS": None,  # '~WEIGHT.WLGN',
                     "LEAPS1": '(WeightABC)self._landing_gear_nose_weight'
                     },
    units='lbm',
    desc='mass of nose landing gear',
    default_value=None,
)

add_meta_data(
    Aircraft.LandingGear.NOSE_GEAR_MASS_SCALER,
    meta_data=_MetaData,
    historical_name={"GASP": None,
                     "FLOPS": 'WTIN.FRLGN',  # ['&DEFINE.WTIN.FRLGN', 'WTS.FRLGN'],
                     "LEAPS1": 'aircraft.inputs.L0_overrides.landing_gear_nose_weight'
                     },
    units='unitless',
    desc='mass scaler of the nose landing gear structure',
    default_value=1.0,
)

add_meta_data(
    Aircraft.LandingGear.NOSE_GEAR_OLEO_LENGTH,
    meta_data=_MetaData,
    historical_name={"GASP": None,
                     "FLOPS": 'WTIN.XNLG',  # ['&DEFINE.WTIN.XNLG', 'WTS.XNLG'],
                     "LEAPS1": ['aircraft.inputs.L0_landing_gear.extend_nose_gear_oleo_len',
                                'aircraft.outputs.L0_landing_gear.extend_nose_gear_oleo_len',
                                'aircraft.cached.L0_landing_gear.extend_nose_gear_oleo_len',
                                ]
                     },
    units='inch',
    desc='length of extended nose landing gear oleo',
    default_value=0.0,
)

add_meta_data(
    Aircraft.LandingGear.TAIL_HOOK_MASS_SCALER,
    meta_data=_MetaData,
    historical_name={"GASP": 'INGASP.SKTL',
                     "FLOPS": None,
                     "LEAPS1": None
                     },
    units="unitless",
    desc='factor on tail mass for arresting hook',
    default_value=1,
)

add_meta_data(
    Aircraft.LandingGear.TOTAL_MASS,
    meta_data=_MetaData,
    historical_name={"GASP": 'INGASP.WLG',
                     "FLOPS": None,
                     "LEAPS1": None
                     },
    units='lbm',
    desc='total mass of landing gear',
    default_value=0,
)

add_meta_data(
    Aircraft.LandingGear.TOTAL_MASS_SCALER,
    meta_data=_MetaData,
    historical_name={"GASP": 'INGASP.CK12',
                     "FLOPS": None,
                     "LEAPS1": None
                     },
    units="unitless",
    desc='technology factor on landing gear mass',
    default_value=1,
)

#  _   _                         _   _
# | \ | |                       | | | |
# |  \| |   __ _    ___    ___  | | | |   ___
# | . ` |  / _` |  / __|  / _ \ | | | |  / _ \
# | |\  | | (_| | | (__  |  __/ | | | | |  __/
# |_| \_|  \__,_|  \___|  \___| |_| |_|  \___|
# ============================================

add_meta_data(
    Aircraft.Nacelle.AVG_DIAMETER,
    meta_data=_MetaData,
    historical_name={"GASP": 'INGASP.DBARN',
                     "FLOPS": 'WTIN.DNAC',  # ['&DEFINE.WTIN.DNAC', 'EDETIN.DNAC'],
                     "LEAPS1": 'aircraft.inputs.L0_engine.nacelle_avg_diam'
                     },
    units='ft',
    desc='Average diameter of engine nacelles for each engine model'
)

add_meta_data(
    Aircraft.Nacelle.AVG_LENGTH,
    meta_data=_MetaData,
    # NOTE this is not specified as an average in GASP, but calculations make
    # it appear to be one
    historical_name={"GASP": 'INGASP.ELN',
                     "FLOPS": 'WTIN.XNAC',  # ['&DEFINE.WTIN.XNAC', 'EDETIN.XNAC'],
                     "LEAPS1": 'aircraft.inputs.L0_engine.nacelle_avg_length'
                     },
    units='ft',
    desc='Average length of nacelles for each engine model'
)

add_meta_data(
    Aircraft.Nacelle.CHARACTERISTIC_LENGTH,
    meta_data=_MetaData,
    historical_name={"GASP": None,
                     "FLOPS": None,  # 'MISSA.EL[5]',
                     "LEAPS1": ['aircraft.outputs.L0_aerodynamics.mission_component_char_len_table[4]',
                                'aircraft.cached.L0_aerodynamics.mission_component_char_len_table[4]',
                                ]
                     },
    units='ft',
    desc='Reynolds characteristic length for nacelle for each engine model'
)

add_meta_data(
    Aircraft.Nacelle.CLEARANCE_RATIO,
    meta_data=_MetaData,
    historical_name={"GASP": 'INGASP.CLEARqDN',
                     "FLOPS": None,
                     "LEAPS1": None
                     },
    units="unitless",
    desc='the minimum number of nacelle diameters above the ground that the bottom of the nacelle must be',
    default_value=0.2,
)

add_meta_data(
    Aircraft.Nacelle.CORE_DIAMETER_RATIO,
    meta_data=_MetaData,
    historical_name={"GASP": 'INGASP.DNQDE',
                     "FLOPS": None,
                     "LEAPS1": None
                     },
    units="unitless",
    desc='ratio of nacelle diameter to engine core diameter',
    default_value=1.25,
)

add_meta_data(
    Aircraft.Nacelle.FINENESS,
    meta_data=_MetaData,
    historical_name={"GASP": 'INGASP.XLQDE',
                     "FLOPS": None,  # 'MISSA.FR[5]',
                     "LEAPS1": ['aircraft.outputs.L0_aerodynamics.mission_fineness_ratio_table[4]',
                                'aircraft.cached.L0_aerodynamics.mission_fineness_ratio_table[4]',
                                ]
                     },
    units='unitless',
    desc='nacelle fineness ratio'
)

add_meta_data(
    Aircraft.Nacelle.FORM_FACTOR,
    meta_data=_MetaData,
    historical_name={"GASP": 'INGASP.CKN',
                     "FLOPS": None,
                     "LEAPS1": None
                     },
    units='unitless',
    desc='nacelle form factor',
)

add_meta_data(
    Aircraft.Nacelle.LAMINAR_FLOW_LOWER,
    meta_data=_MetaData,
    historical_name={"GASP": None,
                     "FLOPS": 'AERIN.TRLN',  # ['&DEFINE.AERIN.TRLN', 'XLAM.TRLN', ],
                     "LEAPS1": 'aircraft.inputs.L0_aerodynamics.nacelle_percent_laminar_flow_lower_surface'
                     },
    units='unitless',
    desc='define percent laminar flow for nacelle lower surface for each engine model',
    default_value=0.0,
)

add_meta_data(
    Aircraft.Nacelle.LAMINAR_FLOW_UPPER,
    meta_data=_MetaData,
    historical_name={"GASP": None,
                     "FLOPS": 'AERIN.TRUN',  # ['&DEFINE.AERIN.TRUN', 'XLAM.TRUN', ],
                     "LEAPS1": 'aircraft.inputs.L0_aerodynamics.nacelle_percent_laminar_flow_upper_surface'
                     },
    units='unitless',
    desc='define percent laminar flow for nacelle upper surface for each engine model',
    default_value=0.0,
)

add_meta_data(
    # Note user override
    #    - see also: Aircraft.Nacelle.MASS_SCALER
    Aircraft.Nacelle.MASS,
    meta_data=_MetaData,
    historical_name={"GASP": None,
                     # ['WTS.WSP(8, 2)', '~WEIGHT.WNAC', '~WTSTAT.WSP(8, 2)', '~INERT.WNAC'],
                     "FLOPS": None,
                     "LEAPS1": ['(WeightABC)self._nacelle_weight',
                                'aircraft.outputs.L0_weights_summary.nacelle_weight',
                                ]
                     },
    units='lbm',
    desc='estimated mass of the nacelles for each engine model',
    default_value=None,
)

add_meta_data(
    Aircraft.Nacelle.MASS_SCALER,
    meta_data=_MetaData,
    historical_name={"GASP": None,
                     "FLOPS": 'WTIN.FRNA',  # ['&DEFINE.WTIN.FRNA', 'WTS.FRNA'],
                     "LEAPS1": 'aircraft.inputs.L0_overrides.nacelle_weight'
                     },
    units='unitless',
    desc='mass scaler of the nacelle structure for each engine model',
    default_value=1.0,
)

add_meta_data(
    Aircraft.Nacelle.MASS_SPECIFIC,
    meta_data=_MetaData,
    historical_name={"GASP": 'INGASP.UWNAC',
                     "FLOPS": None,
                     "LEAPS1": None
                     },
    units='lbm/ft**2',
    desc='nacelle mass/nacelle surface area; lbm per sq ft.',
    default_value=0.0,
)

add_meta_data(
    Aircraft.Nacelle.SURFACE_AREA,
    meta_data=_MetaData,
    historical_name={"GASP": 'INGASP.SN',
                     "FLOPS": None,
                     "LEAPS1": None
                     },
    units='ft**2',
    desc='surface area of the outside of one entire nacelle, '
         'not just the wetted area',
)

add_meta_data(
    Aircraft.Nacelle.TOTAL_WETTED_AREA,
    meta_data=_MetaData,
    historical_name={"GASP": None,
                     "FLOPS": None,  # 'ACTWET.SWTNA',
                     "LEAPS1": 'aircraft.outputs.L0_aerodynamics.nacelle_wetted_area'
                     },
    units='ft**2',
    desc='total nacelles wetted area'
)

add_meta_data(
    Aircraft.Nacelle.WETTED_AREA,
    meta_data=_MetaData,
    historical_name={"GASP": None,
                     "FLOPS": None,  # 'MISSA.SWET[5]',
                     "LEAPS1": ['aircraft.outputs.L0_aerodynamics.mission_component_wetted_area_table[4]',
                                'aircraft.cached.L0_aerodynamics.mission_component_wetted_area_table[4]',
                                ]
                     },
    units='ft**2',
    desc='wetted area of a single nacelle for each engine model'
)

add_meta_data(
    Aircraft.Nacelle.WETTED_AREA_SCALER,
    meta_data=_MetaData,
    historical_name={"GASP": None,
                     "FLOPS": 'AERIN.SWETN',  # ['&DEFINE.AERIN.SWETN', 'AWETO.SWETN', ],
                     "LEAPS1": 'aircraft.inputs.L0_aerodynamics.nacelle_wetted_area'
                     },
    units='unitless',
    desc='nacelle wetted area scaler for each engine model',
    default_value=1.0
)

#  _____            _           _
# |  __ \          (_)         | |
# | |__) |   __ _   _   _ __   | |_
# |  ___/   / _` | | | | '_ \  | __|
# | |      | (_| | | | | | | | | |_
# |_|       \__,_| |_| |_| |_|  \__|
# ==================================

add_meta_data(
    Aircraft.Paint.MASS,
    meta_data=_MetaData,
    historical_name={"GASP": None,
                     "FLOPS": None,  # 'DARM.WTPNT',
                     "LEAPS1": ['(WeightABC)self._total_paint_weight',
                                'aircraft.outputs.L0_weights_summary.total_paint_weight',
                                ]
                     },
    units='lbm',
    desc='mass of paint for all wetted area'
)

add_meta_data(
    Aircraft.Paint.MASS_PER_UNIT_AREA,
    meta_data=_MetaData,
    historical_name={"GASP": None,
                     "FLOPS": 'WTIN.WPAINT',  # ['&DEFINE.WTIN.WPAINT', 'DARM.WPAINT'],
                     "LEAPS1": 'aircraft.inputs.L0_weights.paint_per_unit_area'
                     },
    units='lbm/ft**2',
    desc='mass of paint per unit area for all wetted area',
    default_value=0.0,
)

#  _____                                   _         _
# |  __ \                                 | |       (_)
# | |__) |  _ __    ___    _ __    _   _  | |  ___   _    ___    _ __
# |  ___/  | '__|  / _ \  | '_ \  | | | | | | / __| | |  / _ \  | '_ \
# | |      | |    | (_) | | |_) | | |_| | | | \__ \ | | | (_) | | | | |
# |_|      |_|     \___/  | .__/   \__,_| |_| |___/ |_|  \___/  |_| |_|
#                         | |
#                         |_|
# =====================================================================
# NOTE variables under propulsion are aircraft-level values

add_meta_data(
    Aircraft.Propulsion.ENGINE_OIL_MASS_SCALER,
    meta_data=_MetaData,
    historical_name={"GASP": None,
                     # ['&DEFINE.WTIN.WOIL', 'MISWT.WOIL', 'MISWT.OOIL'],
                     "FLOPS": 'WTIN.WOIL',
                     "LEAPS1": 'aircraft.inputs.L0_overrides.engine_oil_weight'
                     },
    units='unitless',
    desc='Scaler for engine oil mass',
    default_value=1.0,
)

add_meta_data(
    Aircraft.Propulsion.MASS,
    meta_data=_MetaData,
    historical_name={"GASP": None,
                     # ['WTS.WSP(15, 2)', '~WEIGHT.WPRO', '~WTSTAT.WSP(15, 2)'],
                     "FLOPS": None,
                     "LEAPS1": ['(WeightABC)self._prop_sys_weight',
                                'aircraft.outputs.L0_weights_summary.prop_sys_weight',
                                ]
                     },
    units='lbm',
    desc='Total propulsion group mass'
)

# TODO clash with per-engine scaling, need to resolve w/ heterogeneous engine
add_meta_data(
    Aircraft.Propulsion.MISC_MASS_SCALER,
    meta_data=_MetaData,
    historical_name={"GASP": None,
                     # ['&DEFINE.WTIN.WPMSC', 'MISWT.WPMSC', 'MISWT.OPMSC'],
                     "FLOPS": 'WTIN.WPMSC',
                     "LEAPS1": ['aircraft.inputs.L0_overrides.misc_propulsion_weight']
                     },
    units='unitless',
    desc='scaler applied to miscellaneous engine mass (sum of engine control, starter, '
         'and additional mass)',
    default_value=1.0,
)

add_meta_data(
    Aircraft.Propulsion.TOTAL_ENGINE_CONTROLS_MASS,
    meta_data=_MetaData,
    historical_name={"GASP": None,
                     "FLOPS": None,
                     "LEAPS1": None
                     },
    units='lbm',
    desc='total estimated mass of the engine controls for all engines on aircraft'
)

add_meta_data(
    Aircraft.Propulsion.TOTAL_ENGINE_MASS,
    meta_data=_MetaData,
    historical_name={"GASP": 'INGASP.WEP',
                     "FLOPS": None,
                     "LEAPS1": None
                     },
    units='lbm',
    desc='total mass of all engines on aircraft'
)

add_meta_data(
    # Note user override
    #    - see also: Aircraft.Propulsion.ENGINE_OIL_MASS_SCALER
    Aircraft.Propulsion.TOTAL_ENGINE_OIL_MASS,
    meta_data=_MetaData,
    historical_name={"GASP": None,
                     # ['WTS.WSP(30, 2)', '~WEIGHT.WOIL', '~WTSTAT.WSP(30, 2)', '~INERT.WOIL'],
                     "FLOPS": None,
                     "LEAPS1": ['(WeightABC)self._engine_oil_weight',
                                'aircraft.outputs.L0_weights_summary.engine_oil_weight',
                                ]
                     },
    units='lbm',
    desc='engine oil mass',
    default_value=None,
)

add_meta_data(
    Aircraft.Propulsion.TOTAL_ENGINE_POD_MASS,
    meta_data=_MetaData,
    historical_name={"GASP": None,
                     "FLOPS": None,
                     "LEAPS1": None
                     },
    units='lbm',
    desc='total engine pod mass for all engines on aircraft'
)

add_meta_data(
    # Note user override
    #    - see also: Aircraft.Propulsion.MISC_WEIGHT_SCALER
    Aircraft.Propulsion.TOTAL_MISC_MASS,
    meta_data=_MetaData,
    historical_name={"GASP": None,
                     "FLOPS": None,
                     "LEAPS1": None
                     },
    units='lbm',
    desc='sum of engine control, starter, and additional mass for all engines '
         'on aircraft',
    default_value=None,
)

add_meta_data(
    Aircraft.Propulsion.TOTAL_NUM_ENGINES,
    meta_data=_MetaData,
    historical_name={"GASP": None,
                     "FLOPS": None,
                     "LEAPS1": None
                     },
    units='unitless',
    desc='total number of engines for the aircraft '
         '(fuselage, wing, or otherwise)',
    types=int,
    option=True,
    default_value=None,
)

add_meta_data(
    Aircraft.Propulsion.TOTAL_NUM_FUSELAGE_ENGINES,
    meta_data=_MetaData,
    historical_name={"GASP": None,
                     "FLOPS": None,
                     "LEAPS1": None
                     },
    units='unitless',
    desc='total number of fuselage-mounted engines for the aircraft',
    types=int,
    option=True,
    default_value=None,
)

add_meta_data(
    Aircraft.Propulsion.TOTAL_NUM_WING_ENGINES,
    meta_data=_MetaData,
    historical_name={"GASP": None,
                     "FLOPS": None,
                     "LEAPS1": None
                     },
    units='unitless',
    desc='total number of wing-mounted engines for the aircraft',
    types=int,
    option=True,
    default_value=None,
)

add_meta_data(
    Aircraft.Propulsion.TOTAL_REFERENCE_SLS_THRUST,
    meta_data=_MetaData,
    historical_name={"GASP": None,
                     "FLOPS": None,
                     "LEAPS1": None
                     },
    units='lbf',
    desc='total maximum thrust of all unscalsed engines on aircraft, sea-level static',
    option=True,
    default_value=None,
)

add_meta_data(
    Aircraft.Propulsion.TOTAL_SCALED_SLS_THRUST,
    meta_data=_MetaData,
    historical_name={"GASP": None,
                     "FLOPS": None,
                     "LEAPS1": None
                     },
    units='lbf',
    desc='total maximum thrust of all scaled engines on aircraft, sea-level static',
    default_value=0.0,
)

add_meta_data(
    Aircraft.Propulsion.TOTAL_STARTER_MASS,
    meta_data=_MetaData,
    historical_name={"GASP": None,
                     "FLOPS": None,
                     "LEAPS1": None
                     },
    units='lbm',
    desc='total mass of starters for all engines on aircraft',
    default_value=0.0,
)

add_meta_data(
    # Note user override
    #    - see also: Aircraft.Engine.THRUST_REVERSERS_MASS_SCALER
    Aircraft.Propulsion.TOTAL_THRUST_REVERSERS_MASS,
    meta_data=_MetaData,
    historical_name={"GASP": None,
                     "FLOPS": None,
                     "LEAPS1": None
                     },
    units='lbm',
    desc='total mass of thrust reversers for all engines on aircraft',
    default_value=None,
)

#   _____   _                    _
#  / ____| | |                  | |
# | (___   | |_   _ __   _   _  | |_
#  \___ \  | __| | '__| | | | | | __|
#  ____) | | |_  | |    | |_| | | |_
# |_____/   \__| |_|     \__,_|  \__|
# ===================================

add_meta_data(
    Aircraft.Strut.AREA,
    meta_data=_MetaData,
    historical_name={"GASP": 'INGASP.STRTWS',
                     "FLOPS": None,
                     "LEAPS1": None
                     },
    units='ft**2',
    desc='strut area',
    default_value=0,
)

add_meta_data(
    Aircraft.Strut.AREA_RATIO,
    meta_data=_MetaData,
    historical_name={"GASP": 'INGASP.SSTQSW',
                     "FLOPS": None,
                     "LEAPS1": None
                     },
    units='unitless',
    desc='ratio of strut area to wing area',
)

add_meta_data(
    Aircraft.Strut.ATTACHMENT_LOCATION,
    meta_data=_MetaData,
    historical_name={"GASP": ['INGASP.STRUT', 'INGASP.STRUTX', 'INGASP.XSTRUT'],
                     "FLOPS": None,
                     "LEAPS1": None
                     },
    units='ft',
    desc='attachment location of strut the full attachment-to-attachment span',
)

# related to Aircraft.Strut.ATTACHMENT_LOCATION
add_meta_data(
    Aircraft.Strut.ATTACHMENT_LOCATION_DIMENSIONLESS,
    meta_data=_MetaData,
    historical_name={"GASP": None,
                     "FLOPS": None,
                     "LEAPS1": None
                     },
    units='unitless',
    desc='attachment location of strut as fraction of the half-span',
)

add_meta_data(
    Aircraft.Strut.CHORD,
    meta_data=_MetaData,
    historical_name={"GASP": 'INGASP.STRTCHD',
                     "FLOPS": None,
                     "LEAPS1": None
                     },
    units='ft',
    desc='chord of the strut',
)

add_meta_data(
    Aircraft.Strut.DIMENSIONAL_LOCATION_SPECIFIED,
    meta_data=_MetaData,
    historical_name={"GASP": None,
                     "FLOPS": None,
                     "LEAPS1": None
                     },
    units="unitless",
    option=True,
    default_value=True,
    types=bool,
    desc='if true the location of the strut is given dimensionally, otherwise '
         'it is given non-dimensionally. In GASP this depended on STRUT',
)

add_meta_data(
    Aircraft.Strut.FUSELAGE_INTERFERENCE_FACTOR,
    meta_data=_MetaData,
    historical_name={"GASP": 'INGASP.CKSTRT',
                     "FLOPS": None,
                     "LEAPS1": None
                     },
    units='unitless',
    desc='strut/fuselage interference factor',
)

add_meta_data(
    Aircraft.Strut.LENGTH,
    meta_data=_MetaData,
    historical_name={"GASP": 'INGASP.STRTLNG',
                     "FLOPS": None,
                     "LEAPS1": None
                     },
    units='ft',
    desc='length of the strut',
    default_value=0,
)

add_meta_data(
    Aircraft.Strut.MASS,
    meta_data=_MetaData,
    historical_name={"GASP": 'INGASP.WSTRUT',
                     "FLOPS": None,
                     "LEAPS1": None
                     },
    units='lbm',
    desc='mass of the strut',
    default_value=0,
)

add_meta_data(
    Aircraft.Strut.MASS_COEFFICIENT,
    meta_data=_MetaData,
    historical_name={"GASP": 'INGASP.SKSTRUT',
                     "FLOPS": None,
                     "LEAPS1": None
                     },
    units="unitless",
    desc='mass trend coefficient of the strut',
    default_value=0,
)

add_meta_data(
    Aircraft.Strut.THICKNESS_TO_CHORD,
    meta_data=_MetaData,
    historical_name={"GASP": 'INGASP.TCSTRT',
                     "FLOPS": None,
                     "LEAPS1": None
                     },
    units="unitless",
    desc='thickness to chord ratio of the strut',
    default_value=0,
)

#  ____
# |  _ \
# | |_) |   ___     ___    _ __ ___
# |  _ <   / _ \   / _ \  | '_ ` _ \
# | |_) | | (_) | | (_) | | | | | | |
# |____/   \___/   \___/  |_| |_| |_|
# ===================================

add_meta_data(
    Aircraft.TailBoom.LENGTH,
    meta_data=_MetaData,
    historical_name={"GASP": 'INGASP.ELFFC',
                     "FLOPS": None,
                     "LEAPS1": None
                     },
    units='ft',
    desc='cabin length for the tail boom fuselage',
)


# __      __                _     _                  _   _______           _   _
# \ \    / /               | |   (_)                | | |__   __|         (_) | |
#  \ \  / /    ___   _ __  | |_   _    ___    __ _  | |    | |      __ _   _  | |
#   \ \/ /    / _ \ | '__| | __| | |  / __|  / _` | | |    | |     / _` | | | | |
#    \  /    |  __/ | |    | |_  | | | (__  | (_| | | |    | |    | (_| | | | | |
#     \/      \___| |_|     \__| |_|  \___|  \__,_| |_|    |_|     \__,_| |_| |_|
# ===============================================================================

add_meta_data(
    Aircraft.VerticalTail.AREA,
    meta_data=_MetaData,
    historical_name={"GASP": 'INGASP.SVT',
                     "FLOPS": 'WTIN.SVT',  # ['&DEFINE.WTIN.SVT', 'EDETIN.SVT'],
                     "LEAPS1": ['aircraft.inputs.L0_vertical_tails.area',
                                'aircraft.cached.L0_vertical_tails.area',
                                ]
                     },
    units='ft**2',
    desc='vertical tail theoretical area (per tail); overridden by vol_coeff '
         'if vol_coeff > 0.0',
    # this appears to never be calculated in Aviary, need to make user aware
    # of Aviary overriding support
    default_value=0.0,
)

add_meta_data(
    Aircraft.VerticalTail.ASPECT_RATIO,
    meta_data=_MetaData,
    historical_name={"GASP": 'INGASP.ARVT',
                     "FLOPS": 'WTIN.ARVT',  # ['&DEFINE.WTIN.ARVT', 'EDETIN.ARVT'],
                     "LEAPS1": ['aircraft.inputs.L0_vertical_tails.aspect_ratio',
                                # ??? where is this assigned; potential error???
                                'aircraft.cached.L0_vertical_tails.aspect_ratio',
                                ]
                     },
    units='unitless',
    desc='vertical tail theoretical aspect ratio',
    default_value=None,
)

add_meta_data(
    Aircraft.VerticalTail.AVERAGE_CHORD,
    meta_data=_MetaData,
    historical_name={"GASP": 'INGASP.CBARVT',
                     "FLOPS": None,
                     "LEAPS1": None
                     },
    units='ft',
    desc='mean aerodynamic chord of vertical tail',
)

add_meta_data(
    Aircraft.VerticalTail.CHARACTERISTIC_LENGTH,
    meta_data=_MetaData,
    historical_name={"GASP": None,
                     "FLOPS": None,  # 'MISSA.EL[3]',
                     "LEAPS1": ['aircraft.outputs.L0_aerodynamics.mission_component_char_len_table[2]',
                                'aircraft.cached.L0_aerodynamics.mission_component_char_len_table[2]',
                                ]
                     },
    units='ft',
    desc='Reynolds characteristic length for the vertical tail'
)

add_meta_data(
    Aircraft.VerticalTail.FINENESS,
    meta_data=_MetaData,
    historical_name={"GASP": None,
                     "FLOPS": None,  # 'MISSA.FR[3]',
                     "LEAPS1": ['aircraft.outputs.L0_aerodynamics.mission_fineness_ratio_table[2]',
                                'aircraft.cached.L0_aerodynamics.mission_fineness_ratio_table[2]',
                                ]
                     },
    units='unitless',
    desc='vertical tail fineness ratio'
)

add_meta_data(
    Aircraft.VerticalTail.FORM_FACTOR,
    meta_data=_MetaData,
    historical_name={"GASP": 'INGASP.CKVT',
                     "FLOPS": None,
                     "LEAPS1": None
                     },
    units='unitless',
    desc='vertical tail form factor',
)

add_meta_data(
    Aircraft.VerticalTail.LAMINAR_FLOW_LOWER,
    meta_data=_MetaData,
    historical_name={"GASP": None,
                     "FLOPS": 'AERIN.TRLV',  # ['&DEFINE.AERIN.TRLV', 'XLAM.TRLV', ],
                     "LEAPS1": 'aircraft.inputs.L0_aerodynamics.vertical_tail_percent_laminar_flow_lower_surface'
                     },
    units='unitless',
    desc='define percent laminar flow for vertical tail lower surface',
    default_value=0.0,
)

add_meta_data(
    Aircraft.VerticalTail.LAMINAR_FLOW_UPPER,
    meta_data=_MetaData,
    historical_name={"GASP": None,
                     "FLOPS": 'AERIN.TRUV',  # ['&DEFINE.AERIN.TRUV', 'XLAM.TRUV', ],
                     "LEAPS1": 'aircraft.inputs.L0_aerodynamics.vertical_tail_percent_laminar_flow_upper_surface'
                     },
    units='unitless',
    desc='define percent laminar flow for vertical tail upper surface',
    default_value=0.0,
)

add_meta_data(
    # Note user override
    #    - see also: Aircraft.VerticalTail.MASS_SCALER
    Aircraft.VerticalTail.MASS,
    meta_data=_MetaData,
    historical_name={"GASP": None,
                     # ['WTS.WSP(3, 2)', '~WEIGHT.WVT', '~WTSTAT.WSP(3, 2)'],
                     "FLOPS": None,
                     "LEAPS1": ['(WeightABC)self._vertical_tail_weight',
                                'aircraft.outputs.L0_weights_summary.vertical_tail_weight',
                                ]
                     },
    units='lbm',
    desc='mass of vertical tail',
    default_value=None,
)

add_meta_data(
    Aircraft.VerticalTail.MASS_COEFFICIENT,
    meta_data=_MetaData,
    historical_name={"GASP": 'INGASP.SKZ',
                     "FLOPS": None,
                     "LEAPS1": None
                     },
    units="unitless",
    desc='mass trend coefficient of the vertical tail',
    default_value=0.22,
)

add_meta_data(
    Aircraft.VerticalTail.MASS_SCALER,
    meta_data=_MetaData,
    historical_name={"GASP": None,
                     "FLOPS": 'WTIN.FRVT',  # ['&DEFINE.WTIN.FRVT', 'WTS.FRVT'],
                     "LEAPS1": 'aircraft.inputs.L0_overrides.vertical_tail_weight'
                     },
    units='unitless',
    desc='mass scaler of the vertical tail structure',
    default_value=1.0,
)

add_meta_data(
    Aircraft.VerticalTail.MOMENT_ARM,
    meta_data=_MetaData,
    historical_name={"GASP": 'INGASP.ELTV',
                     "FLOPS": None,
                     "LEAPS1": None
                     },
    units='ft',
    desc='moment arm of vertical tail',
)

add_meta_data(
    Aircraft.VerticalTail.MOMENT_RATIO,
    meta_data=_MetaData,
    historical_name={"GASP": 'INGASP.BOELTV',
                     "FLOPS": None,
                     "LEAPS1": None
                     },
    units="unitless",
    desc='ratio of wing span to vertical tail moment arm',
)

add_meta_data(
    Aircraft.VerticalTail.NUM_TAILS,
    meta_data=_MetaData,
    historical_name={"GASP": None,
                     "FLOPS": 'WTIN.NVERT',  # ['&DEFINE.WTIN.NVERT', 'EDETIN.NVERT'],
                     "LEAPS1": 'aircraft.inputs.L0_vertical_tails.count'
                     },
    units='unitless',
    desc='number of vertical tails',
    types=int,
    option=True,
    default_value=1,
)

add_meta_data(
    Aircraft.VerticalTail.ROOT_CHORD,
    meta_data=_MetaData,
    historical_name={"GASP": 'INGASP.CRCLVT',
                     "FLOPS": None,
                     "LEAPS1": None
                     },
    units='ft',
    desc='root chord of vertical tail',
)

add_meta_data(
    Aircraft.VerticalTail.SPAN,
    meta_data=_MetaData,
    historical_name={"GASP": 'INGASP.BVT',
                     "FLOPS": None,
                     "LEAPS1": None
                     },
    units='ft',
    desc='span of vertical tail',
)

add_meta_data(
    Aircraft.VerticalTail.SWEEP,
    meta_data=_MetaData,
    historical_name={"GASP": 'INGASP.DWPQCV',
                     "FLOPS": 'WTIN.SWPVT',  # ['&DEFINE.WTIN.SWPVT', 'WTS.SWPVT'],
                     "LEAPS1": ['aircraft.inputs.L0_vertical_tail.sweep_at_quarter_chord',
                                'aircraft.cached.L0_vertical_tail.sweep_at_quarter_chord'
                                ]
                     },
    units='deg',
    desc='quarter-chord sweep of vertical tail',
)

add_meta_data(
    Aircraft.VerticalTail.TAPER_RATIO,
    meta_data=_MetaData,
    historical_name={"GASP": 'INGASP.SLMV',
                     "FLOPS": 'WTIN.TRVT',  # ['&DEFINE.WTIN.TRVT', 'EDETIN.TRVT'],
                     "LEAPS1": 'aircraft.inputs.L0_vertical_tails.taper_ratio'
                     },
    units='unitless',
    desc='vertical tail theoretical taper ratio',
    default_value=None,
)

add_meta_data(
    Aircraft.VerticalTail.THICKNESS_TO_CHORD,
    meta_data=_MetaData,
    historical_name={"GASP": 'INGASP.TCVT',
                     "FLOPS": 'WTIN.TCVT',  # ['&DEFINE.WTIN.TCVT', 'EDETIN.TCVT', ],
                     "LEAPS1": ['aircraft.inputs.L0_vertical_tails.thickness_to_chord_ratio',
                                'aircraft.cached.L0_vertical_tails.thickness_to_chord_ratio',
                                ]
                     },
    units='unitless',
    desc='vertical tail thickness-chord ratio',
    default_value=0.0,
)

add_meta_data(
    Aircraft.VerticalTail.VOLUME_COEFFICIENT,
    meta_data=_MetaData,
    historical_name={"GASP": 'INGASP.VBARVX',
                     "FLOPS": None,
                     "LEAPS1": None
                     },
    units="unitless",
    desc='tail volume coefficient of the vertical tail',
)

add_meta_data(
    # Note user override
    #    - see also: Aircraft.VerticalTail.WETTED_AREA_SCALER
    Aircraft.VerticalTail.WETTED_AREA,
    meta_data=_MetaData,
    historical_name={"GASP": None,
                     "FLOPS": None,  # ['ACTWET.SWTVT', 'MISSA.SWET[3]', ],
                     "LEAPS1": ['aircraft.outputs.L0_aerodynamics.vertical_tail_wetted_area',
                                'aircraft.outputs.L0_aerodynamics.mission_component_wetted_area_table[2]',
                                'aircraft.cached.L0_aerodynamics.mission_component_wetted_area_table[2]',
                                ]
                     },
    units='ft**2',
    desc='vertical tails wetted area',
    default_value=None,
)

add_meta_data(
    Aircraft.VerticalTail.WETTED_AREA_SCALER,
    meta_data=_MetaData,
    historical_name={"GASP": None,
                     "FLOPS": 'AERIN.SWETV',  # ['&DEFINE.AERIN.SWETV', 'AWETO.SWETV', ],
                     "LEAPS1": 'aircraft.inputs.L0_aerodynamics.vertical_tail_wetted_area'
                     },
    units='unitless',
    desc='vertical tail wetted area scaler',
    default_value=1.0,
)

# __          __  _
# \ \        / / (_)
#  \ \  /\  / /   _   _ __     __ _
#   \ \/  \/ /   | | | '_ \   / _` |
#    \  /\  /    | | | | | | | (_| |
#     \/  \/     |_| |_| |_|  \__, |
#                              __/ |
#                             |___/
# ==================================

add_meta_data(
    Aircraft.Wing.AEROELASTIC_TAILORING_FACTOR,
    meta_data=_MetaData,
    historical_name={"GASP": None,
                     # ['&DEFINE.WTIN.FAERT', 'WTS.FAERT', '~WWGHT.FAERT', '~BNDMAT.FAERT'],
                     "FLOPS": 'WTIN.FAERT',
                     "LEAPS1": 'aircraft.inputs.L0_wing.aeroelastic_fraction'
                     },
    units='unitless',
    desc='Define the decimal fraction of amount of aeroelastic tailoring used '
         'in design of wing where: 0.0 == no aeroelastic tailoring; '
         '1.0 == maximum aeroelastic tailoring.',
    default_value=0.0,
)

add_meta_data(
    Aircraft.Wing.AIRFOIL_TECHNOLOGY,
    meta_data=_MetaData,
    historical_name={"GASP": None,
                     "FLOPS": 'AERIN.AITEK',
                     #  [  # inputs
                     #      '&DEFINE.AERIN.AITEK', 'EDETIN.AITEK',
                     #      # outputs
                     #      'MISSA.AITEK', 'MISSA.AITEKX',
                     #  ],
                     "LEAPS1": ['aircraft.inputs.L0_aerodynamics.airfoil',
                                'aircraft.outputs.L0_aerodynamics.mission_airfoil',
                                'aircraft.cached.L0_aerodynamics.mission_airfoil',
                                ]
                     },
    units='unitless',
    desc='Airfoil technology parameter. Limiting values are: 1.0 represents '
         'conventional technology wing (Default); 2.0 represents advanced '
         'technology wing.',
    default_value=1.0,
    option=True,
)

add_meta_data(
    Aircraft.Wing.AREA,
    meta_data=_MetaData,
    historical_name={"GASP": 'INGASP.SW',
                     "FLOPS": 'CONFIN.SW',
                     #  [  # inputs
                     #      '&DEFINE.CONFIN.SW', 'PARVAR.DVD(1,4)',
                     #      # outputs
                     #      'CONFIG.SW', 'CONFIG.DVA(4)', '~FLOPS.DVA(4)', '~ANALYS.DVA(4)',
                     #      '~TOFF.SW', '~LNDING.SW', '~PROFIL.SW', '~INMDAT.SW', '~WWGHT.SW',
                     #      # other
                     #      'MISSA.SREF', '~CDCC.SREF',
                     #  ],
                     "LEAPS1": ['aircraft.inputs.L0_design_variables.wing_ref_area',
                                'aircraft.outputs.L0_design_variables.wing_ref_area',
                                'aircraft.outputs.L0_design_variables.mission_wing_ref_area',
                                ]
                     },
    units='ft**2',
    desc='reference wing area',
    default_value=0.0,
)

add_meta_data(
    Aircraft.Wing.ASPECT_RATIO,
    meta_data=_MetaData,
    historical_name={"GASP": 'INGASP.AR',
                     "FLOPS": 'CONFIN.AR',
                     #  [  # inputs
                     #      '&DEFINE.CONFIN.AR', 'PARVAR.DVD(1, 2)', '~BUFFET.AR', '~CDPP.AR',
                     #      '~DPREP.ARX',
                     #      # outputs
                     #      'CONFIG.AR', 'CONFIG.DVA(2)', '~FLOPS.DVA(2)', '~ANALYS.DVA(2)',
                     #      '~TOFF.ARN', '~LNDING.ARN', '~PROFIL.ARN', '~WWGHT.ARN', '~INERT.ARN',
                     #      # other
                     #      'MISSA.AR', 'MISSA.ARX', '~CDCC.AR', '~CLDESN.AR', '~MDESN.AR',
                     #  ],
                     "LEAPS1": ['aircraft.inputs.L0_design_variables.wing_aspect_ratio',
                                'aircraft.outputs.L0_design_variables.wing_aspect_ratio',
                                'aircraft.outputs.L0_design_variables.mission_wing_aspect_ratio',
                                ]
                     },
    units='unitless',
    desc='ratio of the wing span to its mean chord',
    default_value=0.0,
)

add_meta_data(
    Aircraft.Wing.ASPECT_RATIO_REF,
    meta_data=_MetaData,
    historical_name={"GASP": None,
                     "FLOPS": 'WTIN.ARREF',  # ['&DEFINE.WTIN.ARREF'],
                     "LEAPS1": 'aircraft.inputs.L0_detailed_wing.ref_aspect_ratio'
                     },
    units='unitless',
    desc='Reference aspect ratio, used for detailed wing bending.'
)

add_meta_data(
    Aircraft.Wing.AVERAGE_CHORD,
    meta_data=_MetaData,
    historical_name={"GASP": 'INGASP.CBARW',
                     "FLOPS": None,
                     "LEAPS1": None
                     },
    units='ft',
    desc='mean aerodynamic chord of the wing',
)

add_meta_data(
    Aircraft.Wing.BENDING_FACTOR,
    meta_data=_MetaData,
    historical_name={"GASP": None,
                     "FLOPS": None,  # ['~WWGHT.BT', '~BNDMAT.W'],
                     "LEAPS1": 'aircraft.outputs.L0_wing.bending_material_factor'
                     },
    units='unitless',
    desc='wing bending factor'
)

add_meta_data(
    # Note user override
    #    - see also: Aircraft.Wing.BENDING_MASS_SCALER
    Aircraft.Wing.BENDING_MASS,
    meta_data=_MetaData,
    historical_name={"GASP": None,
                     "FLOPS": None,  # '~WWGHT.W1',
                     "LEAPS1": 'aircraft.outputs.L0_wing.bending_mat_weight'
                     },
    units='lbm',
    desc='wing mass breakdown term 1',
    default_value=None,
)

add_meta_data(
    Aircraft.Wing.BENDING_MASS_SCALER,
    meta_data=_MetaData,
    historical_name={"GASP": None,
                     "FLOPS": 'WTIN.FRWI1',  # ['&DEFINE.WTIN.FRWI1', 'WIOR3.FRWI1'],
                     "LEAPS1": 'aircraft.inputs.L0_overrides.wing_bending_mat_weight'
                     },
    units='unitless',
    desc='mass scaler of the bending wing mass term',
    default_value=1.0,
)

add_meta_data(
    # Note user override
    #    - see also: Aircraft.Wing.BWB_AFTBODY_MASS_SCALER
    Aircraft.Wing.BWB_AFTBODY_MASS,
    meta_data=_MetaData,
    historical_name={"GASP": None,
                     "FLOPS": None,  # '~WWGHT.W4',
                     "LEAPS1": 'aircraft.outputs.L0_wing.bwb_aft_body_weight'
                     },
    units='lbm',
    desc='wing mass breakdown term 4',
    default_value=None,
)

add_meta_data(
    Aircraft.Wing.BWB_AFTBODY_MASS_SCALER,
    meta_data=_MetaData,
    historical_name={"GASP": None,
                     "FLOPS": 'WTIN.FRWI4',  # ['&DEFINE.WTIN.FRWI4', 'WIOR3.FRWI4'],
                     "LEAPS1": 'aircraft.inputs.L0_overrides.bwb_aft_body_weight'
                     },
    units='unitless',
    desc='mass scaler of the blended-wing-body aft-body wing mass term',
    default_value=1.0,
)

add_meta_data(
    Aircraft.Wing.CENTER_CHORD,
    meta_data=_MetaData,
    historical_name={"GASP": 'INGASP.CRCLW',
                     "FLOPS": None,
                     "LEAPS1": None
                     },
    units='ft',
    desc='wing chord at fuselage centerline',
)

add_meta_data(
    Aircraft.Wing.CENTER_DISTANCE,
    meta_data=_MetaData,
    historical_name={"GASP": 'INGASP.XWQLF',
                     "FLOPS": None,
                     "LEAPS1": None
                     },
    units='unitless',
    desc='distance (percent fuselage length) from nose to the wing '
         'aerodynamic center',
)

add_meta_data(
    Aircraft.Wing.CHARACTERISTIC_LENGTH,
    meta_data=_MetaData,
    historical_name={"GASP": None,
                     "FLOPS": None,  # 'MISSA.EL[1]',
                     "LEAPS1": ['aircraft.outputs.L0_aerodynamics.mission_component_char_len_table[0]',
                                'aircraft.cached.L0_aerodynamics.mission_component_char_len_table[0]',
                                ]
                     },
    units='ft',
    desc='Reynolds characteristic length for the wing'
)

add_meta_data(
    Aircraft.Wing.CHOOSE_FOLD_LOCATION,
    meta_data=_MetaData,
    historical_name={"GASP": None,
                     "FLOPS": None,
                     "LEAPS1": None
                     },
    units="unitless",
    default_value=True,
    types=bool,
    option=True,
    desc='if true, fold location is based on your chosen value, otherwise it is '
         'based on strut location. In GASP this depended on STRUT or YWFOLD',
)

add_meta_data(
    # see also: station_chord_lengths
    Aircraft.Wing.CHORD_PER_SEMISPAN_DIST,
    meta_data=_MetaData,
    historical_name={"GASP": None,
                     "FLOPS": 'WTIN.CHD',  # ['&DEFINE.WTIN.CHD', 'WDEF.CHD'],
                     "LEAPS1": 'aircraft.inputs.L0_detailed_wing.wing_station_chord_lengths'
                     },
    units='unitless',
    desc='chord lengths as fractions of semispan at station locations; '
         'overwrites station_chord_lengths',
    default_value=None,
)

add_meta_data(
    Aircraft.Wing.COMPOSITE_FRACTION,
    meta_data=_MetaData,
    historical_name={"GASP": None,
                     # ['&DEFINE.WTIN.FCOMP', 'WTS.FCOMP', '~WWGHT.FCOMP'],
                     "FLOPS": 'WTIN.FCOMP',
                     "LEAPS1": 'aircraft.inputs.L0_wing.composite_fraction'
                     },
    units='unitless',
    desc='Define the decimal fraction of amount of composites used in wing '
         'structure where: 0.0 == no composites; 1.0 == maximum use of composites, '
         'approximately equivalent bending_mat_weight=.6, '
         'struct_weights=.83, misc_weight=.7 '
         '(not necessarily all composite).',
    default_value=0.0,
)

add_meta_data(
    Aircraft.Wing.CONTROL_SURFACE_AREA,
    meta_data=_MetaData,
    historical_name={"GASP": None,
                     "FLOPS": None,  # '~WEIGHT.SFLAP',  # TODO ~WWGHT.SFLAP: similar, but separate calculation
                     "LEAPS1": ['~WeightABC._pre_surface_ctrls.surface_flap_area',  # TODO ~WingWeight.__call__.flap_ratio: see ~WWGHT.SFLAP
                                '~WeightABC.calc_surface_ctrls.surface_flap_area',
                                ]
                     },
    units='ft**2',
    desc='area of wing control surfaces'
)

add_meta_data(
    Aircraft.Wing.CONTROL_SURFACE_AREA_RATIO,
    meta_data=_MetaData,
    historical_name={"GASP": None,
                     # ['&DEFINE.WTIN.FLAPR', 'WTS.FLAPR', '~WWGHT.FLAPR'],
                     "FLOPS": 'WTIN.FLAPR',
                     "LEAPS1": 'aircraft.inputs.L0_wing.flap_ratio'
                     },
    units='unitless',
    desc='Defines the ratio of total moveable wing control surface areas '
         '(flaps, elevators, spoilers, etc.) to reference wing area.',
    default_value=0.333,
)

add_meta_data(
    Aircraft.Wing.DETAILED_WING,
    meta_data=_MetaData,
    historical_name={"GASP": None,
                     "FLOPS": None,
                     "LEAPS1": None
                     },
    units='unitless',
    desc='use a detailed wing model',
    option=True,
    types=bool,
    default_value=False,
)

add_meta_data(
    Aircraft.Wing.DIHEDRAL,
    meta_data=_MetaData,
    historical_name={"GASP": None,
                     "FLOPS": 'WTIN.DIH',  # ['&DEFINE.WTIN.DIH', 'WTS.DIH', ],
                     "LEAPS1": ['aircraft.inputs.L0_wing.dihedral',
                                # unit converted value for reporting
                                'aircraft.cached.L0_wing.dihedral',
                                ]
                     },
    units='deg',
    desc='wing dihedral (positive) or anhedral (negative) angle',
    default_value=0.0
)

add_meta_data(
    Aircraft.Wing.ENG_POD_INERTIA_FACTOR,
    meta_data=_MetaData,
    historical_name={"GASP": None,
                     "FLOPS": None,  # '~WWGHT.CAYE',
                     "LEAPS1": 'aircraft.outputs.L0_wing.engine_inertia_relief_factor'
                     },
    units='unitless',
    desc='engine inertia relief factor'
)

add_meta_data(
    Aircraft.Wing.FINENESS,
    meta_data=_MetaData,
    historical_name={"GASP": None,
                     "FLOPS": None,  # 'MISSA.FR[1]',
                     "LEAPS1": ['aircraft.outputs.L0_aerodynamics.mission_fineness_ratio_table[0]',
                                'aircraft.cached.L0_aerodynamics.mission_fineness_ratio_table[0]',
                                ]
                     },
    units='unitless',
    desc='wing fineness ratio'
)

add_meta_data(
    Aircraft.Wing.FLAP_CHORD_RATIO,
    meta_data=_MetaData,
    historical_name={"GASP": 'INGASP.CFOC',
                     "FLOPS": None,
                     "LEAPS1": None
                     },
    units='unitless',
    desc='ratio of flap chord to wing chord',
)

add_meta_data(
    Aircraft.Wing.FLAP_DEFLECTION_LANDING,
    meta_data=_MetaData,
    historical_name={"GASP": 'INGASP.DFLPLD',
                     "FLOPS": None,
                     "LEAPS1": None
                     },
    units='deg',
    desc='Deflection of flaps for landing'
)

add_meta_data(
    Aircraft.Wing.FLAP_DEFLECTION_TAKEOFF,
    meta_data=_MetaData,
    historical_name={"GASP": 'INGASP.DFLPTO',
                     "FLOPS": None,
                     "LEAPS1": None
                     },
    units='deg',
    desc='Deflection of flaps for takeoff'
)

add_meta_data(
    Aircraft.Wing.FLAP_DRAG_INCREMENT_OPTIMUM,
    meta_data=_MetaData,
    historical_name={"GASP": 'INGASP.DCDOTE',
                     "FLOPS": None,
                     "LEAPS1": None
                     },
    units="unitless",
    desc='drag coefficient increment due to optimally deflected trailing edge flaps (default depends on flap type)',
)

add_meta_data(
    Aircraft.Wing.FLAP_LIFT_INCREMENT_OPTIMUM,
    meta_data=_MetaData,
    historical_name={"GASP": 'INGASP.DCLMTE',
                     "FLOPS": None,
                     "LEAPS1": None
                     },
    units="unitless",
    desc='lift coefficient increment due to optimally deflected trailing edge flaps (default depends on flap type)',
)

add_meta_data(
    Aircraft.Wing.FLAP_SPAN_RATIO,
    meta_data=_MetaData,
    historical_name={"GASP": 'INGASP.BTEOB',
                     "FLOPS": None,
                     "LEAPS1": None
                     },
    units="unitless",
    desc='fraction of wing trailing edge with flaps',
    default_value=0.65,
)

add_meta_data(
    Aircraft.Wing.FLAP_TYPE,
    meta_data=_MetaData,
    historical_name={"GASP": 'INGASP.JFLTYP',
                     "FLOPS": None,
                     "LEAPS1": None
                     },
    units="unitless",
    default_value=FlapType.DOUBLE_SLOTTED,
    types=FlapType,
    option=True,
    desc='Set the flap type. Available choices are: plain, split, single_slotted, '
         'double_slotted, triple_slotted, fowler, and double_slotted_fowler. '
         'In GASP this was JFLTYP and was provided as an int from 1-7',
)

add_meta_data(
    Aircraft.Wing.FOLD_DIMENSIONAL_LOCATION_SPECIFIED, meta_data=_MetaData,
    historical_name={"GASP": None, "FLOPS": None, "LEAPS1": None},
    units="unitless", default_value=False, types=bool, option=True,
    desc='if true, fold location from the chosen input is an actual fold span, '
    'if false it is normalized to the half span. In GASP this depended on STRUT or YWFOLD')

add_meta_data(
    Aircraft.Wing.FOLD_MASS,
    meta_data=_MetaData,
    historical_name={"GASP": 'INGASP.WWFOLD',
                     "FLOPS": None,
                     "LEAPS1": None
                     },
    units='lbm',
    desc='mass of the folding area of the wing',
    default_value=0,
)

add_meta_data(
    Aircraft.Wing.FOLD_MASS_COEFFICIENT,
    meta_data=_MetaData,
    historical_name={"GASP": 'INGASP.SKWFOLD',
                     "FLOPS": None,
                     "LEAPS1": None
                     },
    units="unitless",
    desc='mass trend coefficient of the wing fold',
    default_value=0,
)

add_meta_data(
    Aircraft.Wing.FOLDED_SPAN,
    meta_data=_MetaData,
    historical_name={"GASP": 'INGASP.YWFOLD',
                     "FLOPS": None,
                     "LEAPS1": None
                     },
    units='ft',
    desc='folded wingspan',
    default_value=118,
)

add_meta_data(
    Aircraft.Wing.FOLDED_SPAN_DIMENSIONLESS,
    meta_data=_MetaData,
    historical_name={"GASP": None,
                     "FLOPS": None,
                     "LEAPS1": None
                     },
    units="unitless",
    desc='folded wingspan',
    default_value=1,
)

add_meta_data(
    Aircraft.Wing.FOLDING_AREA,
    meta_data=_MetaData,
    historical_name={"GASP": 'INGASP.SWFOLD',
                     "FLOPS": None,
                     "LEAPS1": None
                     },
    units='ft**2',
    desc='wing area of folding part of wings'
)

add_meta_data(
    Aircraft.Wing.FORM_FACTOR,
    meta_data=_MetaData,
    historical_name={"GASP": 'INGASP.CKW',
                     "FLOPS": None,
                     "LEAPS1": None
                     },
    units='unitless',
    desc='wing form factor',
)

add_meta_data(
    Aircraft.Wing.FUSELAGE_INTERFERENCE_FACTOR,
    meta_data=_MetaData,
    historical_name={"GASP": 'INGASP.CKI',
                     "FLOPS": None,
                     "LEAPS1": None
                     },
    units='unitless',
    desc='wing/fuselage interference factor',
)

add_meta_data(
    Aircraft.Wing.GLOVE_AND_BAT,
    meta_data=_MetaData,
    historical_name={"GASP": None,
                     "FLOPS": 'WTIN.GLOV',
                     # ['&DEFINE.WTIN.GLOV', 'EDETIN.GLOV', '~TOFF.GLOV', '~LNDING.GLOV',
                     #    '~PROFIL.GLOV'
                     #    ],
                     "LEAPS1": 'aircraft.inputs.L0_wing.glove_and_bat'
                     },
    units='ft**2',
    desc='total glove and bat area beyond theoretical wing',
    default_value=0.0,
)

add_meta_data(
    Aircraft.Wing.HAS_FOLD,
    meta_data=_MetaData,
    historical_name={"GASP": None,
                     "FLOPS": None,
                     "LEAPS1": None
                     },
    units="unitless",
    option=True,
    desc='if true a fold will be included in the wing',
    default_value=False,
    types=bool,
)

add_meta_data(
    Aircraft.Wing.HAS_STRUT,
    meta_data=_MetaData,
    historical_name={"GASP": None,
                     "FLOPS": None,
                     "LEAPS1": None
                     },
    option=True,
    units="unitless",
    default_value=False,
    types=bool,
    desc='if true then aircraft has a strut. In GASP this depended on STRUT',
)

add_meta_data(
    Aircraft.Wing.HEIGHT,
    meta_data=_MetaData,
    historical_name={"GASP": 'INGASP.HTG',
                     "FLOPS": None,
                     "LEAPS1": None
                     },
    units='ft',
    desc='wing height above ground during ground run, measured at roughly '
         'location of mean aerodynamic chord at the mid plane of the wing',
)

add_meta_data(
    Aircraft.Wing.HIGH_LIFT_MASS,
    meta_data=_MetaData,
    historical_name={"GASP": 'INGASP.WHLDEV',
                     "FLOPS": None,
                     "LEAPS1": None
                     },
    units='lbm',
    desc='mass of the high lift devices',
)

add_meta_data(
    Aircraft.Wing.HIGH_LIFT_MASS_COEFFICIENT,
    meta_data=_MetaData,
    historical_name={"GASP": 'INGASP.WCFLAP',
                     "FLOPS": None,
                     "LEAPS1": None
                     },
    units="unitless",
    desc='mass trend coefficient of high lift devices (default depends on flap type)',
)

add_meta_data(
    Aircraft.Wing.INCIDENCE,
    meta_data=_MetaData,
    historical_name={"GASP": 'INGASP.EYEW',
                     "FLOPS": None,
                     "LEAPS1": None
                     },
    units='deg',
    desc='incidence angle of the wings with respect to the fuselage',
    default_value=0.0,
)

add_meta_data(
    # see also: station_locations
    # NOTE required for blended-wing-body type aircraft
    Aircraft.Wing.INPUT_STATION_DIST,
    meta_data=_MetaData,
    historical_name={"GASP": None,
                     "FLOPS": 'WTIN.ETAW',  # ['&DEFINE.WTIN.ETAW', 'WDEF.ETAW'],
                     "LEAPS1": 'aircraft.inputs.L0_detailed_wing.wing_station_locations'
                     },
    units='unitless',
    desc='wing station locations as fractions of semispan; overwrites '
         'station_locations',
    option=True,
    default_value=None,
)

add_meta_data(
    Aircraft.Wing.LAMINAR_FLOW_LOWER,
    meta_data=_MetaData,
    historical_name={"GASP": None,
                     "FLOPS": 'AERIN.TRLW',  # ['&DEFINE.AERIN.TRLW', 'XLAM.TRLW', ],
                     "LEAPS1": 'aircraft.inputs.L0_aerodynamics.wing_percent_laminar_flow_lower_surface'
                     },
    units='unitless',
    desc='define percent laminar flow for wing lower surface',
    default_value=0.0,
)

add_meta_data(
    Aircraft.Wing.LAMINAR_FLOW_UPPER,
    meta_data=_MetaData,
    historical_name={"GASP": None,
                     "FLOPS": 'AERIN.TRUW',  # ['&DEFINE.AERIN.TRUW', 'XLAM.TRUW', ],
                     "LEAPS1": 'aircraft.inputs.L0_aerodynamics.wing_percent_laminar_flow_upper_surface'
                     },
    units='unitless',
    desc='define percent laminar flow for wing upper surface',
    default_value=0.0,
)

add_meta_data(
    Aircraft.Wing.LEADING_EDGE_SWEEP,
    meta_data=_MetaData,
    historical_name={"GASP": 'INGASP.SWPLE',
                     "FLOPS": None,
                     "LEAPS1": None
                     },
    units='rad',
    desc='sweep angle at leading edge of wing',
)

add_meta_data(
    Aircraft.Wing.LOAD_DISTRIBUTION_CONTROL,
    meta_data=_MetaData,
    historical_name={"GASP": None,
                     "FLOPS": 'WTIN.PDIST',  # ['&DEFINE.WTIN.PDIST', 'WDEF.PDIST'],
                     "LEAPS1": 'aircraft.inputs.L0_detailed_wing.pressure_dist'
                     },
    units='unitless',
    desc='controls spatial distribution of integratin stations for detailed'
         ' wing',
    default_value=2.0,
    option=True,
)

add_meta_data(
    Aircraft.Wing.LOAD_FRACTION,
    meta_data=_MetaData,
    historical_name={"GASP": None,
                     "FLOPS": 'WTIN.PCTL',  # ['&DEFINE.WTIN.PCTL', 'WDEF.PCTL'],
                     "LEAPS1": 'aircraft.inputs.L0_detailed_wing.carried_load_fraction'
                     },
    units='unitless',
    desc='fraction of load carried by defined wing',
    default_value=1.0,
)

add_meta_data(
    Aircraft.Wing.LOAD_PATH_SWEEP_DIST,
    meta_data=_MetaData,
    historical_name={"GASP": None,
                     "FLOPS": 'WTIN.SWL',  # ['&DEFINE.WTIN.SWL', 'WDEF.SWL'],
                     "LEAPS1": 'aircraft.inputs.L0_detailed_wing.wing_station_load_path_sweeps'
                     },
    units='deg',
    desc='Define the sweep of load path at station locations. Typically '
         'parallel to rear spar tending toward max t/c of airfoil. The Ith value '
         'is used between wing stations I and I+1.',
    default_value=None,
)

add_meta_data(
    Aircraft.Wing.LOADING,
    meta_data=_MetaData,
    historical_name={"GASP": ['INGASP.WGS', 'INGASP.WOS'],
                     "FLOPS": None,
                     "LEAPS1": None
                     },
    units='lbf/ft**2',
    desc='wing loading',
)

add_meta_data(
    Aircraft.Wing.LOADING_ABOVE_20,
    meta_data=_MetaData,
    historical_name={"GASP": None,
                     "FLOPS": None,
                     "LEAPS1": None
                     },
    units="unitless",
    desc='if true the wing loading is stated to be above 20 psf. In GASP this depended on WGS',
    option=True,
    default_value=True,
    types=bool,
)

add_meta_data(
    # Note user override
    #    - see also: Aircraft.Wing.MASS_SCALER
    Aircraft.Wing.MASS,
    meta_data=_MetaData,
    historical_name={"GASP": None,
                     # ['WTS.WSP(1, 2)', '~WEIGHT.WWING', '~WTSTAT.WSP(1, 2)', '~WWGHT.WWING'],
                     "FLOPS": None,
                     "LEAPS1": ['(WeightABC)self._total_wing_weight',
                                'aircraft.outputs.L0_weights_summary.total_wing_weight',
                                ]
                     },
    units='lbm',
    desc='wing total mass',
    default_value=None,
)

add_meta_data(
    Aircraft.Wing.MASS_COEFFICIENT,
    meta_data=_MetaData,
    historical_name={"GASP": 'INGASP.SKWW',
                     "FLOPS": None,
                     "LEAPS1": None
                     },
    units="unitless",
    desc='mass trend coefficient of the wing without high lift devices',
    default_value=133.4,
)

add_meta_data(
    Aircraft.Wing.MASS_SCALER,
    meta_data=_MetaData,
    historical_name={"GASP": None,
                     "FLOPS": 'WTIN.FRWI',  # ['&DEFINE.WTIN.FRWI', 'WTS.FRWI'],
                     "LEAPS1": 'aircraft.inputs.L0_overrides.total_wing_weight'
                     },
    units='unitless',
    desc='mass scaler of the overall wing',
    default_value=1.0,
)

add_meta_data(
    Aircraft.Wing.MATERIAL_FACTOR,
    meta_data=_MetaData,
    historical_name={"GASP": 'INGASP.SKNO',
                     "FLOPS": None,
                     "LEAPS1": None
                     },
    units="unitless",
    desc='correction factor for the use of non optimum material',
    default_value=0,
)

add_meta_data(
    Aircraft.Wing.MAX_CAMBER_AT_70_SEMISPAN,
    meta_data=_MetaData,
    historical_name={"GASP": None,
                     "FLOPS": 'AERIN.CAM',
                     #  [  # inputs
                     #      '&DEFINE.AERIN.CAM', 'EDETIN.CAM',
                     #      # outputs
                     #      'MISSA.CAM', 'MISSA.CAMX',
                     #  ],
                     "LEAPS1": ['aircraft.inputs.L0_aerodynamics.max_camber_at_70_semispan',
                                'aircraft.outputs.L0_aerodynamics.mission_max_camber_at_70_semispan',
                                ]
                     },
    units='unitless',
    desc='Maximum camber at 70 percent semispan, percent of local chord',
    default_value=0.0,
)

add_meta_data(
    Aircraft.Wing.MAX_LIFT_REF,
    meta_data=_MetaData,
    historical_name={"GASP": 'INGASP.RCLMAX',
                     "FLOPS": None,
                     "LEAPS1": None
                     },
    units="unitless",
    desc='input reference maximum lift coefficient for basic wing',
)

add_meta_data(
    Aircraft.Wing.MAX_SLAT_DEFLECTION_LANDING,
    meta_data=_MetaData,
    historical_name={"GASP": 'INGASP.DELLED',
                     "FLOPS": None,
                     "LEAPS1": None
                     },
    units='deg',
    desc='leading edge slat deflection during landing',
    default_value=10,
)

add_meta_data(
    Aircraft.Wing.MAX_SLAT_DEFLECTION_TAKEOFF,
    meta_data=_MetaData,
    historical_name={"GASP": 'INGASP.DELLED',
                     "FLOPS": None,
                     "LEAPS1": None
                     },
    units='deg',
    desc='leading edge slat deflection during takeoff',
    default_value=10,
)

add_meta_data(
    Aircraft.Wing.MAX_THICKNESS_LOCATION,
    meta_data=_MetaData,
    historical_name={"GASP": 'INGASP.XCTCMX',
                     "FLOPS": None,
                     "LEAPS1": None
                     },
    units='unitless',
    desc='location (percent chord) of max wing thickness',
)

add_meta_data(
    Aircraft.Wing.MIN_PRESSURE_LOCATION,
    meta_data=_MetaData,
    historical_name={"GASP": 'INGASP.XCPS',
                     "FLOPS": None,
                     "LEAPS1": None
                     },
    units='unitless',
    desc='location (percent chord) of peak suction',
)

add_meta_data(
    # NOTE: user override
    #    - see also: Aircraft.Wing.MISC_MASS_SCALER
    Aircraft.Wing.MISC_MASS,
    meta_data=_MetaData,
    historical_name={"GASP": None,
                     "FLOPS": None,  # '~WWGHT.W3',
                     "LEAPS1": 'aircraft.outputs.L0_wing.misc_weight'
                     },
    units='lbm',
    desc='wing mass breakdown term 3',
    default_value=None,
)

add_meta_data(
    Aircraft.Wing.MISC_MASS_SCALER,
    meta_data=_MetaData,
    historical_name={"GASP": None,
                     "FLOPS": 'WTIN.FRWI3',  # ['&DEFINE.WTIN.FRWI3', 'WIOR3.FRWI3'],
                     "LEAPS1": 'aircraft.inputs.L0_overrides.wing_misc_weight'
                     },
    units='unitless',
    desc='mass scaler of the miscellaneous wing mass term',
    default_value=1.0,
)

add_meta_data(
    Aircraft.Wing.MOUNTING_TYPE,
    meta_data=_MetaData,
    historical_name={"GASP": 'INGASP.HWING',
                     "FLOPS": None,
                     "LEAPS1": None
                     },
    units='unitless',
    desc='wing location on fuselage (0 = low wing, 1 = high wing)',
)

add_meta_data(
    Aircraft.Wing.NUM_FLAP_SEGMENTS,
    meta_data=_MetaData,
    historical_name={"GASP": 'INGASP.FLAPN',
                     "FLOPS": None,
                     "LEAPS1": None
                     },
    units="unitless",
    desc='number of flap segments per wing panel',
    types=int,
    option=True,
    default_value=2,
)

add_meta_data(
    Aircraft.Wing.NUM_INTEGRATION_STATIONS,
    meta_data=_MetaData,
    historical_name={"GASP": None,
                     # ['&DEFINE.WTIN.NSTD', 'WDEF.NSTD', '~BNDMAT.NSD', '~DETA.NSD'],
                     "FLOPS": 'WTIN.NSTD',
                     "LEAPS1": 'aircraft.inputs.L0_detailed_wing.integration_station_count'
                     },
    units='unitless',
    desc='number of integration stations',
    types=int,
    option=True,
    default_value=50,
)

add_meta_data(
    Aircraft.Wing.OPTIMUM_FLAP_DEFLECTION,
    meta_data=_MetaData,
    historical_name={"GASP": 'INGASP.DELTEO',
                     "FLOPS": None,
                     "LEAPS1": None
                     },
    units='deg',
    desc='optimum flap deflection angle (default depends on flap type)',
)

add_meta_data(
    Aircraft.Wing.OPTIMUM_SLAT_DEFLECTION,
    meta_data=_MetaData,
    historical_name={"GASP": 'INGASP.DELLEO',
                     "FLOPS": None,
                     "LEAPS1": None
                     },
    units='deg',
    desc='optimum slat deflection angle',
    default_value=20,
)

add_meta_data(
    Aircraft.Wing.ROOT_CHORD,
    meta_data=_MetaData,
    historical_name={"GASP": ['INGASP.CROOT', 'INGASP.CROOTW'],
                     "FLOPS": None,
                     "LEAPS1": None
                     },
    units='ft',
    desc='wing chord length at wing root',
)

add_meta_data(
    # NOTE: user override
    #    - see also: Aircraft.Wing.SHEAR_CONTROL_MASS_SCALER
    Aircraft.Wing.SHEAR_CONTROL_MASS,
    meta_data=_MetaData,
    historical_name={"GASP": None,
                     "FLOPS": None,  # '~WWGHT.W2',
                     "LEAPS1": 'aircraft.outputs.L0_wing.struct_weight'
                     },
    units='lbm',
    desc='wing mass breakdown term 2',
    default_value=None,
)

add_meta_data(
    Aircraft.Wing.SHEAR_CONTROL_MASS_SCALER,
    meta_data=_MetaData,
    historical_name={"GASP": None,
                     "FLOPS": 'WTIN.FRWI2',  # ['&DEFINE.WTIN.FRWI2', 'WIOR3.FRWI2'],
                     "LEAPS1": 'aircraft.inputs.L0_overrides.wing_struct_weights'
                     },
    units='unitless',
    desc='mass scaler of the shear and control term',
    default_value=1.0,
)

add_meta_data(
    Aircraft.Wing.SLAT_CHORD_RATIO,
    meta_data=_MetaData,
    historical_name={"GASP": 'INGASP.CLEOC',
                     "FLOPS": None,
                     "LEAPS1": None
                     },
    units="unitless",
    desc='ratio of slat chord to wing chord',
    default_value=0.15,
)

add_meta_data(
    Aircraft.Wing.SLAT_LIFT_INCREMENT_OPTIMUM,
    meta_data=_MetaData,
    historical_name={"GASP": 'INGASP.DCLMLE',
                     "FLOPS": None,
                     "LEAPS1": None
                     },
    units="unitless",
    desc='lift coefficient increment due to optimally deflected LE slats',
)

add_meta_data(
    Aircraft.Wing.SLAT_SPAN_RATIO,
    meta_data=_MetaData,
    historical_name={"GASP": 'INGASP.BLEOB',
                     "FLOPS": None,
                     "LEAPS1": None
                     },
    units="unitless",
    desc='fraction of wing leading edge with slats',
    default_value=0.9,
)

add_meta_data(
    Aircraft.Wing.SPAN,
    meta_data=_MetaData,
    historical_name={"GASP": 'INGASP.B',
                     "FLOPS": 'WTIN.SPAN',
                     #  [  # inputs
                     #      '&DEFINE.WTIN.SPAN',
                     #      # outputs
                     #      '~WEIGHT.B', '~WWGHT.B', '~GESURF.B'
                     #  ],
                     "LEAPS1": ['aircraft.inputs.L0_wing.span',
                                'aircraft.outputs.L0_wing.span',
                                'BasicTransportWeight.wing_span'
                                ]
                     },
    units='ft',
    desc='span of main wing',
    default_value=0.0,
)

add_meta_data(
    Aircraft.Wing.SPAN_EFFICIENCY_FACTOR,
    meta_data=_MetaData,
    historical_name={"GASP": None,
                     "FLOPS": 'AERIN.E',  # ['&DEFINE.AERIN.E', 'OSWALD.E', ],
                     "LEAPS1": 'aircraft.inputs.L0_aerodynamics.wing_span_efficiency_factor'
                     },
    units='unitless',
    desc='coefficient for calculating span efficiency for extreme taper ratios',
    default_value=1.0,
)

add_meta_data(
    Aircraft.Wing.SPAN_EFFICIENCY_REDUCTION,
    meta_data=_MetaData,
    historical_name={"GASP": None,
                     "FLOPS": 'AERIN.MIKE',  # ['&DEFINE.AERIN.MIKE', 'MIMOD.MIKE'],
                     "LEAPS1": 'aircraft.inputs.L0_aerodynamics.wing_span_efficiency_reduction'
                     },
    units='unitless',
    desc='Define a switch for span efficiency reduction for extreme taper '
         'ratios: True == a span efficiency factor '
         '(*wing_span_efficiency_factor0*) is calculated based on wing taper ratio '
         'and aspect ratio; False == a span efficiency factor '
         '(*wing_span_efficiency_factor0*) is set to 1.0.',
    option=True,
    types=bool,
    default_value=False
)

add_meta_data(
    Aircraft.Wing.STRUT_BRACING_FACTOR,
    meta_data=_MetaData,
    historical_name={"GASP": None,
                     # ['&DEFINE.WTIN.FSTRT', 'WTS.FSTRT', '~WWGHT.FSTRT', '~BNDMAT.FSTRT'],
                     "FLOPS": 'WTIN.FSTRT',
                     "LEAPS1": 'aircraft.inputs.L0_wing.struct_bracing_factor'
                     },
    units='unitless',
    desc='Define the wing strut-bracing factor where: 0.0 == no wing-strut; '
         '1.0 == full benefit from strut bracing.',
    default_value=0.0,
)

add_meta_data(
    # Note user override
    #    - see also: Aircraft.Wing.SURFACE_CONTROL_MASS_SCALER
    Aircraft.Wing.SURFACE_CONTROL_MASS,
    meta_data=_MetaData,
    historical_name={"GASP": None,
                     # ['WTS.WSP(16, 2)', '~WEIGHT.WSC', '~WTSTAT.WSP(16, 2)'],
                     "FLOPS": None,
                     "LEAPS1": ['(WeightABC)self._surface_ctrls_weight',
                                'aircraft.outputs.L0_weights_summary.surface_ctrls_weight',
                                ]
                     },
    units='lbm',
    desc='mass of surface controls',
    default_value=None,
)

add_meta_data(
    Aircraft.Wing.SURFACE_CONTROL_MASS_COEFFICIENT,
    meta_data=_MetaData,
    historical_name={"GASP": 'INGASP.SKFW',
                     "FLOPS": None,
                     "LEAPS1": None
                     },
    units="unitless",
    desc='Surface controls weight coefficient',
    default_value=0.404,
)

add_meta_data(
    Aircraft.Wing.SURFACE_CONTROL_MASS_SCALER,
    meta_data=_MetaData,
    historical_name={"GASP": None,
                     "FLOPS": 'WTIN.FRSC',  # ['&DEFINE.WTIN.FRSC', 'WTS.FRSC'],
                     "LEAPS1": 'aircraft.inputs.L0_overrides.surface_ctrls_weight'
                     },
    units='unitless',
    desc='Surface controls mass scaler',
    default_value=1.0,
)

add_meta_data(
    Aircraft.Wing.SWEEP,
    meta_data=_MetaData,
    historical_name={"GASP": 'INGASP.DLMC4',
                     "FLOPS": "CONFIN.SWEEP",
                     #  [  # inputs
                     #      '&DEFINE.CONFIN.SWEEP', 'PARVAR.DVD(1,6)',
                     #      # outputs
                     #      'CONFIG.SWEEP', 'CONFIG.DVA(6)', '~FLOPS.DVA(6)', '~ANALYS.DVA(6)',
                     #      '~WWGHT.SWEEP', '~INERT.SWEEP',
                     #      # other
                     #      'MISSA.SW25', '~BUFFET.SW25', '~CDCC.SW25', '~CLDESN.SW25',
                     #      '~MDESN.SW25',
                     #  ],
                     "LEAPS1": ['aircraft.inputs.L0_design_variables.wing_sweep_at_quarter_chord',
                                'aircraft.outputs.L0_design_variables.wing_sweep_at_quarter_chord',
                                'aircraft.outputs.L0_design_variables.mission_wing_sweep_at_quarter_chord',
                                ]
                     },
    units='deg',
    desc='quarter-chord sweep angle of the wing',
    default_value=0.0,  # TODO required
)

add_meta_data(
    Aircraft.Wing.TAPER_RATIO,
    meta_data=_MetaData,
    historical_name={"GASP": 'INGASP.SLM',
                     "FLOPS": "CONFIN.TR",
                     #  [  # inputs
                     #      '&DEFINE.CONFIN.TR', 'PARVAR.DVD(1,5)',
                     #      # outputs
                     #      'CONFIG.TR', 'CONFIG.DVA(5)', 'CONFIG.TR1', '~FLOPS.DVA(5)',
                     #      '~ANALYS.DVA(5)', '~GESURF.TR', '~WWGHT.TR', '~INERT.TR',
                     #      # other
                     #      'MISSA.TAPER', '~CDCC.TAPER', '~MDESN.TAPER',
                     #  ],
                     "LEAPS1": ['aircraft.inputs.L0_design_variables.wing_taper_ratio',
                                'aircraft.outputs.L0_design_variables.wing_taper_ratio',
                                'aircraft.outputs.L0_design_variables.mission_wing_taper_ratio',
                                ]
                     },
    units='unitless',
    desc='taper ratio of the wing',
    default_value=0.0,  # TODO required
)

add_meta_data(
    Aircraft.Wing.THICKNESS_TO_CHORD,
    meta_data=_MetaData,
    historical_name={"GASP": None,
                     "FLOPS": 'CONFIN.TCA',
                     #  [  # inputs
                     #      '&DEFINE.CONFIN.TCA', 'PARVAR.DVD(1,7)',
                     #      # outputs
                     #      'CONFIG.TCA', 'CONFIG.DVA(7)', '~FLOPS.DVA(7)', '~ANALYS.DVA(7)',
                     #      '~WWGHT.TCA',
                     #      # other
                     #      'MISSA.TC', '~BUFFET.TC', '~CDCC.TC', '~CDPP.TC', '~CLDESN.TC',
                     #      '~MDESN.TC',
                     #  ],
                     "LEAPS1": ['aircraft.inputs.L0_design_variables.wing_thickness_to_chord_ratio',
                                'aircraft.outputs.L0_design_variables.wing_thickness_to_chord_ratio',
                                'aircraft.outputs.L0_design_variables.mission_wing_thickness_to_chord_ratio',
                                ]
                     },
    units='unitless',
    desc='wing thickness-chord ratio (weighted average)',
    default_value=0.0,  # TODO required
)

add_meta_data(
    Aircraft.Wing.THICKNESS_TO_CHORD_DIST,
    meta_data=_MetaData,
    historical_name={"GASP": None,
                     "FLOPS": 'WTIN.TOC',  # ['&DEFINE.WTIN.TOC', 'WDEF.TOC'],
                     "LEAPS1": 'aircraft.inputs.L0_detailed_wing.wing_station_thickness_to_chord_ratios'
                     },
    units='unitless',
    desc='the thickeness-chord ratios at station locations',
    default_value=None,
)

add_meta_data(
    Aircraft.Wing.THICKNESS_TO_CHORD_REF,
    meta_data=_MetaData,
    historical_name={"GASP": None,
                     "FLOPS": 'WTIN.TCREF',  # ['&DEFINE.WTIN.TCREF'],
                     "LEAPS1": 'aircraft.inputs.L0_detailed_wing.ref_thickness_to_chord_ratio'
                     },
    units='unitless',
    desc='Reference thickness-to-chord ratio, used for detailed wing bending.',
    default_value=0.0
)

add_meta_data(
    Aircraft.Wing.THICKNESS_TO_CHORD_ROOT,
    meta_data=_MetaData,
    historical_name={"GASP": 'INGASP.TCR',
                     "FLOPS": None,
                     "LEAPS1": None
                     },
    units='unitless',
    desc='thickness-to-chord ratio at the root of the wing',
)

add_meta_data(
    Aircraft.Wing.THICKNESS_TO_CHORD_TIP,
    meta_data=_MetaData,
    historical_name={"GASP": 'INGASP.TCT',
                     "FLOPS": None,
                     "LEAPS1": None
                     },
    units='unitless',
    desc='thickness-to-chord ratio at the tip of the wing',
)

add_meta_data(
    Aircraft.Wing.THICKNESS_TO_CHORD_UNWEIGHTED,
    meta_data=_MetaData,
    historical_name={"GASP": 'INGASP.TC',
                     "FLOPS": None,
                     "LEAPS1": None
                     },
    units='unitless',
    desc='wing thickness-chord ratio at the wing station of the mean aerodynamic chord')

add_meta_data(
    Aircraft.Wing.ULTIMATE_LOAD_FACTOR,
    meta_data=_MetaData,
    historical_name={"GASP": 'INGASP.ULF',
                     # ['&DEFINE.WTIN.ULF', 'WTS.ULF', '~WWGHT.ULF'],
                     "FLOPS": 'WTIN.ULF',
                     "LEAPS1": 'aircraft.inputs.L0_weights.struct_ult_load_factor'
                     },
    units='unitless',
    desc='structural ultimate load factor',
    default_value=3.75,
)

add_meta_data(
    Aircraft.Wing.VAR_SWEEP_MASS_PENALTY,
    meta_data=_MetaData,
    historical_name={"GASP": None,
                     # ['&DEFINE.WTIN.VARSWP', 'FAWT.VARSWP', '~WWGHT.VARSWP'],
                     "FLOPS": 'WTIN.VARSWP',
                     "LEAPS1": 'aircraft.inputs.L0_wing.var_sweep_weight_penalty'
                     },
    units='unitless',
    desc='Define the fraction of wing variable sweep mass penalty where: '
         '0.0 == fixed-geometry wing; 1.0 == full variable-sweep wing.',
    default_value=0.0,
)

add_meta_data(
    # Note user override
    #    - see also: Aircraft.Wing.WETTED_AREA_SCALER
    Aircraft.Wing.WETTED_AREA,
    meta_data=_MetaData,
    historical_name={"GASP": None,
                     "FLOPS": None,  # ['ACTWET.SWTWG', 'MISSA.SWET[1]'],
                     "LEAPS1": ['aircraft.outputs.L0_aerodynamics.wing_wetted_area',
                                'aircraft.outputs.L0_aerodynamics.mission_component_wetted_area_table[0]',
                                'aircraft.cached.L0_aerodynamics.mission_component_wetted_area_table[0]',
                                ]
                     },
    units='ft**2',
    desc='wing wetted area',
    default_value=None,
)

add_meta_data(
    Aircraft.Wing.WETTED_AREA_SCALER,
    meta_data=_MetaData,
    historical_name={"GASP": None,
                     "FLOPS": 'AERIN.SWETW',  # ['&DEFINE.AERIN.SWETW', 'AWETO.SWETW', ],
                     "LEAPS1": 'aircraft.inputs.L0_aerodynamics.wing_wetted_area'
                     },
    units='unitless',
    desc='wing wetted area scaler',
    default_value=1.0,
)

add_meta_data(
    Aircraft.Wing.ZERO_LIFT_ANGLE,
    meta_data=_MetaData,
    historical_name={"GASP": 'INGASP.ALPHL0',
                     "FLOPS": None,
                     "LEAPS1": None
                     },
    units='deg',
    desc='zero lift angle of attack',
)

# ============================================================================================================================================
#  .----------------.  .----------------.  .-----------------. .----------------.  .----------------.  .----------------.  .----------------.
# | .--------------. || .--------------. || .--------------. || .--------------. || .--------------. || .--------------. || .--------------. |
# | |  ________    | || |  ____  ____  | || | ____  _____  | || |      __      | || | ____    ____ | || |     _____    | || |     ______   | |
# | | |_   ___ `.  | || | |_  _||_  _| | || ||_   \|_   _| | || |     /  \     | || ||_   \  /   _|| || |    |_   _|   | || |   .' ___  |  | |
# | |   | |   `. \ | || |   \ \  / /   | || |  |   \ | |   | || |    / /\ \    | || |  |   \/   |  | || |      | |     | || |  / .'   \_|  | |
# | |   | |    | | | || |    \ \/ /    | || |  | |\ \| |   | || |   / ____ \   | || |  | |\  /| |  | || |      | |     | || |  | |         | |
# | |  _| |___.' / | || |    _|  |_    | || | _| |_\   |_  | || | _/ /    \ \_ | || | _| |_\/_| |_ | || |     _| |_    | || |  \ `.___.'\  | |
# | | |________.'  | || |   |______|   | || ||_____|\____| | || ||____|  |____|| || ||_____||_____|| || |    |_____|   | || |   `._____.'  | |
# | |              | || |              | || |              | || |              | || |              | || |              | || |              | |
# | '--------------' || '--------------' || '--------------' || '--------------' || '--------------' || '--------------' || '--------------' |
#  '----------------'  '----------------'  '----------------'  '----------------'  '----------------'  '----------------'  '----------------'
# ============================================================================================================================================

#              _                                       _
#      /\     | |                                     | |
#     /  \    | |_   _ __ ___     ___    ___   _ __   | |__     ___   _ __    ___
#    / /\ \   | __| | '_ ` _ \   / _ \  / __| | '_ \  | '_ \   / _ \ | '__|  / _ \
#   / ____ \  | |_  | | | | | | | (_) | \__ \ | |_) | | | | | |  __/ | |    |  __/
#  /_/    \_\  \__| |_| |_| |_|  \___/  |___/ | .__/  |_| |_|  \___| |_|     \___|
#                                             | |
#                                             |_|
# ================================================================================

<<<<<<< HEAD
add_meta_data(
    Dynamic.Atmosphere.DENSITY,
    meta_data=_MetaData,
    historical_name={"GASP": None, "FLOPS": None, "LEAPS1": None},
    units='lbm/ft**3',
    desc="Atmospheric density at the vehicle's current altitude",
)

add_meta_data(
    Dynamic.Atmosphere.DYNAMIC_PRESSURE,
    meta_data=_MetaData,
    historical_name={"GASP": None, "FLOPS": None, "LEAPS1": None},
    units='lbf/ft**2',
    desc="Atmospheric dynamic pressure at the vehicle's current flight condition",
)

add_meta_data(
    Dynamic.Atmosphere.KINEMATIC_VISCOSITY,
    meta_data=_MetaData,
    historical_name={"GASP": 'XKV',
                     "FLOPS": None,
                     "LEAPS1": None
                     },
    units='ft**2/s',
    desc="Atmospheric kinematic viscosity at the vehicle's current flight condition"
)

add_meta_data(
    Dynamic.Atmosphere.MACH,
    meta_data=_MetaData,
    historical_name={"GASP": None, "FLOPS": None, "LEAPS1": None},
    units='unitless',
    desc='Current Mach number of the vehicle',
)

add_meta_data(
    Dynamic.Atmosphere.MACH_RATE,
    meta_data=_MetaData,
    historical_name={"GASP": None, "FLOPS": None, "LEAPS1": None},
    units='unitless',
    desc='Current rate at which the Mach number of the vehicle is changing',
)

add_meta_data(
    Dynamic.Atmosphere.SPEED_OF_SOUND,
    meta_data=_MetaData,
    historical_name={"GASP": None, "FLOPS": None, "LEAPS1": None},
    units='ft/s',
    desc="Atmospheric speed of sound at vehicle's current flight condition",
)

add_meta_data(
    Dynamic.Atmosphere.STATIC_PRESSURE,
    meta_data=_MetaData,
    historical_name={"GASP": None, "FLOPS": None, "LEAPS1": None},
    units='lbf/ft**2',
    desc="Atmospheric static pressure at the vehicle's current flight condition",
)

add_meta_data(
    Dynamic.Atmosphere.TEMPERATURE,
    meta_data=_MetaData,
    historical_name={"GASP": None, "FLOPS": None, "LEAPS1": None},
    units='degR',
    desc="Atmospheric temperature at vehicle's current flight condition",
)


#  __  __   _               _
# |  \/  | (_)             (_)
# | \  / |  _   ___   ___   _    ___    _ __
# | |\/| | | | / __| / __| | |  / _ \  | '_ \
# | |  | | | | \__ \ \__ \ | | | (_) | | | | |
# |_|  |_| |_| |___/ |___/ |_|  \___/  |_| |_|
# ============================================
=======
>>>>>>> dc2eeadf
add_meta_data(
    Dynamic.Atmosphere.DENSITY,
    meta_data=_MetaData,
    historical_name={"GASP": None, "FLOPS": None, "LEAPS1": None},
<<<<<<< HEAD
    units='ft',
    desc='Current altitude of the vehicle',
=======
    units='lbm/ft**3',
    desc="Atmospheric density at the vehicle's current altitude",
>>>>>>> dc2eeadf
)

add_meta_data(
    Dynamic.Atmosphere.DYNAMIC_PRESSURE,
    meta_data=_MetaData,
    historical_name={"GASP": None, "FLOPS": None, "LEAPS1": None},
<<<<<<< HEAD
    units='ft/s',
    desc='Current rate of altitude change (climb rate) of the vehicle',
=======
    units='lbf/ft**2',
    desc="Atmospheric dynamic pressure at the vehicle's current flight condition",
>>>>>>> dc2eeadf
)

add_meta_data(
    Dynamic.Atmosphere.KINEMATIC_VISCOSITY,
    meta_data=_MetaData,
<<<<<<< HEAD
    historical_name={"GASP": None, "FLOPS": None, "LEAPS1": None},
    units='ft/s',
    desc='Current maximum possible rate of altitude change (climb rate) of the vehicle '
    '(at hypothetical maximum thrust condition)',
)

add_meta_data(
    Dynamic.Mission.DISTANCE,
    meta_data=_MetaData,
    historical_name={"GASP": None,
                     "FLOPS": 'range',
                     "LEAPS1": None
                     },
    units='NM',
    desc="The total distance the vehicle has traveled since brake release at the current time"
)

add_meta_data(
    Dynamic.Mission.DISTANCE_RATE,
    meta_data=_MetaData,
    historical_name={"GASP": None,
                     "FLOPS": 'range_rate',
                     "LEAPS1": None
                     },
    units='NM/s',
    desc="The rate at which the distance traveled is changing at the current time"
)

add_meta_data(
    Dynamic.Mission.FLIGHT_PATH_ANGLE,
    meta_data=_MetaData,
    historical_name={"GASP": None, "FLOPS": None, "LEAPS1": None},
    units='rad',
    desc='Current flight path angle',
)

add_meta_data(
    Dynamic.Mission.FLIGHT_PATH_ANGLE_RATE,
    meta_data=_MetaData,
    historical_name={"GASP": None, "FLOPS": None, "LEAPS1": None},
    units='rad/s',
    desc='Current rate at which flight path angle is changing',
)

add_meta_data(
    Dynamic.Mission.SPECIFIC_ENERGY,
    meta_data=_MetaData,
    historical_name={"GASP": None, "FLOPS": None, "LEAPS1": None},
    units='m/s',
    desc='Rate of change in specific energy (energy per unit weight) of the vehicle at current '
    'flight condition',
=======
    historical_name={"GASP": 'XKV',
                     "FLOPS": None,
                     "LEAPS1": None
                     },
    units='ft**2/s',
    desc="Atmospheric kinematic viscosity at the vehicle's current flight condition"
)

add_meta_data(
    Dynamic.Atmosphere.MACH,
    meta_data=_MetaData,
    historical_name={"GASP": None, "FLOPS": None, "LEAPS1": None},
    units='unitless',
    desc='Current Mach number of the vehicle',
)

add_meta_data(
    Dynamic.Atmosphere.MACH_RATE,
    meta_data=_MetaData,
    historical_name={"GASP": None, "FLOPS": None, "LEAPS1": None},
    units='unitless',
    desc='Current rate at which the Mach number of the vehicle is changing',
)

add_meta_data(
    Dynamic.Atmosphere.SPEED_OF_SOUND,
    meta_data=_MetaData,
    historical_name={"GASP": None, "FLOPS": None, "LEAPS1": None},
    units='ft/s',
    desc="Atmospheric speed of sound at vehicle's current flight condition",
)

add_meta_data(
    Dynamic.Atmosphere.STATIC_PRESSURE,
    meta_data=_MetaData,
    historical_name={"GASP": None, "FLOPS": None, "LEAPS1": None},
    units='lbf/ft**2',
    desc="Atmospheric static pressure at the vehicle's current flight condition",
)

add_meta_data(
    Dynamic.Atmosphere.TEMPERATURE,
    meta_data=_MetaData,
    historical_name={"GASP": None, "FLOPS": None, "LEAPS1": None},
    units='degR',
    desc="Atmospheric temperature at vehicle's current flight condition",
>>>>>>> dc2eeadf
)


#  __  __   _               _
# |  \/  | (_)             (_)
# | \  / |  _   ___   ___   _    ___    _ __
# | |\/| | | | / __| / __| | |  / _ \  | '_ \
# | |  | | | | \__ \ \__ \ | | | (_) | | | | |
# |_|  |_| |_| |___/ |___/ |_|  \___/  |_| |_|
# ============================================
add_meta_data(
<<<<<<< HEAD
    Dynamic.Mission.SPECIFIC_ENERGY_RATE,
    meta_data=_MetaData,
    historical_name={"GASP": None, "FLOPS": None, "LEAPS1": None},
    units='m/s',
    desc='Rate of change in specific energy (specific power) of the vehicle at current '
    'flight condition',
)

add_meta_data(
    Dynamic.Mission.SPECIFIC_ENERGY_RATE_EXCESS,
    meta_data=_MetaData,
    historical_name={"GASP": None, "FLOPS": None, "LEAPS1": None},
    units='m/s',
    desc='Specific excess power of the vehicle at current flight condition and at '
    'hypothetical maximum thrust',
)

add_meta_data(
    Dynamic.Mission.VELOCITY,
    meta_data=_MetaData,
    historical_name={"GASP": None, "FLOPS": None, "LEAPS1": None},
    units='ft/s',
    desc='Current velocity of the vehicle along its body axis',
)

add_meta_data(
    Dynamic.Mission.VELOCITY_RATE,
    meta_data=_MetaData,
    historical_name={"GASP": None, "FLOPS": None, "LEAPS1": None},
    units='ft/s**2',
    desc='Current rate of change in velocity (acceleration) of the vehicle along its '
    'body axis',
)

#  __      __         _       _          _
#  \ \    / /        | |     (_)        | |
#   \ \  / /    ___  | |__    _    ___  | |   ___
#    \ \/ /    / _ \ | '_ \  | |  / __| | |  / _ \
#     \  /    |  __/ | | | | | | | (__  | | |  __/
#      \/      \___| |_| |_| |_|  \___| |_|  \___|
# ================================================

=======
    Dynamic.Mission.ALTITUDE,
    meta_data=_MetaData,
    historical_name={"GASP": None, "FLOPS": None, "LEAPS1": None},
    units='ft',
    desc='Current altitude of the vehicle',
)

add_meta_data(
    Dynamic.Mission.ALTITUDE_RATE,
    meta_data=_MetaData,
    historical_name={"GASP": None, "FLOPS": None, "LEAPS1": None},
    units='ft/s',
    desc='Current rate of altitude change (climb rate) of the vehicle',
)

add_meta_data(
    Dynamic.Mission.ALTITUDE_RATE_MAX,
    meta_data=_MetaData,
    historical_name={"GASP": None, "FLOPS": None, "LEAPS1": None},
    units='ft/s',
    desc='Current maximum possible rate of altitude change (climb rate) of the vehicle '
    '(at hypothetical maximum thrust condition)',
)

add_meta_data(
    Dynamic.Mission.DISTANCE,
    meta_data=_MetaData,
    historical_name={"GASP": None,
                     "FLOPS": 'range',
                     "LEAPS1": None
                     },
    units='NM',
    desc="The total distance the vehicle has traveled since brake release at the current time"
)

add_meta_data(
    Dynamic.Mission.DISTANCE_RATE,
    meta_data=_MetaData,
    historical_name={"GASP": None,
                     "FLOPS": 'range_rate',
                     "LEAPS1": None
                     },
    units='NM/s',
    desc="The rate at which the distance traveled is changing at the current time"
)

>>>>>>> dc2eeadf
add_meta_data(
    Dynamic.Vehicle.BATTERY_STATE_OF_CHARGE,
    meta_data=_MetaData,
    historical_name={"GASP": None, "FLOPS": None, "LEAPS1": None},
<<<<<<< HEAD
    units='unitless',
    desc="battery's current state of charge",
=======
    units='rad',
    desc='Current flight path angle',
>>>>>>> dc2eeadf
)

add_meta_data(
    Dynamic.Vehicle.CUMULATIVE_ELECTRIC_ENERGY_USED,
    meta_data=_MetaData,
    historical_name={"GASP": None, "FLOPS": None, "LEAPS1": None},
<<<<<<< HEAD
    units='kJ',
    desc='Total amount of electric energy consumed by the vehicle up until this point in the mission',
)

add_meta_data(
    Dynamic.Vehicle.DRAG,
    meta_data=_MetaData,
    historical_name={"GASP": None, "FLOPS": None, "LEAPS1": None},
    units='lbf',
    desc='Current total drag experienced by the vehicle',
)

add_meta_data(
    Dynamic.Vehicle.LIFT,
    meta_data=_MetaData,
    historical_name={"GASP": None, "FLOPS": None, "LEAPS1": None},
    units='lbf',
    desc='Current total lift produced by the vehicle',
)

add_meta_data(
    Dynamic.Vehicle.MASS,
    meta_data=_MetaData,
    historical_name={"GASP": None, "FLOPS": None, "LEAPS1": None},
    units='lbm',
    desc='Current total mass of the vehicle',
)

add_meta_data(
    Dynamic.Vehicle.MASS_RATE,
    meta_data=_MetaData,
    historical_name={"GASP": None, "FLOPS": None, "LEAPS1": None},
    units='lbm/s',
    desc='Current rate at which the mass of the vehicle is changing',
=======
    units='rad/s',
    desc='Current rate at which flight path angle is changing',
)

add_meta_data(
    Dynamic.Mission.SPECIFIC_ENERGY,
    meta_data=_MetaData,
    historical_name={"GASP": None, "FLOPS": None, "LEAPS1": None},
    units='m/s',
    desc='Rate of change in specific energy (energy per unit weight) of the vehicle at current '
    'flight condition',
)

add_meta_data(
    Dynamic.Mission.SPECIFIC_ENERGY_RATE,
    meta_data=_MetaData,
    historical_name={"GASP": None, "FLOPS": None, "LEAPS1": None},
    units='m/s',
    desc='Rate of change in specific energy (specific power) of the vehicle at current '
    'flight condition',
)

add_meta_data(
    Dynamic.Mission.SPECIFIC_ENERGY_RATE_EXCESS,
    meta_data=_MetaData,
    historical_name={"GASP": None, "FLOPS": None, "LEAPS1": None},
    units='m/s',
    desc='Specific excess power of the vehicle at current flight condition and at '
    'hypothetical maximum thrust',
)

add_meta_data(
    Dynamic.Mission.VELOCITY,
    meta_data=_MetaData,
    historical_name={"GASP": None, "FLOPS": None, "LEAPS1": None},
    units='ft/s',
    desc='Current velocity of the vehicle along its body axis',
>>>>>>> dc2eeadf
)

#   ___                             _        _
#  | _ \  _ _   ___   _ __   _  _  | |  ___ (_)  ___   _ _
#  |  _/ | '_| / _ \ | '_ \ | || | | | (_-< | | / _ \ | ' \
#  |_|   |_|   \___/ | .__/  \_,_| |_| /__/ |_| \___/ |_||_|
#                    |_|
# ==========================================================

add_meta_data(
<<<<<<< HEAD
    Dynamic.Vehicle.Propulsion.ELECTRIC_POWER_IN,
    meta_data=_MetaData,
    historical_name={"GASP": None, "FLOPS": None, "LEAPS1": None},
    units='kW',
    desc='Current electric power consumption of each engine',
=======
    Dynamic.Mission.VELOCITY_RATE,
    meta_data=_MetaData,
    historical_name={"GASP": None, "FLOPS": None, "LEAPS1": None},
    units='ft/s**2',
    desc='Current rate of change in velocity (acceleration) of the vehicle along its '
    'body axis',
>>>>>>> dc2eeadf
)

#  __      __         _       _          _
#  \ \    / /        | |     (_)        | |
#   \ \  / /    ___  | |__    _    ___  | |   ___
#    \ \/ /    / _ \ | '_ \  | |  / __| | |  / _ \
#     \  /    |  __/ | | | | | | | (__  | | |  __/
#      \/      \___| |_| |_| |_|  \___| |_|  \___|
# ================================================

add_meta_data(
<<<<<<< HEAD
    Dynamic.Vehicle.Propulsion.ELECTRIC_POWER_IN_TOTAL,
    meta_data=_MetaData,
    historical_name={"GASP": None, "FLOPS": None, "LEAPS1": None},
    units='kW',
    desc='Current total electric power consumption of the vehicle',
=======
    Dynamic.Vehicle.BATTERY_STATE_OF_CHARGE,
    meta_data=_MetaData,
    historical_name={"GASP": None, "FLOPS": None, "LEAPS1": None},
    units='unitless',
    desc="battery's current state of charge",
>>>>>>> dc2eeadf
)

# add_meta_data(
#     Dynamic.Vehicle.Propulsion.EXIT_AREA,
#     meta_data=_MetaData,
#     historical_name={"GASP": None,
#                     "FLOPS": None,
#                     "LEAPS1": None
#                     },
#     units='kW',
#     desc='Current nozzle exit area of engines, per single instance of each '
#          'engine model'
# )

add_meta_data(
<<<<<<< HEAD
    Dynamic.Vehicle.Propulsion.FUEL_FLOW_RATE,
    meta_data=_MetaData,
    historical_name={"GASP": None, "FLOPS": None, "LEAPS1": None},
    units='lbm/h',
    desc='Current rate of fuel consumption of the vehicle, per single instance of '
    'each engine model. Consumption (i.e. mass reduction) of fuel is defined as '
    'positive.',
)

add_meta_data(
    Dynamic.Vehicle.Propulsion.FUEL_FLOW_RATE_NEGATIVE,
    meta_data=_MetaData,
    historical_name={"GASP": None, "FLOPS": None, "LEAPS1": None},
    units='lbm/h',
    desc='Current rate of fuel consumption of the vehicle, per single instance of each '
    'engine model. Consumption (i.e. mass reduction) of fuel is defined as negative.',
)

add_meta_data(
    Dynamic.Vehicle.Propulsion.FUEL_FLOW_RATE_NEGATIVE_TOTAL,
    meta_data=_MetaData,
    historical_name={"GASP": None, "FLOPS": None, "LEAPS1": None},
    units='lbm/h',
    desc='Current rate of total fuel consumption of the vehicle. Consumption (i.e. '
    'mass reduction) of fuel is defined as negative.',
)

add_meta_data(
    Dynamic.Vehicle.Propulsion.FUEL_FLOW_RATE_TOTAL,
    meta_data=_MetaData,
    historical_name={"GASP": None, "FLOPS": None, "LEAPS1": None},
    units='lbm/h',
    desc='Current rate of total fuel consumption of the vehicle. Consumption (i.e. '
    'mass reduction) of fuel is defined as positive.',
)

add_meta_data(
    Dynamic.Vehicle.Propulsion.HYBRID_THROTTLE,
    meta_data=_MetaData,
    historical_name={"GASP": None, "FLOPS": None, "LEAPS1": None},
    units='unitless',
    desc='Current secondary throttle setting of each individual engine model on the '
    'vehicle, used as an additional degree of control for hybrid engines',
=======
    Dynamic.Vehicle.CUMULATIVE_ELECTRIC_ENERGY_USED,
    meta_data=_MetaData,
    historical_name={"GASP": None, "FLOPS": None, "LEAPS1": None},
    units='kJ',
    desc='Total amount of electric energy consumed by the vehicle up until this point in the mission',
)

add_meta_data(
    Dynamic.Vehicle.DRAG,
    meta_data=_MetaData,
    historical_name={"GASP": None, "FLOPS": None, "LEAPS1": None},
    units='lbf',
    desc='Current total drag experienced by the vehicle',
)

add_meta_data(
    Dynamic.Vehicle.LIFT,
    meta_data=_MetaData,
    historical_name={"GASP": None, "FLOPS": None, "LEAPS1": None},
    units='lbf',
    desc='Current total lift produced by the vehicle',
)

add_meta_data(
    Dynamic.Vehicle.MASS,
    meta_data=_MetaData,
    historical_name={"GASP": None, "FLOPS": None, "LEAPS1": None},
    units='lbm',
    desc='Current total mass of the vehicle',
)

add_meta_data(
    Dynamic.Vehicle.MASS_RATE,
    meta_data=_MetaData,
    historical_name={"GASP": None, "FLOPS": None, "LEAPS1": None},
    units='lbm/s',
    desc='Current rate at which the mass of the vehicle is changing',
>>>>>>> dc2eeadf
)

#   ___                             _        _
#  | _ \  _ _   ___   _ __   _  _  | |  ___ (_)  ___   _ _
#  |  _/ | '_| / _ \ | '_ \ | || | | | (_-< | | / _ \ | ' \
#  |_|   |_|   \___/ | .__/  \_,_| |_| /__/ |_| \___/ |_||_|
#                    |_|
# ==========================================================

add_meta_data(
<<<<<<< HEAD
    Dynamic.Vehicle.Propulsion.NOX_RATE,
    meta_data=_MetaData,
    historical_name={"GASP": None, "FLOPS": None, "LEAPS1": None},
    units='lbm/h',
    desc='Current rate of nitrous oxide (NOx) production by the vehicle, per single '
    'instance of each engine model',
)

add_meta_data(
    Dynamic.Vehicle.Propulsion.NOX_RATE_TOTAL,
    meta_data=_MetaData,
    historical_name={"GASP": None, "FLOPS": None, "LEAPS1": None},
    units='lbm/h',
    desc='Current total rate of nitrous oxide (NOx) production by the vehicle',
=======
    Dynamic.Vehicle.Propulsion.ELECTRIC_POWER_IN,
    meta_data=_MetaData,
    historical_name={"GASP": None, "FLOPS": None, "LEAPS1": None},
    units='kW',
    desc='Current electric power consumption of each engine',
)

add_meta_data(
    Dynamic.Vehicle.Propulsion.ELECTRIC_POWER_IN_TOTAL,
    meta_data=_MetaData,
    historical_name={"GASP": None, "FLOPS": None, "LEAPS1": None},
    units='kW',
    desc='Current total electric power consumption of the vehicle',
>>>>>>> dc2eeadf
)

# add_meta_data(
#     Dynamic.Vehicle.Propulsion.EXIT_AREA,
#     meta_data=_MetaData,
#     historical_name={"GASP": None,
#                     "FLOPS": None,
#                     "LEAPS1": None
#                     },
#     units='kW',
#     desc='Current nozzle exit area of engines, per single instance of each '
#          'engine model'
# )

add_meta_data(
<<<<<<< HEAD
    Dynamic.Vehicle.Propulsion.PROPELLER_TIP_SPEED,
    meta_data=_MetaData,
    historical_name={"GASP": None, "FLOPS": None, "LEAPS1": None},
    units='ft/s',
    desc='linear propeller tip speed due to rotation (not airspeed at propeller tip)',
    default_value=500.0,
)

add_meta_data(
    Dynamic.Vehicle.Propulsion.RPM,
    meta_data=_MetaData,
    historical_name={"GASP": ['RPM', 'RPMe'], "FLOPS": None, "LEAPS1": None},
    units='rpm',
    desc='Rotational rate of shaft, per engine.',
)

add_meta_data(
    Dynamic.Vehicle.Propulsion.RPM_GEARBOX,
    meta_data=_MetaData,
    historical_name={"GASP": None, "FLOPS": None, "LEAPS1": None},
    units='rpm',
    desc='Rotational rate of shaft coming out of the gearbox and into the prop.',
)

add_meta_data(
    Dynamic.Vehicle.Propulsion.SHAFT_POWER,
=======
    Dynamic.Vehicle.Propulsion.FUEL_FLOW_RATE,
    meta_data=_MetaData,
    historical_name={"GASP": None, "FLOPS": None, "LEAPS1": None},
    units='lbm/h',
    desc='Current rate of fuel consumption of the vehicle, per single instance of '
    'each engine model. Consumption (i.e. mass reduction) of fuel is defined as '
    'positive.',
)

add_meta_data(
    Dynamic.Vehicle.Propulsion.FUEL_FLOW_RATE_NEGATIVE,
    meta_data=_MetaData,
    historical_name={"GASP": None, "FLOPS": None, "LEAPS1": None},
    units='lbm/h',
    desc='Current rate of fuel consumption of the vehicle, per single instance of each '
    'engine model. Consumption (i.e. mass reduction) of fuel is defined as negative.',
)

add_meta_data(
    Dynamic.Vehicle.Propulsion.FUEL_FLOW_RATE_NEGATIVE_TOTAL,
    meta_data=_MetaData,
    historical_name={"GASP": None, "FLOPS": None, "LEAPS1": None},
    units='lbm/h',
    desc='Current rate of total fuel consumption of the vehicle. Consumption (i.e. '
    'mass reduction) of fuel is defined as negative.',
)

add_meta_data(
    Dynamic.Vehicle.Propulsion.FUEL_FLOW_RATE_TOTAL,
    meta_data=_MetaData,
    historical_name={"GASP": None, "FLOPS": None, "LEAPS1": None},
    units='lbm/h',
    desc='Current rate of total fuel consumption of the vehicle. Consumption (i.e. '
    'mass reduction) of fuel is defined as positive.',
)

add_meta_data(
    Dynamic.Vehicle.Propulsion.HYBRID_THROTTLE,
>>>>>>> dc2eeadf
    meta_data=_MetaData,
    historical_name={"GASP": None, "FLOPS": None, "LEAPS1": None},
    units='unitless',
    desc='Current secondary throttle setting of each individual engine model on the '
    'vehicle, used as an additional degree of control for hybrid engines',
)

add_meta_data(
<<<<<<< HEAD
    Dynamic.Vehicle.Propulsion.SHAFT_POWER_GEARBOX,
=======
    Dynamic.Vehicle.Propulsion.NOX_RATE,
>>>>>>> dc2eeadf
    meta_data=_MetaData,
    historical_name={"GASP": None, "FLOPS": None, "LEAPS1": None},
    units='lbm/h',
    desc='Current rate of nitrous oxide (NOx) production by the vehicle, per single '
    'instance of each engine model',
)

add_meta_data(
<<<<<<< HEAD
    Dynamic.Vehicle.Propulsion.SHAFT_POWER_MAX,
    meta_data=_MetaData,
    historical_name={"GASP": None, "FLOPS": None, "LEAPS1": None},
    units='hp',
    desc='The maximum possible shaft power currently producible, per engine',
)

add_meta_data(
    Dynamic.Vehicle.Propulsion.SHAFT_POWER_MAX_GEARBOX,
    meta_data=_MetaData,
    historical_name={"GASP": None, "FLOPS": None, "LEAPS1": None},
    units='hp',
    desc='The maximum possible shaft power the gearbox can currently produce, per gearbox',
)

add_meta_data(
    Dynamic.Vehicle.Propulsion.TEMPERATURE_T4,
    meta_data=_MetaData,
=======
    Dynamic.Vehicle.Propulsion.NOX_RATE_TOTAL,
    meta_data=_MetaData,
    historical_name={"GASP": None, "FLOPS": None, "LEAPS1": None},
    units='lbm/h',
    desc='Current total rate of nitrous oxide (NOx) production by the vehicle',
)

# add_meta_data(
#     Dynamic.Mission.PERCENT_ROTOR_RPM_CORRECTED,
#     meta_data=_MetaData,
#     historical_name={"GASP": None,
#                      "FLOPS": None,
#                      "LEAPS1": None
#                      },
#     units='unitless',
#     desc='percent of the corrected rotor speed',
#     default_value=0.9,
# )

add_meta_data(
    Dynamic.Vehicle.Propulsion.PROPELLER_TIP_SPEED,
    meta_data=_MetaData,
    historical_name={"GASP": None, "FLOPS": None, "LEAPS1": None},
    units='ft/s',
    desc='linear propeller tip speed due to rotation (not airspeed at propeller tip)',
    default_value=500.0,
)

add_meta_data(
    Dynamic.Vehicle.Propulsion.RPM,
    meta_data=_MetaData,
    historical_name={"GASP": ['RPM', 'RPMe'], "FLOPS": None, "LEAPS1": None},
    units='rpm',
    desc='Rotational rate of shaft, per engine.',
)

add_meta_data(
    Dynamic.Vehicle.Propulsion.SHAFT_POWER,
    meta_data=_MetaData,
    historical_name={"GASP": ['SHP, EHP'], "FLOPS": None, "LEAPS1": None},
    units='hp',
    desc='current shaft power, per engine',
)

add_meta_data(
    Dynamic.Vehicle.Propulsion.SHAFT_POWER_MAX,
    meta_data=_MetaData,
    historical_name={"GASP": None, "FLOPS": None, "LEAPS1": None},
    units='hp',
    desc='The maximum possible shaft power currently producible, per engine',
)

add_meta_data(
    Dynamic.Vehicle.Propulsion.TEMPERATURE_T4,
    meta_data=_MetaData,
>>>>>>> dc2eeadf
    historical_name={"GASP": None, "FLOPS": None, "LEAPS1": None},
    units='degR',
    desc='Current turbine exit temperature (T4) of turbine engines on vehicle, per '
    'single instance of each engine model',
)

add_meta_data(
    Dynamic.Vehicle.Propulsion.THROTTLE,
    meta_data=_MetaData,
    historical_name={"GASP": None, "FLOPS": None, "LEAPS1": None},
    units='unitless',
    desc='Current throttle setting for each individual engine model on the vehicle',
)

add_meta_data(
    Dynamic.Vehicle.Propulsion.THRUST,
    meta_data=_MetaData,
    historical_name={"GASP": None, "FLOPS": None, "LEAPS1": None},
    units='lbf',
    desc='Current net thrust produced by engines, per single instance of each engine '
    'model',
)

add_meta_data(
    Dynamic.Vehicle.Propulsion.THRUST_MAX,
    meta_data=_MetaData,
    historical_name={"GASP": None, "FLOPS": None, "LEAPS1": None},
    units='lbf',
    desc="Hypothetical maximum possible net thrust that can be produced per single "
    "instance of each engine model at the vehicle's current flight condition",
)

add_meta_data(
    Dynamic.Vehicle.Propulsion.THRUST_MAX_TOTAL,
    meta_data=_MetaData,
    historical_name={"GASP": None, "FLOPS": None, "LEAPS1": None},
    units='lbf',
    desc='Hypothetical maximum possible net thrust produced by the vehicle at its '
    'current flight condition',
)

add_meta_data(
    Dynamic.Vehicle.Propulsion.THRUST_TOTAL,
    meta_data=_MetaData,
    historical_name={"GASP": None, "FLOPS": None, "LEAPS1": None},
    units='lbf',
    desc='Current total net thrust produced by the vehicle',
)

add_meta_data(
    Dynamic.Vehicle.Propulsion.TORQUE,
    meta_data=_MetaData,
    historical_name={"GASP": 'TORQUE', "FLOPS": None, "LEAPS1": None},
    units='N*m',
    desc='Current torque being produced, per engine',
)

add_meta_data(
    Dynamic.Vehicle.Propulsion.TORQUE_MAX,
    meta_data=_MetaData,
    historical_name={"GASP": None, "FLOPS": None, "LEAPS1": None},
    units='N*m',
    desc='Hypothetical maximum possible torque being produced at the current flight '
    'condition, per engine',
)

<<<<<<< HEAD
add_meta_data(
    Dynamic.Vehicle.Propulsion.TORQUE_GEARBOX,
    meta_data=_MetaData,
    historical_name={"GASP": None, "FLOPS": None, "LEAPS1": None},
    units='N*m',
    desc='Hypothetical maximum possible torque being produced at the current flight '
    'condition, per engine',
)

=======
>>>>>>> dc2eeadf
# ============================================================================================================================================
#  .----------------.  .----------------.  .----------------.  .----------------.  .----------------.  .----------------.  .-----------------.
# | .--------------. || .--------------. || .--------------. || .--------------. || .--------------. || .--------------. || .--------------. |
# | | ____    ____ | || |     _____    | || |    _______   | || |    _______   | || |     _____    | || |     ____     | || | ____  _____  | |
# | ||_   \  /   _|| || |    |_   _|   | || |   /  ___  |  | || |   /  ___  |  | || |    |_   _|   | || |   .'    `.   | || ||_   \|_   _| | |
# | |  |   \/   |  | || |      | |     | || |  |  (__ \_|  | || |  |  (__ \_|  | || |      | |     | || |  /  .--.  \  | || |  |   \ | |   | |
# | |  | |\  /| |  | || |      | |     | || |   '.___`-.   | || |   '.___`-.   | || |      | |     | || |  | |    | |  | || |  | |\ \| |   | |
# | | _| |_\/_| |_ | || |     _| |_    | || |  |`\____) |  | || |  |`\____) |  | || |     _| |_    | || |  \  `--'  /  | || | _| |_\   |_  | |
# | ||_____||_____|| || |    |_____|   | || |  |_______.'  | || |  |_______.'  | || |    |_____|   | || |   `.____.'   | || ||_____|\____| | |
# | |              | || |              | || |              | || |              | || |              | || |              | || |              | |
# | '--------------' || '--------------' || '--------------' || '--------------' || '--------------' || '--------------' || '--------------' |
#  '----------------'  '----------------'  '----------------'  '----------------'  '----------------'  '----------------'  '----------------'
#  ============================================================================================================================================

#   _____                         _                    _           _
#  / ____|                       | |                  (_)         | |
# | |        ___    _ __    ___  | |_   _ __    __ _   _   _ __   | |_   ___
# | |       / _ \  | '_ \  / __| | __| | '__|  / _` | | | | '_ \  | __| / __|
# | |____  | (_) | | | | | \__ \ | |_  | |    | (_| | | | | | | | | |_  \__ \
#  \_____|  \___/  |_| |_| |___/  \__| |_|     \__,_| |_| |_| |_|  \__| |___/
# ===========================================================================

add_meta_data(
    Mission.Constraints.MASS_RESIDUAL,
    meta_data=_MetaData,
    historical_name={"GASP": None,
                     "FLOPS": None,
                     "LEAPS1": None
                     },
    units='lbm',
    desc='residual to make sure aircraft mass closes on actual '
         'gross takeoff mass, value should be zero at convergence '
         '(within acceptable tolerance)',
)

add_meta_data(
    Mission.Constraints.MAX_MACH,
    meta_data=_MetaData,
    historical_name={"GASP": None,
                     "FLOPS": 'WTIN.VMMO',
                     #  [  # inputs
                     #      '&DEFINE.WTIN.VMMO', 'VLIMIT.VMMO',
                     #      # outputs
                     #      'VLIMIT.VMAX',
                     #  ],
                     "LEAPS1": ['aircraft.inputs.L0_weights.max_mach',
                                'aircraft.outputs.L0_weights.max_mach',
                                ]
                     },
    units='unitless',
    desc='aircraft cruise mach number',
    # TODO: derived default value: Mission.Summary.CRUISE_MACH ???
    default_value=None,
    option=True,
)

add_meta_data(
    Mission.Constraints.RANGE_RESIDUAL,
    meta_data=_MetaData,
    historical_name={"GASP": None,
                     "FLOPS": None,
                     "LEAPS1": None
                     },
    units='NM',
    desc='residual to make sure aircraft range is equal to the targeted '
         'range, value should be zero at convergence (within acceptable '
         'tolerance)',
)

add_meta_data(
    Mission.Constraints.RANGE_RESIDUAL_RESERVE,
    meta_data=_MetaData,
    historical_name={"GASP": None,
                     "FLOPS": None,
                     "LEAPS1": None
                     },
    units='NM',
    desc='residual to make sure aircraft reserve mission range is equal to the targeted '
         'range, value should be zero at convergence (within acceptable '
         'tolerance)',
)

add_meta_data(
    Mission.Constraints.SHAFT_POWER_RESIDUAL,
    meta_data=_MetaData,
    historical_name={"GASP": None, "FLOPS": None, "LEAPS1": None},
    units='kW',
    desc='Must be zero or positive to ensure that the gearbox is sized large enough to handle the maximum shaft power the engine could output during any part of the mission',
)

#  _____                 _
# |  __ \               (_)
# | |  | |   ___   ___   _    __ _   _ __
# | |  | |  / _ \ / __| | |  / _` | | '_ \
# | |__| | |  __/ \__ \ | | | (_| | | | | |
# |_____/   \___| |___/ |_|  \__, | |_| |_|
#                             __/ |
#                            |___/
# =========================================

add_meta_data(
    Mission.Design.CRUISE_ALTITUDE,
    meta_data=_MetaData,
    historical_name={"GASP": 'INGASP.CRALT',
                     "FLOPS": None,
                     "LEAPS1": None
                     },
    option=True,
    units='ft',
    default_value=25000,
    desc='design mission cruise altitude',
    types=[int, float]
)

add_meta_data(
    Mission.Design.CRUISE_RANGE,
    meta_data=_MetaData,
    historical_name={"GASP": None,
                     "FLOPS": None,
                     "LEAPS1": None},
    units='NM',
    desc='the distance flown by the aircraft during cruise',
    default_value=0.0,
)

add_meta_data(
    Mission.Design.FUEL_MASS,
    meta_data=_MetaData,
    historical_name={"GASP": "INGASP.WFADES",
                     "FLOPS": None,  # ['WSP(38, 2)', '~WEIGHT.FUELM', '~INERT.FUELM'],
                     "LEAPS1": ['(WeightABC)self._fuel_weight',
                                'aircraft.outputs.L0_weights_summary.fuel_weight'
                                ]
                     },
    units='lbm',
    desc='fuel carried by the aircraft when it is on the ramp at the '
         'beginning of the design mission',
)

add_meta_data(
    Mission.Design.FUEL_MASS_REQUIRED,
    meta_data=_MetaData,
    historical_name={"GASP": "INGASP.WFAREQ",
                     "FLOPS": None,
                     "LEAPS1": None
                     },
    units='lbm',
    desc='fuel carried by the aircraft when it is on the ramp at the '
         'beginning of the design mission',
)

add_meta_data(
    Mission.Design.GROSS_MASS,
    meta_data=_MetaData,
    historical_name={"GASP": 'INGASP.WG',
                     # ['&DEFINE.WTIN.DGW', 'WTS.DGW', '~WEIGHT.DG', '~WWGHT.DG'],
                     "FLOPS": 'WTIN.DGW',
                     "LEAPS1": [  # TODO: 'aircraft.inputs.L0_weights.design_ramp_weight_fraction' ???
                         #    - design_ramp_weight_fraction has a default: 1.0
                         #    - design_ramp_weight does not have an explicit default
                         #        - design_ramp_weight has an implicit default, by way of
                         #          design_ramp_weight_fraction:
                         #          [L0_design_variables] ramp_weight
                         'aircraft.inputs.L0_weights.design_ramp_weight',
                         '(weightABC)self._design_gross_weight'
                     ]
                     },
    units='lbm',
    desc='design gross mass of the aircraft',
    default_value=None,
)

add_meta_data(
    # NOTE: user override (no scaling)
    Mission.Design.LIFT_COEFFICIENT,
    meta_data=_MetaData,
    historical_name={"GASP": None,
                     "FLOPS": 'AERIN.FCLDES',
                     #  [  # inputs
                     #      '&DEFINE.AERIN.FCLDES', 'OSWALD.FCLDES',
                     #      # outputs
                     #      '~EDET.CLDES', '~CLDESN.CLDES', '~MDESN.CLDES'
                     #  ],
                     "LEAPS1": ['aircraft.inputs.L0_aerodynamics.design_lift_coeff',
                                'aircraft.outputs.L0_aerodynamics.design_lift_coeff'
                                ]
                     },
    units='unitless',
    desc='Fixed design lift coefficient. If input, overrides design lift '
         'coefficient computed by EDET.',
    default_value=None,
)

add_meta_data(
    Mission.Design.LIFT_COEFFICIENT_MAX_FLAPS_UP,
    meta_data=_MetaData,
    historical_name={"GASP": ['INGASP.CLMWFU', 'INGASP.CLMAX'],
                     "FLOPS": None,
                     "LEAPS1": None
                     },
    units='unitless',
    desc='maximum lift coefficient from flaps model when flaps are up '
         '(not deployed)',
)

add_meta_data(
    # NOTE: user override (no scaling)
    Mission.Design.MACH,
    meta_data=_MetaData,
    historical_name={"GASP": 'INGASP.CRMACH',
                     "FLOPS": 'AERIN.FMDES',
                     #  [  # inputs
                     #      '&DEFINE.AERIN.FMDES', 'OSWALD.FMDES'
                     #      # outputs
                     #      '~EDET.DESM', '~MDESN.DESM'
                     #  ],
                     "LEAPS1": ['aircraft.inputs.L0_design_variables.design_mach',
                                'aircraft.outputs.L0_design_variables.design_mach',
                                ]
                     },
    units='unitless',
    desc='aircraft design Mach number',
)

add_meta_data(
    Mission.Design.RANGE,
    meta_data=_MetaData,
    historical_name={"GASP": 'INGASP.ARNGE',
                     # ['&DEFINE.CONFIN.DESRNG', 'CONFIG.DESRNG'],
                     "FLOPS": 'CONFIN.DESRNG',
                     "LEAPS1": 'aircraft.inputs.L0_configuration.design_range'
                     },
    units='NM',
    desc='the aircraft target distance',
    default_value=0.0,
)

add_meta_data(
    Mission.Design.RATE_OF_CLIMB_AT_TOP_OF_CLIMB,
    meta_data=_MetaData,
    historical_name={"GASP": 'INGASP.ROCTOC',
                     "FLOPS": None,
                     "LEAPS1": None
                     },
    option=True,
    units='ft/min',
    desc='The required rate of climb at top of climb',
    default_value=0.0,
)

add_meta_data(
    Mission.Design.RESERVE_FUEL,
    meta_data=_MetaData,
    historical_name={"GASP": None,
                     "FLOPS": None,
                     "LEAPS1": None
                     },
    units="lbm",
    desc='the total fuel reserves which is the sum of: '
         'RESERVE_FUEL_BURNED, RESERVE_FUEL_ADDITIONAL, RESERVE_FUEL_FRACTION',
    default_value=0,
)

add_meta_data(
    # TODO move to Engine?
    Mission.Design.THRUST_TAKEOFF_PER_ENG,
    meta_data=_MetaData,
    historical_name={"GASP": None,
                     # FLOPS may scale the input value as it resizes the engine if requested by
                     # the user
                     # ['&DEFINE.AERIN.THROFF', 'LANDG.THROF', 'LANDG.THROFF'],
                     "FLOPS": 'AERIN.THROFF',
                     # LEAPS1 uses the average thrust_takeoff of all operational engines
                     # actually on the airplane, possibly after resizing (as with FLOPS)
                     "LEAPS1": ['aircraft.inputs.L0_engine.thrust_takeoff',
                                '(SimpleTakeoff)self.thrust',
                                ]
                     },
    units='lbf',
    # need better description of what state. rolling takeoff condition? alt? mach?
    desc='thrust on the aircraft for takeoff',
    default_value=0.0,
)

#  _                            _   _
# | |                          | | (_)
# | |        __ _   _ __     __| |  _   _ __     __ _
# | |       / _` | | '_ \   / _` | | | | '_ \   / _` |
# | |____  | (_| | | | | | | (_| | | | | | | | | (_| |
# |______|  \__,_| |_| |_|  \__,_| |_| |_| |_|  \__, |
#                                                __/ |
#                                               |___/
# ====================================================

add_meta_data(
    Mission.Landing.AIRPORT_ALTITUDE,
    meta_data=_MetaData,
    historical_name={"GASP": 'INGASP.ALTLND',
                     "FLOPS": None,
                     "LEAPS1": None
                     },
    units='ft',
    desc='altitude of airport where aircraft lands',
    default_value=0,
)

add_meta_data(
    Mission.Landing.BRAKING_DELAY,
    meta_data=_MetaData,
    historical_name={"GASP": 'INGASP.TDELAY',
                     "FLOPS": None,
                     "LEAPS1": None
                     },
    units='s',
    desc='time delay between touchdown and the application of brakes',
    default_value=1,
)

add_meta_data(
    Mission.Landing.BRAKING_FRICTION_COEFFICIENT,
    meta_data=_MetaData,
    # NOTE: FLOPS uses the same value for both takeoff and landing
    # historical_name={
    #     'FLOPS': ['&DEFTOL.TOLIN.BRAKMU', 'BALFLD.BRAKMU'],
    #     'GASP': None,
    #     'LEAPS1': 'aircraft.inputs.L0_takeoff_and_landing.braking_mu'},
    historical_name={'FLOPS': None, 'GASP': None, 'LEAPS1': None}, default_value=0.3,
    units='unitless',
    desc='landing coefficient of friction, with brakes on')

add_meta_data(
    Mission.Landing.DRAG_COEFFICIENT_FLAP_INCREMENT,
    meta_data=_MetaData,
    historical_name={"GASP": 'INGASP.DCD',
                     "FLOPS": None,
                     "LEAPS1": None
                     },
    units='unitless',
    desc='drag coefficient increment at landing due to flaps',
)

add_meta_data(
    Mission.Landing.DRAG_COEFFICIENT_MIN,
    meta_data=_MetaData,
    historical_name={"GASP": None,
                     "FLOPS": 'AERIN.CDMLD',  # ['&DEFINE.AERIN.CDMLD', 'LANDG.CDMLD'],
                     "LEAPS1": None
                     },
    units='unitless',
    desc='Minimum drag coefficient for takeoff. Typically this is CD at zero lift.',
    default_value=0.0,
)

add_meta_data(
    Mission.Landing.FIELD_LENGTH,
    meta_data=_MetaData,
    historical_name={"GASP": None,
                     "FLOPS": None,  # '~ANALYS.FARLDG',
                     "LEAPS1": '(SimpleLanding)self.landing_distance'
                     },
    units='ft',
    desc='FAR landing field length'
)

add_meta_data(
    Mission.Landing.FLARE_RATE,
    meta_data=_MetaData,
    historical_name={"GASP": None,
                     "FLOPS": 'TOLIN.VANGLD',
                     "LEAPS1": None
                     },
    units="deg/s",
    desc='flare rate in detailed landing',
    default_value=2.0,
)

add_meta_data(
    Mission.Landing.GLIDE_TO_STALL_RATIO,
    meta_data=_MetaData,
    historical_name={"GASP": 'INGASP.VRATT',
                     "FLOPS": None,
                     "LEAPS1": None
                     },
    units="unitless",
    desc='ratio of glide (approach) speed to stall speed',
    default_value=1.3,
)

add_meta_data(
    Mission.Landing.GROUND_DISTANCE,
    meta_data=_MetaData,
    historical_name={"GASP": 'INGASP.DLT',  # Is DLT actual landing distance or field length?
                     "FLOPS": None,
                     "LEAPS1": None
                     },
    units='ft',
    desc='distance covered over the ground during landing'
)

add_meta_data(
    Mission.Landing.INITIAL_ALTITUDE,
    meta_data=_MetaData,
    historical_name={"GASP": 'INGASP.HIN',
                     "FLOPS": None,
                     "LEAPS1": None
                     },
    units='ft',
    desc='altitude where landing calculations begin'
)

add_meta_data(
    Mission.Landing.INITIAL_MACH,
    meta_data=_MetaData,
    historical_name={"GASP": None,
                     "FLOPS": None,
                     "LEAPS1": None
                     },
    units="unitless",
    desc='approach mach number',
    default_value=0.1
)

add_meta_data(
    Mission.Landing.INITIAL_VELOCITY,
    meta_data=_MetaData,
    historical_name={"GASP": "INGASP.VGL",
                     "FLOPS": 'AERIN.VAPPR',
                     "LEAPS1": '(SimpleLanding)self.vapp'
                     },
    units='ft/s',
    desc='approach velocity'
)

add_meta_data(
    Mission.Landing.LIFT_COEFFICIENT_FLAP_INCREMENT,
    meta_data=_MetaData,
    historical_name={"GASP": 'INGASP.DCL',
                     "FLOPS": None,
                     "LEAPS1": None
                     },
    units='unitless',
    desc='lift coefficient increment at landing due to flaps',
)

add_meta_data(
    # TODO: missing &DEFINE.AERIN.CLAPP ???
    #    - NOTE: there is a relationship in FLOPS/LEAPS1 between CLAPP and
    #      CLLDM (this variable)
    Mission.Landing.LIFT_COEFFICIENT_MAX,
    meta_data=_MetaData,
    historical_name={"GASP": 'INGASP.CLMWLD',
                     "FLOPS": 'AERIN.CLLDM',  # ['&DEFINE.AERIN.CLLDM', 'LANDG.CLLDM'],
                     "LEAPS1": 'aircraft.inputs.L0_takeoff_and_landing.max_landing_lift_coeff'
                     },
    units='unitless',
    desc='maximum lift coefficient for landing',
    default_value=3.0,
)

add_meta_data(
    Mission.Landing.MAXIMUM_FLARE_LOAD_FACTOR,
    meta_data=_MetaData,
    historical_name={"GASP": 'INGASP.XLFMX',
                     "FLOPS": None,
                     "LEAPS1": None
                     },
    units="unitless",
    desc='maximum load factor during landing flare',
    default_value=1.15,
)

add_meta_data(
    Mission.Landing.MAXIMUM_SINK_RATE,
    meta_data=_MetaData,
    historical_name={"GASP": 'INGASP.RSMX',
                     "FLOPS": None,
                     "LEAPS1": None
                     },
    units='ft/min',
    desc='maximum rate of sink during glide',
    default_value=1000,
)

add_meta_data(
    Mission.Landing.OBSTACLE_HEIGHT,
    meta_data=_MetaData,
    historical_name={"GASP": 'INGASP.HAPP',
                     "FLOPS": None,
                     "LEAPS1": None
                     },
    units='ft',
    desc='landing obstacle height above the ground at airport altitude',
    default_value=50,
)

add_meta_data(
    Mission.Landing.ROLLING_FRICTION_COEFFICIENT,
    meta_data=_MetaData,
    # historical_name={"GASP": None,
    #                  "FLOPS": ['&DEFTOL.TOLIN.ROLLMU', 'BALFLD.ROLLMU'],
    #                  "LEAPS1": ['aircraft.inputs.L0_takeoff_and_landing.rolling_mu',
    #                             '(GroundRoll)self.mu',
    #                             '(Rotate)self.mu',
    #                             '(GroundBrake)self.rolling_mu',
    #                             ]
    #                  },
    historical_name={'FLOPS': None, 'GASP': None, 'LEAPS1': None},
    units='unitless',
    desc='coefficient of rolling friction for groundroll '
         'portion of takeoff',
    default_value=0.025,
)

add_meta_data(
    Mission.Landing.SPOILER_DRAG_COEFFICIENT,
    meta_data=_MetaData,
    # historical_name={"GASP": None,
    #                  "FLOPS": '&DEFTOL.TOLIN.CDSPOL',
    #                  "LEAPS1": None
    #                  },
    historical_name={'FLOPS': None, 'GASP': None, 'LEAPS1': None},
    units='unitless',
    desc='drag coefficient for spoilers during landing rollout',
    default_value=0.0,
)

add_meta_data(
    Mission.Landing.SPOILER_LIFT_COEFFICIENT,
    meta_data=_MetaData,
    # historical_name={"GASP": None,
    #                  "FLOPS": '&DEFTOL.TOLIN.CLSPOL',
    #                  "LEAPS1": None
    #                  },
    historical_name={'FLOPS': None, 'GASP': None, 'LEAPS1': None},
    units='unitless',
    desc='lift coefficient for spoilers during landing rollout',
    default_value=0.0,
)

add_meta_data(
    Mission.Landing.STALL_VELOCITY,
    meta_data=_MetaData,
    historical_name={"GASP": 'INGASP.VST',
                     "FLOPS": None,
                     "LEAPS1": None
                     },
    units='ft/s',
    desc='stall speed during approach',
)

add_meta_data(
    Mission.Landing.TOUCHDOWN_MASS,
    meta_data=_MetaData,
    historical_name={"GASP": None,
                     "FLOPS": None,  # ['~ANALYS.WLDG', '~LNDING.GROSWT'],
                     "LEAPS1": '(SimpleLanding)self.weight'
                     },
    units='lbm',
    desc='computed mass of aircraft for landing, is only '
         'required to be equal to Aircraft.Design.TOUCHDOWN_MASS '
         'when the design case is being run '
         'for HEIGHT_ENERGY missions this is the mass at the end of the last regular phase (non-reserve phase)',
)

add_meta_data(
    Mission.Landing.TOUCHDOWN_SINK_RATE,
    meta_data=_MetaData,
    historical_name={"GASP": 'INGASP.SINKTD',
                     "FLOPS": None,
                     "LEAPS1": None
                     },
    units='ft/s',
    desc='sink rate at touchdown',
    default_value=3,
)

#   ____    _         _                 _     _
#  / __ \  | |       (_)               | |   (_)
# | |  | | | |__      _    ___    ___  | |_   _  __   __   ___   ___
# | |  | | | '_ \    | |  / _ \  / __| | __| | | \ \ / /  / _ \ / __|
# | |__| | | |_) |   | | |  __/ | (__  | |_  | |  \ V /  |  __/ \__ \
#  \____/  |_.__/    | |  \___|  \___|  \__| |_|   \_/    \___| |___/
#                   _/ |
#                  |__/
# ===================================================================

add_meta_data(
    Mission.Objectives.FUEL,
    meta_data=_MetaData,
    historical_name={"GASP": None,
                     "FLOPS": None,
                     "LEAPS1": None
                     },
    units='unitless',
    desc='regularized objective that minimizes total fuel mass subject '
         'to other necessary additions',
)

add_meta_data(
    Mission.Objectives.RANGE,
    meta_data=_MetaData,
    historical_name={"GASP": None,
                     "FLOPS": None,
                     "LEAPS1": None
                     },
    units='unitless',
    desc='regularized objective that maximizes range subject to other '
         'necessary additions',
)

#   _____
#  / ____|
# | (___    _   _   _ __ ___    _ __ ___     __ _   _ __   _   _
#  \___ \  | | | | | '_ ` _ \  | '_ ` _ \   / _` | | '__| | | | |
#  ____) | | |_| | | | | | | | | | | | | | | (_| | | |    | |_| |
# |_____/   \__,_| |_| |_| |_| |_| |_| |_|  \__,_| |_|     \__, |
#                                                           __/ |
#                                                          |___/
# ===============================================================

add_meta_data(
    Mission.Summary.CRUISE_MACH,
    meta_data=_MetaData,
    historical_name={"GASP": None,
                     "FLOPS": 'CONFIN.VCMN',
                     #  [  # inputs
                     #      '&DEFINE.CONFIN.VCMN', 'PARVAR.DVD(1,8)',
                     #      # outputs
                     #      'CONFIG.VCMN', 'CONFIG.DVA(8)', '~FLOPS.DVA(8)', '~ANALYS.DVA(8)',
                     #      # other
                     #      'MISSA.VCMIN',
                     #  ],
                     "LEAPS1": ['aircraft.inputs.L0_design_variables.cruise_mach',
                                'aircraft.outputs.L0_design_variables.cruise_mach',
                                'aircraft.outputs.L0_design_variables.mission_cruise_mach',
                                ]
                     },
    units='unitless',
    desc='aircraft cruise mach number',
    default_value=0.0,  # TODO: required
)

add_meta_data(
    Mission.Summary.CRUISE_MASS_FINAL,
    meta_data=_MetaData,
    historical_name={"GASP": None,
                     "FLOPS": None,
                     "LEAPS1": None
                     },
    units='lbm',
    desc='mass of the aircraft at the end of cruise',
    default_value=0.0,
)

add_meta_data(
    Mission.Summary.FUEL_BURNED,
    meta_data=_MetaData,
    historical_name={"GASP": None,
                     "FLOPS": None,
                     "LEAPS1": None
                     },
    units='lbm',
    desc='fuel burned during regular phases, this '
         'does not include fuel burned in reserve phases'
)

# NOTE if per-mission level scaling is not best mapping for GASP's 'CKFF', map
#      to FFFSUB/FFFSUP
# CKFF is consistent for one aircraft over all missions, once the vehicle is sized
# can we map it to both FFFSUB and FFFSUP?
add_meta_data(
    Mission.Summary.FUEL_FLOW_SCALER,
    meta_data=_MetaData,
    historical_name={"GASP": 'INGASP.CKFF',
                     "FLOPS": 'MISSIN.FACT',  # ['&DEFMSS.MISSIN.FACT', 'TRNSF.FACT'],
                     "LEAPS1": ['aircraft.inputs.L0_fuel_flow.overall_factor']
                     },
    units='unitless',
    desc='scale factor on overall fuel flow',
    default_value=1.0,
    option=True
)

add_meta_data(
    Mission.Summary.GROSS_MASS,
    meta_data=_MetaData,
    historical_name={"GASP": None,
                     "FLOPS": None,
                     "LEAPS1": None
                     },
    units='lbm',
    desc='gross takeoff mass of aircraft for that specific mission, not '
         'necessarily the value for the aircraft`s design mission'
)

add_meta_data(
    Mission.Summary.RANGE,
    meta_data=_MetaData,
    historical_name={"GASP": None,
                     "FLOPS": None,
                     "LEAPS1": None
                     },
    units='NM',
    desc='actual range that the aircraft flies, whether '
         'it is a design case or an off design case. Equal '
         'to Mission.Design.RANGE value in the design case.'
)

add_meta_data(
    Mission.Summary.RESERVE_FUEL_BURNED,
    meta_data=_MetaData,
    historical_name={"GASP": None,
                     "FLOPS": None,
                     "LEAPS1": None
                     },
    units='lbm',
    desc='fuel burned during reserve phases, this '
         'does not include fuel burned in regular phases',
    default_value=0.,
)

add_meta_data(
    Mission.Summary.TOTAL_FUEL_MASS,
    meta_data=_MetaData,
    historical_name={"GASP": "INGASP.WFA",
                     "FLOPS": None,
                     "LEAPS1": None
                     },
    units='lbm',
    desc='total fuel carried at the beginnning of a mission '
         'includes fuel burned in the mission, reserve fuel '
         'and fuel margin',
)


#  _______           _                      __    __
# |__   __|         | |                    / _|  / _|
#    | |      __ _  | | __   ___    ___   | |_  | |_
#    | |     / _` | | |/ /  / _ \  / _ \  |  _| |  _|
#    | |    | (_| | |   <  |  __/ | (_) | | |   | |
#    |_|     \__,_| |_|\_\  \___|  \___/  |_|   |_|
# ===================================================

add_meta_data(
    Mission.Takeoff.AIRPORT_ALTITUDE,
    meta_data=_MetaData,
    historical_name={"GASP": None,
                     "FLOPS": None,
                     "LEAPS1": None
                     },
    units='ft',
    desc='altitude of airport where aircraft takes off'
)

add_meta_data(
    Mission.Takeoff.ANGLE_OF_ATTACK_RUNWAY,
    meta_data=_MetaData,
    historical_name={
        # ['&DEFTOL.TOLIN.ALPRUN', 'BALFLD.ALPRUN', '~CLGRAD.ALPRUN'],
        'FLOPS': 'TOLIN.ALPRUN',
        'GASP': None,
        'LEAPS1': 'aircraft.inputs.L0_takeoff_and_landing.alpha_runway'},
    option=True,
    default_value=0.,
    units='deg',
    desc='angle of attack on ground')

add_meta_data(
    Mission.Takeoff.ASCENT_DURATION,
    meta_data=_MetaData,
    historical_name={"GASP": None,
                     "FLOPS": None,
                     "LEAPS1": None
                     },
    units='s',
    desc='duration of the ascent phase of takeoff',
)

add_meta_data(
    Mission.Takeoff.ASCENT_T_INTIIAL,
    meta_data=_MetaData,
    historical_name={"GASP": None,
                     "FLOPS": None,
                     "LEAPS1": None
                     },
    units='s',
    desc='time that the ascent phase of takeoff starts at',
    default_value=10,
)

add_meta_data(
    Mission.Takeoff.BRAKING_FRICTION_COEFFICIENT,
    meta_data=_MetaData,
    # NOTE: FLOPS uses the same value for both takeoff and landing
    historical_name={
        'FLOPS': 'TOLIN.BRAKMU',  # ['&DEFTOL.TOLIN.BRAKMU', 'BALFLD.BRAKMU'],
        'GASP': None,
        'LEAPS1': 'aircraft.inputs.L0_takeoff_and_landing.braking_mu'},
    default_value=0.3,
    units='unitless',
    desc='takeoff coefficient of friction, with brakes on')

add_meta_data(
    Mission.Takeoff.DECISION_SPEED_INCREMENT,
    meta_data=_MetaData,
    historical_name={"GASP": 'INGASP.DV1',
                     "FLOPS": None,
                     "LEAPS1": None
                     },
    units='kn',
    desc='increment of engine failure decision speed above stall speed',
    default_value=5,
)

add_meta_data(
    Mission.Takeoff.DRAG_COEFFICIENT_FLAP_INCREMENT,
    meta_data=_MetaData,
    historical_name={"GASP": 'INGASP.DCD',
                     "FLOPS": None,
                     "LEAPS1": None
                     },
    units='unitless',
    desc='drag coefficient increment at takeoff due to flaps',
)

add_meta_data(
    Mission.Takeoff.DRAG_COEFFICIENT_MIN,
    meta_data=_MetaData,
    historical_name={"GASP": None,
                     "FLOPS": 'AERIN.CDMTO',  # ['&DEFINE.AERIN.CDMTO', 'LANDG.CDMTO'],
                     "LEAPS1": None
                     },
    units='unitless',
    desc='Minimum drag coefficient for takeoff. Typically this is CD at zero lift.',
    default_value=0.0,
)

add_meta_data(
    Mission.Takeoff.FIELD_LENGTH,
    meta_data=_MetaData,
    historical_name={"GASP": None,
                     "FLOPS": None,  # '~ANALYS.FAROFF',
                     "LEAPS1": '(SimpleTakeoff)self.takeoff_distance'
                     },
    units='ft',
    desc='FAR takeoff field length'
)

add_meta_data(
    Mission.Takeoff.FINAL_ALTITUDE,
    meta_data=_MetaData,
    historical_name={"GASP": None,
                     # ['&DEFTOL.TOLIN.OBSTO', 'TOCOMM.OBSTO', 'TOCOMM.DUMC(8)'],
                     "FLOPS": 'TOLIN.OBSTO',
                     "LEAPS1": 'aircraft.inputs.L0_takeoff_and_landing.obstacle_height'
                     },
    units='ft',
    desc='altitude of aircraft at the end of takeoff',
    # Note default value is aircraft type dependent
    #    - transport: 35 ft
    # assume transport for now
    default_value=35.0,
)

add_meta_data(
    Mission.Takeoff.FINAL_MACH,
    meta_data=_MetaData,
    historical_name={"GASP": None,
                     "FLOPS": None,
                     "LEAPS1": None,
                     },
    units='unitless',
    desc='Mach number of aircraft after taking off and '
         'clearing a 35 foot obstacle'
)

add_meta_data(
    Mission.Takeoff.FINAL_MASS,
    meta_data=_MetaData,
    historical_name={"GASP": None,
                     "FLOPS": None,
                     "LEAPS1": None
                     },
    units='lbm',
    desc='mass after aircraft has cleared 35 ft obstacle'
)

add_meta_data(
    # TODO FLOPS/LEAPS1 implementation is different from Aviary
    #    - correct variable reference?
    #    - correct Aviary equations?
    Mission.Takeoff.FINAL_VELOCITY,
    meta_data=_MetaData,
    historical_name={"GASP": None,
                     "FLOPS": None,  # '~TOFF.V2',
                     "LEAPS1": '(ClimbToObstacle)self.V2'
                     },
    units='m/s',
    desc='velocity of aircraft after taking off and '
         'clearing a 35 foot obstacle'
)

add_meta_data(
    # Note user override (no scaling)
    # Note FLOPS/LEAPS1 calculated as part of mission analysis, and not as
    # part of takeoff
    Mission.Takeoff.FUEL_SIMPLE,
    meta_data=_MetaData,
    historical_name={"GASP": None,
                     # ['&DEFMSS.MISSIN.FTKOFL', 'FFLALL.FTKOFL', '~MISSON.TAKOFL'],
                     "FLOPS": 'MISSIN.FTKOFL',
                     "LEAPS1": ['aircraft.inputs.L0_mission.fixed_takeoff_fuel',
                                'aircraft.outputs.L0_takeoff_and_landing.takeoff_fuel',
                                ]
                     },
    units='lbm',
    desc='fuel burned during simple takeoff calculation',
    default_value=None,
)

add_meta_data(
    Mission.Takeoff.GROUND_DISTANCE,
    meta_data=_MetaData,
    historical_name={"GASP": None,
                     "FLOPS": None,
                     "LEAPS1": None
                     },
    units='ft',
    desc='ground distance covered by takeoff with all engines operating'
)

add_meta_data(
    Mission.Takeoff.LIFT_COEFFICIENT_FLAP_INCREMENT,
    meta_data=_MetaData,
    historical_name={"GASP": 'INGASP.DCL',
                     "FLOPS": None,
                     "LEAPS1": None
                     },
    units='unitless',
    desc='lift coefficient increment at takeoff due to flaps',
)

add_meta_data(
    Mission.Takeoff.LIFT_COEFFICIENT_MAX,
    meta_data=_MetaData,
    historical_name={"GASP": 'INGASP.CLMWTO',
                     # ['&DEFINE.AERIN.CLTOM', 'LANDG.CLTOM', '~DEFTOL.CLTOA'],
                     "FLOPS": 'AERIN.CLTOM',
                     "LEAPS1": 'aircraft.inputs.L0_takeoff_and_landing.max_takeoff_lift_coeff'
                     },
    units='unitless',
    desc='maximum lift coefficient for takeoff',
    default_value=2.0,
)

add_meta_data(
    Mission.Takeoff.LIFT_OVER_DRAG,
    meta_data=_MetaData,
    historical_name={"GASP": None,
                     "FLOPS": None,  # '~ANALYS.CLOD',
                     "LEAPS1": '(SimpleTakeoff)self.lift_over_drag_ratio'
                     },
    units='unitless',
    desc='ratio of lift to drag at takeoff'
)

add_meta_data(
    Mission.Takeoff.OBSTACLE_HEIGHT,
    meta_data=_MetaData,
    # historical_name={
    #     'GASP': None,
    #     'FLOPS': ['&DEFTOL.TOLIN.OBSTO', 'TOCOMM.OBSTO', 'TOCOMM.DUMC(8)'],
    #     'LEAPS1': 'aircraft.inputs.L0_takeoff_and_landing.obstacle_height'},
    historical_name={'GASP': None, 'FLOPS': None, 'LEAPS1': None},
    option=True,
    # Note default value is aircraft type dependent
    #    - transport: 35 ft
    # assume transport for now
    default_value=35.,
    units='ft',
    desc='takeoff obstacle height above the ground at airport altitude'
)

add_meta_data(
    Mission.Takeoff.ROLLING_FRICTION_COEFFICIENT,
    meta_data=_MetaData,
    historical_name={"GASP": None,
                     # ['&DEFTOL.TOLIN.ROLLMU', 'BALFLD.ROLLMU'],
                     "FLOPS": 'TOLIN.ROLLMU',
                     "LEAPS1": ['aircraft.inputs.L0_takeoff_and_landing.rolling_mu',
                                '(GroundRoll)self.mu',
                                '(Rotate)self.mu',
                                '(GroundBrake)self.rolling_mu',
                                ]
                     },
    units='unitless',
    desc='coefficient of rolling friction for groundroll '
         'portion of takeoff',
    default_value=0.025,
)

add_meta_data(
    Mission.Takeoff.ROTATION_SPEED_INCREMENT,
    meta_data=_MetaData,
    historical_name={"GASP": 'INGASP.DVR',
                     "FLOPS": None,
                     "LEAPS1": None
                     },
    units='kn',
    desc='increment of takeoff rotation speed above engine failure decision speed',
    default_value=5,
)

add_meta_data(
    Mission.Takeoff.ROTATION_VELOCITY,
    meta_data=_MetaData,
    historical_name={"GASP": 'INGASP.VR',
                     "FLOPS": None,
                     "LEAPS1": None
                     },
    units='kn',
    desc='rotation velocity',
)

add_meta_data(
    Mission.Takeoff.SPOILER_DRAG_COEFFICIENT,
    meta_data=_MetaData,
    historical_name={"GASP": None,
                     "FLOPS": 'TOLIN.CDSPOL',  # '&DEFTOL.TOLIN.CDSPOL',
                     "LEAPS1": None
                     },
    units='unitless',
    desc='drag coefficient for spoilers during takeoff abort',
    default_value=0.0,
)

add_meta_data(
    Mission.Takeoff.SPOILER_LIFT_COEFFICIENT,
    meta_data=_MetaData,
    historical_name={"GASP": None,
                     "FLOPS": 'TOLIN.CLSPOL',  # '&DEFTOL.TOLIN.CLSPOL',
                     "LEAPS1": None
                     },
    units='unitless',
    desc='lift coefficient for spoilers during takeoff abort',
    default_value=0.0,
)

add_meta_data(
    Mission.Takeoff.THRUST_INCIDENCE,
    meta_data=_MetaData,
    historical_name={
        'FLOPS': 'TOLIN.TINC',  # ['&DEFTOL.TOLIN.TINC', 'BALFLD.TINC', '~CLGRAD.TINC'],
        'GASP': None,
        'LEAPS1': 'aircraft.inputs.L0_takeoff_and_landing.thrust_incidence_angle'},
    option=True,
    default_value=0.,
    units='deg',
    desc='thrust incidence on ground')

#   _______                  _
#  |__   __|                (_)
#     | |      __ _  __  __  _
#     | |     / _` | \ \/ / | |
#     | |    | (_| |  >  <  | |
#     |_|     \__,_| /_/\_\ |_|
# =============================

add_meta_data(
    Mission.Taxi.DURATION,
    meta_data=_MetaData,
    historical_name={"GASP": 'INGASP.DELTT',
                     "FLOPS": None,
                     "LEAPS1": None
                     },
    units='h',
    desc='time spent taxiing before takeoff',
    option=True,
    default_value=0.167,
)

add_meta_data(
    Mission.Taxi.MACH,
    meta_data=_MetaData,
    historical_name={"GASP": None,
                     "FLOPS": None,
                     "LEAPS1": None
                     },
    units="unitless",
    desc='speed during taxi, must be nonzero if pycycle is enabled',
    option=True,
    default_value=0.0001,
)

#  .----------------.  .----------------.  .----------------.  .----------------.  .----------------.  .-----------------. .----------------.  .----------------.
# | .--------------. || .--------------. || .--------------. || .--------------. || .--------------. || .--------------. || .--------------. || .--------------. |
# | |    _______   | || |  _________   | || |  _________   | || |  _________   | || |     _____    | || | ____  _____  | || |    ______    | || |    _______   | |
# | |   /  ___  |  | || | |_   ___  |  | || | |  _   _  |  | || | |  _   _  |  | || |    |_   _|   | || ||_   \|_   _| | || |  .' ___  |   | || |   /  ___  |  | |
# | |  |  (__ \_|  | || |   | |_  \_|  | || | |_/ | | \_|  | || | |_/ | | \_|  | || |      | |     | || |  |   \ | |   | || | / .'   \_|   | || |  |  (__ \_|  | |
# | |   '.___`-.   | || |   |  _|  _   | || |     | |      | || |     | |      | || |      | |     | || |  | |\ \| |   | || | | |    ____  | || |   '.___`-.   | |
# | |  |`\____) |  | || |  _| |___/ |  | || |    _| |_     | || |    _| |_     | || |     _| |_    | || | _| |_\   |_  | || | \ `.___]  _| | || |  |`\____) |  | |
# | |  |_______.'  | || | |_________|  | || |   |_____|    | || |   |_____|    | || |    |_____|   | || ||_____|\____| | || |  `._____.'   | || |  |_______.'  | |
# | |              | || |              | || |              | || |              | || |              | || |              | || |              | || |              | |
# | '--------------' || '--------------' || '--------------' || '--------------' || '--------------' || '--------------' || '--------------' || '--------------' |
#  '----------------'  '----------------'  '----------------'  '----------------'  '----------------'  '----------------'  '----------------'  '----------------'

add_meta_data(
    Settings.EQUATIONS_OF_MOTION,
    meta_data=_MetaData,
    historical_name={"GASP": None,
                     "FLOPS": None,
                     "LEAPS1": None
                     },
    desc='Sets which equations of motion Aviary will use in mission analysis',
    option=True,
    types=EquationsOfMotion,
    default_value=None,
)

add_meta_data(
    Settings.MASS_METHOD,
    meta_data=_MetaData,
    historical_name={"GASP": None,
                     "FLOPS": None,
                     "LEAPS1": None
                     },
    desc="Sets which legacy code's methods will be used for mass estimation",
    option=True,
    types=LegacyCode,
    default_value=None
)

add_meta_data(
    Settings.PROBLEM_TYPE,
    meta_data=_MetaData,
    historical_name={"GASP": None,
                     "FLOPS": None,
                     "LEAPS1": None
                     },
    desc="Select from Aviary's built in problem types: Sizing, Alternate, and Fallout",
    option=True,
    types=ProblemType,
    default_value=None
)

add_meta_data(
    Settings.VERBOSITY, meta_data=_MetaData,
    historical_name={"GASP": None, "FLOPS": None, "LEAPS1": None},
    desc='Sets how much information Aviary outputs when run. Options include:'
    '0. QUIET: All output except errors are suppressed'
    '1. BRIEF: Only important information is output, in human-readable format'
    '2. VERBOSE: All user-relevant information is output, in human-readable format'
    '3. DEBUG: Any information can be outtputed, including warnings, intermediate calculations, etc., with no formatting requirement',
    option=True, types=Verbosity, default_value=Verbosity.BRIEF)

# here we create a copy of the Aviary-core metadata. The reason for this
# copy is that if we simply imported the Aviary _MetaData in all the
# external subsystem extensions, we would be modifying the original and
# the original _MetaData in the core of Aviary could get altered in
# undesirable ways. By importing this copy to the API the user modifies a
# new MetaData designed just for their purposes.
CoreMetaData = deepcopy(_MetaData)<|MERGE_RESOLUTION|>--- conflicted
+++ resolved
@@ -6184,7 +6184,6 @@
 #                                             |_|
 # ================================================================================
 
-<<<<<<< HEAD
 add_meta_data(
     Dynamic.Atmosphere.DENSITY,
     meta_data=_MetaData,
@@ -6260,38 +6259,25 @@
 # | |  | | | | \__ \ \__ \ | | | (_) | | | | |
 # |_|  |_| |_| |___/ |___/ |_|  \___/  |_| |_|
 # ============================================
-=======
->>>>>>> dc2eeadf
-add_meta_data(
-    Dynamic.Atmosphere.DENSITY,
+add_meta_data(
+    Dynamic.Mission.ALTITUDE,
     meta_data=_MetaData,
     historical_name={"GASP": None, "FLOPS": None, "LEAPS1": None},
-<<<<<<< HEAD
     units='ft',
     desc='Current altitude of the vehicle',
-=======
-    units='lbm/ft**3',
-    desc="Atmospheric density at the vehicle's current altitude",
->>>>>>> dc2eeadf
-)
-
-add_meta_data(
-    Dynamic.Atmosphere.DYNAMIC_PRESSURE,
+)
+
+add_meta_data(
+    Dynamic.Mission.ALTITUDE_RATE,
     meta_data=_MetaData,
     historical_name={"GASP": None, "FLOPS": None, "LEAPS1": None},
-<<<<<<< HEAD
     units='ft/s',
     desc='Current rate of altitude change (climb rate) of the vehicle',
-=======
-    units='lbf/ft**2',
-    desc="Atmospheric dynamic pressure at the vehicle's current flight condition",
->>>>>>> dc2eeadf
-)
-
-add_meta_data(
-    Dynamic.Atmosphere.KINEMATIC_VISCOSITY,
-    meta_data=_MetaData,
-<<<<<<< HEAD
+)
+
+add_meta_data(
+    Dynamic.Mission.ALTITUDE_RATE_MAX,
+    meta_data=_MetaData,
     historical_name={"GASP": None, "FLOPS": None, "LEAPS1": None},
     units='ft/s',
     desc='Current maximum possible rate of altitude change (climb rate) of the vehicle '
@@ -6343,66 +6329,9 @@
     units='m/s',
     desc='Rate of change in specific energy (energy per unit weight) of the vehicle at current '
     'flight condition',
-=======
-    historical_name={"GASP": 'XKV',
-                     "FLOPS": None,
-                     "LEAPS1": None
-                     },
-    units='ft**2/s',
-    desc="Atmospheric kinematic viscosity at the vehicle's current flight condition"
-)
-
-add_meta_data(
-    Dynamic.Atmosphere.MACH,
-    meta_data=_MetaData,
-    historical_name={"GASP": None, "FLOPS": None, "LEAPS1": None},
-    units='unitless',
-    desc='Current Mach number of the vehicle',
-)
-
-add_meta_data(
-    Dynamic.Atmosphere.MACH_RATE,
-    meta_data=_MetaData,
-    historical_name={"GASP": None, "FLOPS": None, "LEAPS1": None},
-    units='unitless',
-    desc='Current rate at which the Mach number of the vehicle is changing',
-)
-
-add_meta_data(
-    Dynamic.Atmosphere.SPEED_OF_SOUND,
-    meta_data=_MetaData,
-    historical_name={"GASP": None, "FLOPS": None, "LEAPS1": None},
-    units='ft/s',
-    desc="Atmospheric speed of sound at vehicle's current flight condition",
-)
-
-add_meta_data(
-    Dynamic.Atmosphere.STATIC_PRESSURE,
-    meta_data=_MetaData,
-    historical_name={"GASP": None, "FLOPS": None, "LEAPS1": None},
-    units='lbf/ft**2',
-    desc="Atmospheric static pressure at the vehicle's current flight condition",
-)
-
-add_meta_data(
-    Dynamic.Atmosphere.TEMPERATURE,
-    meta_data=_MetaData,
-    historical_name={"GASP": None, "FLOPS": None, "LEAPS1": None},
-    units='degR',
-    desc="Atmospheric temperature at vehicle's current flight condition",
->>>>>>> dc2eeadf
-)
-
-
-#  __  __   _               _
-# |  \/  | (_)             (_)
-# | \  / |  _   ___   ___   _    ___    _ __
-# | |\/| | | | / __| / __| | |  / _ \  | '_ \
-# | |  | | | | \__ \ \__ \ | | | (_) | | | | |
-# |_|  |_| |_| |___/ |___/ |_|  \___/  |_| |_|
-# ============================================
-add_meta_data(
-<<<<<<< HEAD
+)
+
+add_meta_data(
     Dynamic.Mission.SPECIFIC_ENERGY_RATE,
     meta_data=_MetaData,
     historical_name={"GASP": None, "FLOPS": None, "LEAPS1": None},
@@ -6445,72 +6374,18 @@
 #      \/      \___| |_| |_| |_|  \___| |_|  \___|
 # ================================================
 
-=======
-    Dynamic.Mission.ALTITUDE,
+add_meta_data(
+    Dynamic.Vehicle.BATTERY_STATE_OF_CHARGE,
     meta_data=_MetaData,
     historical_name={"GASP": None, "FLOPS": None, "LEAPS1": None},
-    units='ft',
-    desc='Current altitude of the vehicle',
-)
-
-add_meta_data(
-    Dynamic.Mission.ALTITUDE_RATE,
+    units='unitless',
+    desc="battery's current state of charge",
+)
+
+add_meta_data(
+    Dynamic.Vehicle.CUMULATIVE_ELECTRIC_ENERGY_USED,
     meta_data=_MetaData,
     historical_name={"GASP": None, "FLOPS": None, "LEAPS1": None},
-    units='ft/s',
-    desc='Current rate of altitude change (climb rate) of the vehicle',
-)
-
-add_meta_data(
-    Dynamic.Mission.ALTITUDE_RATE_MAX,
-    meta_data=_MetaData,
-    historical_name={"GASP": None, "FLOPS": None, "LEAPS1": None},
-    units='ft/s',
-    desc='Current maximum possible rate of altitude change (climb rate) of the vehicle '
-    '(at hypothetical maximum thrust condition)',
-)
-
-add_meta_data(
-    Dynamic.Mission.DISTANCE,
-    meta_data=_MetaData,
-    historical_name={"GASP": None,
-                     "FLOPS": 'range',
-                     "LEAPS1": None
-                     },
-    units='NM',
-    desc="The total distance the vehicle has traveled since brake release at the current time"
-)
-
-add_meta_data(
-    Dynamic.Mission.DISTANCE_RATE,
-    meta_data=_MetaData,
-    historical_name={"GASP": None,
-                     "FLOPS": 'range_rate',
-                     "LEAPS1": None
-                     },
-    units='NM/s',
-    desc="The rate at which the distance traveled is changing at the current time"
-)
-
->>>>>>> dc2eeadf
-add_meta_data(
-    Dynamic.Vehicle.BATTERY_STATE_OF_CHARGE,
-    meta_data=_MetaData,
-    historical_name={"GASP": None, "FLOPS": None, "LEAPS1": None},
-<<<<<<< HEAD
-    units='unitless',
-    desc="battery's current state of charge",
-=======
-    units='rad',
-    desc='Current flight path angle',
->>>>>>> dc2eeadf
-)
-
-add_meta_data(
-    Dynamic.Vehicle.CUMULATIVE_ELECTRIC_ENERGY_USED,
-    meta_data=_MetaData,
-    historical_name={"GASP": None, "FLOPS": None, "LEAPS1": None},
-<<<<<<< HEAD
     units='kJ',
     desc='Total amount of electric energy consumed by the vehicle up until this point in the mission',
 )
@@ -6545,45 +6420,6 @@
     historical_name={"GASP": None, "FLOPS": None, "LEAPS1": None},
     units='lbm/s',
     desc='Current rate at which the mass of the vehicle is changing',
-=======
-    units='rad/s',
-    desc='Current rate at which flight path angle is changing',
-)
-
-add_meta_data(
-    Dynamic.Mission.SPECIFIC_ENERGY,
-    meta_data=_MetaData,
-    historical_name={"GASP": None, "FLOPS": None, "LEAPS1": None},
-    units='m/s',
-    desc='Rate of change in specific energy (energy per unit weight) of the vehicle at current '
-    'flight condition',
-)
-
-add_meta_data(
-    Dynamic.Mission.SPECIFIC_ENERGY_RATE,
-    meta_data=_MetaData,
-    historical_name={"GASP": None, "FLOPS": None, "LEAPS1": None},
-    units='m/s',
-    desc='Rate of change in specific energy (specific power) of the vehicle at current '
-    'flight condition',
-)
-
-add_meta_data(
-    Dynamic.Mission.SPECIFIC_ENERGY_RATE_EXCESS,
-    meta_data=_MetaData,
-    historical_name={"GASP": None, "FLOPS": None, "LEAPS1": None},
-    units='m/s',
-    desc='Specific excess power of the vehicle at current flight condition and at '
-    'hypothetical maximum thrust',
-)
-
-add_meta_data(
-    Dynamic.Mission.VELOCITY,
-    meta_data=_MetaData,
-    historical_name={"GASP": None, "FLOPS": None, "LEAPS1": None},
-    units='ft/s',
-    desc='Current velocity of the vehicle along its body axis',
->>>>>>> dc2eeadf
 )
 
 #   ___                             _        _
@@ -6594,44 +6430,19 @@
 # ==========================================================
 
 add_meta_data(
-<<<<<<< HEAD
     Dynamic.Vehicle.Propulsion.ELECTRIC_POWER_IN,
     meta_data=_MetaData,
     historical_name={"GASP": None, "FLOPS": None, "LEAPS1": None},
     units='kW',
     desc='Current electric power consumption of each engine',
-=======
-    Dynamic.Mission.VELOCITY_RATE,
-    meta_data=_MetaData,
-    historical_name={"GASP": None, "FLOPS": None, "LEAPS1": None},
-    units='ft/s**2',
-    desc='Current rate of change in velocity (acceleration) of the vehicle along its '
-    'body axis',
->>>>>>> dc2eeadf
-)
-
-#  __      __         _       _          _
-#  \ \    / /        | |     (_)        | |
-#   \ \  / /    ___  | |__    _    ___  | |   ___
-#    \ \/ /    / _ \ | '_ \  | |  / __| | |  / _ \
-#     \  /    |  __/ | | | | | | | (__  | | |  __/
-#      \/      \___| |_| |_| |_|  \___| |_|  \___|
-# ================================================
-
-add_meta_data(
-<<<<<<< HEAD
+)
+
+add_meta_data(
     Dynamic.Vehicle.Propulsion.ELECTRIC_POWER_IN_TOTAL,
     meta_data=_MetaData,
     historical_name={"GASP": None, "FLOPS": None, "LEAPS1": None},
     units='kW',
     desc='Current total electric power consumption of the vehicle',
-=======
-    Dynamic.Vehicle.BATTERY_STATE_OF_CHARGE,
-    meta_data=_MetaData,
-    historical_name={"GASP": None, "FLOPS": None, "LEAPS1": None},
-    units='unitless',
-    desc="battery's current state of charge",
->>>>>>> dc2eeadf
 )
 
 # add_meta_data(
@@ -6647,7 +6458,6 @@
 # )
 
 add_meta_data(
-<<<<<<< HEAD
     Dynamic.Vehicle.Propulsion.FUEL_FLOW_RATE,
     meta_data=_MetaData,
     historical_name={"GASP": None, "FLOPS": None, "LEAPS1": None},
@@ -6691,56 +6501,9 @@
     units='unitless',
     desc='Current secondary throttle setting of each individual engine model on the '
     'vehicle, used as an additional degree of control for hybrid engines',
-=======
-    Dynamic.Vehicle.CUMULATIVE_ELECTRIC_ENERGY_USED,
-    meta_data=_MetaData,
-    historical_name={"GASP": None, "FLOPS": None, "LEAPS1": None},
-    units='kJ',
-    desc='Total amount of electric energy consumed by the vehicle up until this point in the mission',
-)
-
-add_meta_data(
-    Dynamic.Vehicle.DRAG,
-    meta_data=_MetaData,
-    historical_name={"GASP": None, "FLOPS": None, "LEAPS1": None},
-    units='lbf',
-    desc='Current total drag experienced by the vehicle',
-)
-
-add_meta_data(
-    Dynamic.Vehicle.LIFT,
-    meta_data=_MetaData,
-    historical_name={"GASP": None, "FLOPS": None, "LEAPS1": None},
-    units='lbf',
-    desc='Current total lift produced by the vehicle',
-)
-
-add_meta_data(
-    Dynamic.Vehicle.MASS,
-    meta_data=_MetaData,
-    historical_name={"GASP": None, "FLOPS": None, "LEAPS1": None},
-    units='lbm',
-    desc='Current total mass of the vehicle',
-)
-
-add_meta_data(
-    Dynamic.Vehicle.MASS_RATE,
-    meta_data=_MetaData,
-    historical_name={"GASP": None, "FLOPS": None, "LEAPS1": None},
-    units='lbm/s',
-    desc='Current rate at which the mass of the vehicle is changing',
->>>>>>> dc2eeadf
-)
-
-#   ___                             _        _
-#  | _ \  _ _   ___   _ __   _  _  | |  ___ (_)  ___   _ _
-#  |  _/ | '_| / _ \ | '_ \ | || | | | (_-< | | / _ \ | ' \
-#  |_|   |_|   \___/ | .__/  \_,_| |_| /__/ |_| \___/ |_||_|
-#                    |_|
-# ==========================================================
-
-add_meta_data(
-<<<<<<< HEAD
+)
+
+add_meta_data(
     Dynamic.Vehicle.Propulsion.NOX_RATE,
     meta_data=_MetaData,
     historical_name={"GASP": None, "FLOPS": None, "LEAPS1": None},
@@ -6750,149 +6513,6 @@
 )
 
 add_meta_data(
-    Dynamic.Vehicle.Propulsion.NOX_RATE_TOTAL,
-    meta_data=_MetaData,
-    historical_name={"GASP": None, "FLOPS": None, "LEAPS1": None},
-    units='lbm/h',
-    desc='Current total rate of nitrous oxide (NOx) production by the vehicle',
-=======
-    Dynamic.Vehicle.Propulsion.ELECTRIC_POWER_IN,
-    meta_data=_MetaData,
-    historical_name={"GASP": None, "FLOPS": None, "LEAPS1": None},
-    units='kW',
-    desc='Current electric power consumption of each engine',
-)
-
-add_meta_data(
-    Dynamic.Vehicle.Propulsion.ELECTRIC_POWER_IN_TOTAL,
-    meta_data=_MetaData,
-    historical_name={"GASP": None, "FLOPS": None, "LEAPS1": None},
-    units='kW',
-    desc='Current total electric power consumption of the vehicle',
->>>>>>> dc2eeadf
-)
-
-# add_meta_data(
-#     Dynamic.Vehicle.Propulsion.EXIT_AREA,
-#     meta_data=_MetaData,
-#     historical_name={"GASP": None,
-#                     "FLOPS": None,
-#                     "LEAPS1": None
-#                     },
-#     units='kW',
-#     desc='Current nozzle exit area of engines, per single instance of each '
-#          'engine model'
-# )
-
-add_meta_data(
-<<<<<<< HEAD
-    Dynamic.Vehicle.Propulsion.PROPELLER_TIP_SPEED,
-    meta_data=_MetaData,
-    historical_name={"GASP": None, "FLOPS": None, "LEAPS1": None},
-    units='ft/s',
-    desc='linear propeller tip speed due to rotation (not airspeed at propeller tip)',
-    default_value=500.0,
-)
-
-add_meta_data(
-    Dynamic.Vehicle.Propulsion.RPM,
-    meta_data=_MetaData,
-    historical_name={"GASP": ['RPM', 'RPMe'], "FLOPS": None, "LEAPS1": None},
-    units='rpm',
-    desc='Rotational rate of shaft, per engine.',
-)
-
-add_meta_data(
-    Dynamic.Vehicle.Propulsion.RPM_GEARBOX,
-    meta_data=_MetaData,
-    historical_name={"GASP": None, "FLOPS": None, "LEAPS1": None},
-    units='rpm',
-    desc='Rotational rate of shaft coming out of the gearbox and into the prop.',
-)
-
-add_meta_data(
-    Dynamic.Vehicle.Propulsion.SHAFT_POWER,
-=======
-    Dynamic.Vehicle.Propulsion.FUEL_FLOW_RATE,
-    meta_data=_MetaData,
-    historical_name={"GASP": None, "FLOPS": None, "LEAPS1": None},
-    units='lbm/h',
-    desc='Current rate of fuel consumption of the vehicle, per single instance of '
-    'each engine model. Consumption (i.e. mass reduction) of fuel is defined as '
-    'positive.',
-)
-
-add_meta_data(
-    Dynamic.Vehicle.Propulsion.FUEL_FLOW_RATE_NEGATIVE,
-    meta_data=_MetaData,
-    historical_name={"GASP": None, "FLOPS": None, "LEAPS1": None},
-    units='lbm/h',
-    desc='Current rate of fuel consumption of the vehicle, per single instance of each '
-    'engine model. Consumption (i.e. mass reduction) of fuel is defined as negative.',
-)
-
-add_meta_data(
-    Dynamic.Vehicle.Propulsion.FUEL_FLOW_RATE_NEGATIVE_TOTAL,
-    meta_data=_MetaData,
-    historical_name={"GASP": None, "FLOPS": None, "LEAPS1": None},
-    units='lbm/h',
-    desc='Current rate of total fuel consumption of the vehicle. Consumption (i.e. '
-    'mass reduction) of fuel is defined as negative.',
-)
-
-add_meta_data(
-    Dynamic.Vehicle.Propulsion.FUEL_FLOW_RATE_TOTAL,
-    meta_data=_MetaData,
-    historical_name={"GASP": None, "FLOPS": None, "LEAPS1": None},
-    units='lbm/h',
-    desc='Current rate of total fuel consumption of the vehicle. Consumption (i.e. '
-    'mass reduction) of fuel is defined as positive.',
-)
-
-add_meta_data(
-    Dynamic.Vehicle.Propulsion.HYBRID_THROTTLE,
->>>>>>> dc2eeadf
-    meta_data=_MetaData,
-    historical_name={"GASP": None, "FLOPS": None, "LEAPS1": None},
-    units='unitless',
-    desc='Current secondary throttle setting of each individual engine model on the '
-    'vehicle, used as an additional degree of control for hybrid engines',
-)
-
-add_meta_data(
-<<<<<<< HEAD
-    Dynamic.Vehicle.Propulsion.SHAFT_POWER_GEARBOX,
-=======
-    Dynamic.Vehicle.Propulsion.NOX_RATE,
->>>>>>> dc2eeadf
-    meta_data=_MetaData,
-    historical_name={"GASP": None, "FLOPS": None, "LEAPS1": None},
-    units='lbm/h',
-    desc='Current rate of nitrous oxide (NOx) production by the vehicle, per single '
-    'instance of each engine model',
-)
-
-add_meta_data(
-<<<<<<< HEAD
-    Dynamic.Vehicle.Propulsion.SHAFT_POWER_MAX,
-    meta_data=_MetaData,
-    historical_name={"GASP": None, "FLOPS": None, "LEAPS1": None},
-    units='hp',
-    desc='The maximum possible shaft power currently producible, per engine',
-)
-
-add_meta_data(
-    Dynamic.Vehicle.Propulsion.SHAFT_POWER_MAX_GEARBOX,
-    meta_data=_MetaData,
-    historical_name={"GASP": None, "FLOPS": None, "LEAPS1": None},
-    units='hp',
-    desc='The maximum possible shaft power the gearbox can currently produce, per gearbox',
-)
-
-add_meta_data(
-    Dynamic.Vehicle.Propulsion.TEMPERATURE_T4,
-    meta_data=_MetaData,
-=======
     Dynamic.Vehicle.Propulsion.NOX_RATE_TOTAL,
     meta_data=_MetaData,
     historical_name={"GASP": None, "FLOPS": None, "LEAPS1": None},
@@ -6948,7 +6568,6 @@
 add_meta_data(
     Dynamic.Vehicle.Propulsion.TEMPERATURE_T4,
     meta_data=_MetaData,
->>>>>>> dc2eeadf
     historical_name={"GASP": None, "FLOPS": None, "LEAPS1": None},
     units='degR',
     desc='Current turbine exit temperature (T4) of turbine engines on vehicle, per '
@@ -7015,18 +6634,6 @@
     'condition, per engine',
 )
 
-<<<<<<< HEAD
-add_meta_data(
-    Dynamic.Vehicle.Propulsion.TORQUE_GEARBOX,
-    meta_data=_MetaData,
-    historical_name={"GASP": None, "FLOPS": None, "LEAPS1": None},
-    units='N*m',
-    desc='Hypothetical maximum possible torque being produced at the current flight '
-    'condition, per engine',
-)
-
-=======
->>>>>>> dc2eeadf
 # ============================================================================================================================================
 #  .----------------.  .----------------.  .----------------.  .----------------.  .----------------.  .----------------.  .-----------------.
 # | .--------------. || .--------------. || .--------------. || .--------------. || .--------------. || .--------------. || .--------------. |
