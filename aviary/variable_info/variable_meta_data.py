'''
Define meta data associated with variables in the Aviary data hierarchy.
'''
import numpy as np

from copy import deepcopy
from pathlib import Path

from aviary.utils.develop_metadata import add_meta_data
from aviary.variable_info.enums import EquationsOfMotion, FlapType, GASPEngineType, LegacyCode, Verbosity, ProblemType
from aviary.variable_info.variables import Aircraft, Dynamic, Mission, Settings

# ---------------------------
# Meta data associated with variables in the aircraft data hierarchy.
# Please add variables in alphabetical order to match order in variables.py.
#
# ASCII art from http://patorjk.com/software/taag/#p=display&h=0&f=Big&t=
# Super categories such as aircraft and mission are in 'Blocks' font
# Sub categories such as AntiIcing and Wing are in 'Big' font
# Additional sub categories are in 'Small' font
# ---------------------------
_MetaData = {}


# ================================================================================================================================================================
# .----------------.  .----------------.  .----------------.  .----------------.  .----------------.  .----------------.  .----------------.  .----------------.
# | .--------------. || .--------------. || .--------------. || .--------------. || .--------------. || .--------------. || .--------------. || .--------------. |
# | |      __      | || |     _____    | || |  _______     | || |     ______   | || |  _______     | || |      __      | || |  _________   | || |  _________   | |
# | |     /  \     | || |    |_   _|   | || | |_   __ \    | || |   .' ___  |  | || | |_   __ \    | || |     /  \     | || | |_   ___  |  | || | |  _   _  |  | |
# | |    / /\ \    | || |      | |     | || |   | |__) |   | || |  / .'   \_|  | || |   | |__) |   | || |    / /\ \    | || |   | |_  \_|  | || | |_/ | | \_|  | |
# | |   / ____ \   | || |      | |     | || |   |  __ /    | || |  | |         | || |   |  __ /    | || |   / ____ \   | || |   |  _|      | || |     | |      | |
# | | _/ /    \ \_ | || |     _| |_    | || |  _| |  \ \_  | || |  \ `.___.'\  | || |  _| |  \ \_  | || | _/ /    \ \_ | || |  _| |_       | || |    _| |_     | |
# | ||____|  |____|| || |    |_____|   | || | |____| |___| | || |   `._____.'  | || | |____| |___| | || ||____|  |____|| || | |_____|      | || |   |_____|    | |
# | |              | || |              | || |              | || |              | || |              | || |              | || |              | || |              | |
# | '--------------' || '--------------' || '--------------' || '--------------' || '--------------' || '--------------' || '--------------' || '--------------' |
#  '----------------'  '----------------'  '----------------'  '----------------'  '----------------'  '----------------'  '----------------'  '----------------'
# ================================================================================================================================================================

#             _           _____                       _   _   _     _                   _
#     /\     (_)         / ____|                     | | (_) | |   (_)                 (_)
#    /  \     _   _ __  | |        ___    _ __     __| |  _  | |_   _    ___    _ __    _   _ __     __ _
#   / /\ \   | | | '__| | |       / _ \  | '_ \   / _` | | | | __| | |  / _ \  | '_ \  | | | '_ \   / _` |
#  / ____ \  | | | |    | |____  | (_) | | | | | | (_| | | | | |_  | | | (_) | | | | | | | | | | | | (_| |
# /_/    \_\ |_| |_|     \_____|  \___/  |_| |_|  \__,_| |_|  \__| |_|  \___/  |_| |_| |_| |_| |_|  \__, |
#                                                                                                    __/ |
#                                                                                                   |___/
# ========================================================================================================

add_meta_data(
    # Note user override
    #    - see also: Aircraft.AirConditioning.MASS_SCALER
    Aircraft.AirConditioning.MASS,
    meta_data=_MetaData,
    historical_name={"GASP": None,
                     # ['WTS.WSP(23, 2)', '~WEIGHT.WAC', '~WTSTAT.WSP(23, 2)'],
                     "FLOPS": None,
                     "LEAPS1": ['(WeightABC)self._air_conditioning_group_weight',
                                'aircraft.outputs.L0_weights_summary.air_conditioning_group_weight',
                                ]
                     },
    units='lbm',
    desc='air conditioning system mass',
    default_value=None,
)

add_meta_data(
    Aircraft.AirConditioning.MASS_COEFFICIENT,
    meta_data=_MetaData,
    historical_name={"GASP": 'INGASP.CW(6)',
                     "FLOPS": None,
                     "LEAPS1": None
                     },
    units='unitless',
    desc='mass trend coefficient of air conditioning',
    default_value=1.0,
)

add_meta_data(
    Aircraft.AirConditioning.MASS_SCALER,
    meta_data=_MetaData,
    historical_name={"GASP": None,
                     # ['&DEFINE.WTIN.WAC', 'MISWT.WAC', 'MISWT.OAC'],
                     "FLOPS": 'WTIN.WAC',
                     "LEAPS1": 'aircraft.inputs.L0_overrides.air_conditioning_group_weight'
                     },
    units='unitless',
    desc='air conditioning system mass scaler',
    default_value=1.0,
)

#                     _     _   _____          _
#     /\             | |   (_) |_   _|        (_)
#    /  \     _ __   | |_   _    | |     ___   _   _ __     __ _
#   / /\ \   | '_ \  | __| | |   | |    / __| | | | '_ \   / _` |
#  / ____ \  | | | | | |_  | |  _| |_  | (__  | | | | | | | (_| |
# /_/    \_\ |_| |_|  \__| |_| |_____|  \___| |_| |_| |_|  \__, |
#                                                           __/ |
#                                                          |___/
# ===============================================================

add_meta_data(
    # NOTE user override
    #    - see also: Aircraft.AntiIcing.MASS_SCALER
    Aircraft.AntiIcing.MASS,
    meta_data=_MetaData,
    historical_name={"GASP": 'INGASP.CW(7)',
                     # ['WTS.WSP(24, 2)', '~WEIGHT.WAI', '~WTSTAT.WSP(24, 2)'],
                     "FLOPS": None,
                     "LEAPS1": ['(WeightABC)self._aux_gear_weight',
                                'aircraft.outputs.L0_weights_summary.aux_gear_weight',
                                ]
                     },
    units='lbm',
    desc='mass of anti-icing system (auxiliary gear)',
    default_value=None,
)

add_meta_data(
    Aircraft.AntiIcing.MASS_SCALER,
    meta_data=_MetaData,
    historical_name={"GASP": None,
                     # ['&DEFINE.WTIN.WAI', 'MISWT.WAI', 'MISWT.OAI'],
                     "FLOPS": 'WTIN.WAI',
                     "LEAPS1": 'aircraft.inputs.L0_overrides.aux_gear_weight'
                     },
    units='unitless',
    desc='anti-icing system mass scaler',
    default_value=1.0,
)

#             _____    _    _
#     /\     |  __ \  | |  | |
#    /  \    | |__) | | |  | |
#   / /\ \   |  ___/  | |  | |
#  / ____ \  | |      | |__| |
# /_/    \_\ |_|       \____/
# ============================

add_meta_data(
    # Note user override
    #    - see also: Aircraft.APU.MASS_SCALER
    Aircraft.APU.MASS,
    meta_data=_MetaData,
    historical_name={"GASP": 'INGASP.CW(1)',
                     # ['WTS.WSP(17, 2)', '~WEIGHT.WAPU', '~WTSTAT.WSP(17, 2)'],
                     "FLOPS": None,
                     "LEAPS1": ['(WeightABC)self._aux_power_weight',
                                'aircraft.outputs.L0_weights_summary.aux_power_weight',
                                ]
                     },
    units='lbm',
    desc='mass of auxiliary power unit',
    default_value=None,
)

add_meta_data(
    Aircraft.APU.MASS_SCALER,
    meta_data=_MetaData,
    historical_name={"GASP": None,
                     # ['&DEFINE.WTIN.WAPU', 'MISWT.WAPU', 'MISWT.OAPU'],
                     "FLOPS": 'WTIN.WAPU',
                     "LEAPS1": 'aircraft.inputs.L0_overrides.aux_power_weight'
                     },
    units='unitless',
    desc='mass scaler for auxiliary power unit',
    default_value=1.0,
)

#                     _                   _
#     /\             (_)                 (_)
#    /  \    __   __  _    ___    _ __    _    ___   ___
#   / /\ \   \ \ / / | |  / _ \  | '_ \  | |  / __| / __|
#  / ____ \   \ V /  | | | (_) | | | | | | | | (__  \__ \
# /_/    \_\   \_/   |_|  \___/  |_| |_| |_|  \___| |___/
# =======================================================

add_meta_data(
    # Note user override
    #    - see also: Aircraft.Avionics.MASS_SCALER
    Aircraft.Avionics.MASS,
    meta_data=_MetaData,
    historical_name={"GASP": 'INGASP.CW(5)',
                     # ['WTS.WSP(21, 2)', '~WEIGHT.WAVONC', '~WTSTAT.WSP(21, 2)'],
                     "FLOPS": None,
                     "LEAPS1": ['(WeightABC)self._avionics_group_weight',
                                'aircraft.outputs.L0_weights_summary.avionics_group_weight',
                                ]
                     },
    units='lbm',
    desc='avionics mass',
    default_value=None,
)

add_meta_data(
    Aircraft.Avionics.MASS_SCALER,
    meta_data=_MetaData,
    historical_name={"GASP": None,
                     # ['&DEFINE.WTIN.WAVONC', 'MISWT.WAVONC', 'MISWT.OAVONC'],
                     "FLOPS": 'WTIN.WAVONC',
                     "LEAPS1": 'aircraft.inputs.L0_overrides.avionics_group_weight'
                     },
    units='unitless',
    desc='avionics mass scaler',
    default_value=1.0,
)

#  ____            _     _
# |  _ \          | |   | |
# | |_) |   __ _  | |_  | |_    ___   _ __   _   _
# |  _ <   / _` | | __| | __|  / _ \ | '__| | | | |
# | |_) | | (_| | | |_  | |_  |  __/ | |    | |_| |
# |____/   \__,_|  \__|  \__|  \___| |_|     \__, |
#                                             __/ |
#                                            |___/
# =================================================
add_meta_data(
    Aircraft.Battery.ADDITIONAL_MASS,
    meta_data=_MetaData,
    historical_name={"GASP": None,
                     "FLOPS": None,
                     "LEAPS1": 'aircraft.inputs.L0_battery.weight_offset'
                     },
    units='lbm',
    desc='mass of non energy-storing parts of the battery',
    default_value=0.0,
)

add_meta_data(
    Aircraft.Battery.DISCHARGE_LIMIT,
    meta_data=_MetaData,
    historical_name={"GASP": 'INGASP.SOCMIN',
                     "FLOPS": None,
                     "LEAPS1": 'aircraft.inputs.L0_battery.depth_of_discharge'
                     },
    units='unitless',
    desc='default constraint on how far the battery can discharge, as a proportion of '
         'total energy capacity',
    default_value=0.2,
)

add_meta_data(
    Aircraft.Battery.EFFICIENCY,
    meta_data=_MetaData,
    historical_name={"GASP": 'INGASP.EFF_BAT', "FLOPS": None, "LEAPS1": None},
    units='unitless',
    default_value=1.0,
    desc="battery pack efficiency",
)

add_meta_data(
    Aircraft.Battery.ENERGY_CAPACITY,
    meta_data=_MetaData,
    historical_name={"GASP": 'EBATTAVL',
                     "FLOPS": None,
                     "LEAPS1": None
                     },
    units='kJ',
    desc="total energy the battery can store"
)

add_meta_data(
    Aircraft.Battery.MASS,
    meta_data=_MetaData,
    historical_name={"GASP": 'INGASP.WBATTIN',
                     "FLOPS": None,
                     "LEAPS1": 'aircraft.inputs.L0_battery.weight'
                     },
    units='lbm',
    desc='total mass of the battery',
    default_value=0.0,
)

add_meta_data(
    Aircraft.Battery.PACK_ENERGY_DENSITY,
    meta_data=_MetaData,
    historical_name={"GASP": 'INGASP.ENGYDEN',
                     "FLOPS": None,
                     "LEAPS1": 'aircraft.inputs.L0_battery.energy_density'
                     },
    units='kW*h/kg',
    desc='specific energy density of the battery pack',
    default_value=1.0,
)


add_meta_data(
    Aircraft.Battery.PACK_MASS,
    meta_data=_MetaData,
    historical_name={"GASP": None,
                     "FLOPS": None,
                     "LEAPS1": None
                     },
    units='lbm',
    desc='mass of the energy-storing components of the battery',
    default_value=0.0,
)

add_meta_data(
    Aircraft.Battery.PACK_VOLUMETRIC_DENSITY,
    meta_data=_MetaData,
    historical_name={"GASP": None,
                     "FLOPS": None,
                     "LEAPS1": None
                     },
    units='kW*h/L',
    desc='volumetric density of the battery pack',
    default_value=0,
)

add_meta_data(
    Aircraft.Battery.VOLUME,
    meta_data=_MetaData,
    historical_name={"GASP": None,
                     "FLOPS": None,
                     "LEAPS1": None
                     },
    units='ft*3',
    desc='total volume of the battery pack',
    default_value=0.0,
)


#  ____    _                      _              _    __          __  _                     ____                _
# |  _ \  | |                    | |            | |   \ \        / / (_)                   |  _ \              | |
# | |_) | | |   ___   _ __     __| |   ___    __| |    \ \  /\  / /   _   _ __     __ _    | |_) |   ___     __| |  _   _
# |  _ <  | |  / _ \ | '_ \   / _` |  / _ \  / _` |     \ \/  \/ /   | | | '_ \   / _` |   |  _ <   / _ \   / _` | | | | |
# | |_) | | | |  __/ | | | | | (_| | |  __/ | (_| |      \  /\  /    | | | | | | | (_| |   | |_) | | (_) | | (_| | | |_| |
# |____/  |_|  \___| |_| |_|  \__,_|  \___|  \__,_|       \/  \/     |_| |_| |_|  \__, |   |____/   \___/   \__,_|  \__, |
#                                                                                  __/ |                             __/ |
#                                                                                 |___/                             |___/
# ========================================================================================================================

add_meta_data(
    Aircraft.BWB.CABIN_AREA,
    meta_data=_MetaData,
    historical_name={"GASP": None,
                     # ['&DEFINE.FUSEIN.ACABIN', 'WDEF.ACABIN'],
                     "FLOPS": 'FUSEIN.ACABIN',
                     "LEAPS1": ['aircraft.inputs.L0_blended_wing_body_design.cabin_area',
                                'aircraft.cached.L0_blended_wing_body_design.cabin_area',
                                ]
                     },
    units='ft**2',
    desc='fixed area of passenger cabin for blended wing body transports',
    default_value=0.0,
)

add_meta_data(
    Aircraft.BWB.NUM_BAYS,
    meta_data=_MetaData,
    historical_name={"GASP": None,
                     "FLOPS": 'FUSEIN.NBAY',  # ['&DEFINE.FUSEIN.NBAY', 'FUSDTA.NBAY'],
                     "LEAPS1": ['aircraft.inputs.L0_blended_wing_body_design.bay_count',
                                'aircraft.cached.L0_blended_wing_body_design.bay_count',
                                ]
                     },
    units='unitless',
    desc='fixed number of bays',
    types=int,
    option=True,
    default_value=0,
)

add_meta_data(
    Aircraft.BWB.PASSENGER_LEADING_EDGE_SWEEP,
    meta_data=_MetaData,
    historical_name={"GASP": None,
                     # ['&DEFINE.FUSEIN.SWPLE', 'FUSDTA.SWPLE'],
                     "FLOPS": 'FUSEIN.SWPLE',
                     "LEAPS1": 'aircraft.inputs.L0_blended_wing_body_design.passenger_leading_edge_sweep'
                     },
    units='deg',
    desc='sweep angle of the leading edge of the passenger cabin',
    default_value=45.0,
)

#   _____                                      _
#  / ____|                                    | |
# | |        __ _   _ __     __ _   _ __    __| |
# | |       / _` | | '_ \   / _` | | '__|  / _` |
# | |____  | (_| | | | | | | (_| | | |    | (_| |
#  \_____|  \__,_| |_| |_|  \__,_| |_|     \__,_|
# ===============================================
add_meta_data(
    Aircraft.Canard.AREA,
    meta_data=_MetaData,
    historical_name={"GASP": None,
                     "FLOPS": 'WTIN.SCAN',  # ['&DEFINE.WTIN.SCAN', 'EDETIN.SCAN'],
                     "LEAPS1": 'aircraft.inputs.L0_canard.area'
                     },
    units='ft**2',
    desc='canard theoretical area',
    default_value=0.0,
)

add_meta_data(
    Aircraft.Canard.ASPECT_RATIO,
    meta_data=_MetaData,
    historical_name={"GASP": None,
                     "FLOPS": 'WTIN.ARCAN',  # ['&DEFINE.WTIN.ARCAN', 'EDETIN.ARCAN'],
                     "LEAPS1": 'aircraft.inputs.L0_canard.aspect_ratio'
                     },
    units='unitless',
    desc='canard theoretical aspect ratio',
    default_value=None,
)

add_meta_data(
    Aircraft.Canard.CHARACTERISTIC_LENGTH,
    meta_data=_MetaData,
    historical_name={"GASP": None,
                     "FLOPS": None,  # 'MISSA.EL[-1]',
                     "LEAPS1": ['aircraft.outputs.L0_aerodynamics.mission_component_char_len_table[-1]',
                                'aircraft.cached.L0_aerodynamics.mission_component_char_len_table[-1]',
                                ]
                     },
    units='ft',
    desc='Reynolds characteristic length for the canard'
)

add_meta_data(
    Aircraft.Canard.FINENESS,
    meta_data=_MetaData,
    historical_name={"GASP": None,
                     "FLOPS": None,  # 'MISSA.FR[-1]',
                     "LEAPS1": ['aircraft.outputs.L0_aerodynamics.mission_fineness_ratio_table[-1]',
                                'aircraft.cached.L0_aerodynamics.mission_fineness_ratio_table[-1]',
                                ]
                     },
    units='unitless',
    desc='canard fineness ratio'
)

add_meta_data(
    Aircraft.Canard.LAMINAR_FLOW_LOWER,
    meta_data=_MetaData,
    historical_name={"GASP": None,
                     "FLOPS": 'AERIN.TRLC',  # ['&DEFINE.AERIN.TRLC', 'XLAM.TRLC', ],
                     "LEAPS1": 'aircraft.inputs.L0_aerodynamics.canard_percent_laminar_flow_lower_surface'
                     },
    units='unitless',
    desc='define percent laminar flow for canard lower surface',
    default_value=0.0,
)

add_meta_data(
    Aircraft.Canard.LAMINAR_FLOW_UPPER,
    meta_data=_MetaData,
    historical_name={"GASP": None,
                     "FLOPS": 'AERIN.TRUC',  # ['&DEFINE.AERIN.TRUC', 'XLAM.TRUC', ],
                     "LEAPS1": 'aircraft.inputs.L0_aerodynamics.canard_percent_laminar_flow_upper_surface'
                     },
    units='unitless',
    desc='define percent laminar flow for canard upper surface',
    default_value=0.0,
)

add_meta_data(
    # Note user override
    #    - see also: Aircraft.Canard.MASS_SCALER
    Aircraft.Canard.MASS,
    meta_data=_MetaData,
    historical_name={"GASP": None,
                     # ['WTS.WSP(5, 2)', '~WEIGHT.WCAN', '~WTSTAT.WSP(5, 2)', '~INERT.WCAN'],
                     "FLOPS": None,
                     "LEAPS1": ['(WeightABC)self._canard_weight',
                                'aircraft.outputs.L0_weights_summary.canard_weight',
                                ]
                     },
    units='lbm',
    desc='mass of canards',
    default_value=None,
)

add_meta_data(
    Aircraft.Canard.MASS_SCALER,
    meta_data=_MetaData,
    historical_name={"GASP": None,
                     "FLOPS": 'WTIN.FRCAN',  # ['&DEFINE.WTIN.FRCAN', 'WTS.FRCAN', ],
                     "LEAPS1": 'aircraft.inputs.L0_overrides.canard_weight'
                     },
    units='unitless',
    desc='mass scaler for canard structure',
    default_value=1.0,
)

add_meta_data(
    Aircraft.Canard.TAPER_RATIO,
    meta_data=_MetaData,
    historical_name={"GASP": None,
                     "FLOPS": 'WTIN.TRCAN',  # ['&DEFINE.WTIN.TRCAN', 'WTS.TRCAN'],
                     "LEAPS1": 'aircraft.inputs.L0_canard.taper_ratio'
                     },
    units='unitless',
    desc='canard theoretical taper ratio',
    default_value=None,
)

add_meta_data(
    Aircraft.Canard.THICKNESS_TO_CHORD,
    meta_data=_MetaData,
    historical_name={"GASP": None,
                     "FLOPS": 'WTIN.TCCAN',  # ['&DEFINE.WTIN.TCCAN', 'EDETIN.TCCAN'],
                     "LEAPS1": 'aircraft.inputs.L0_canard.thickness_to_chord_ratio'
                     },
    units='unitless',
    desc='canard thickness-chord ratio',
    default_value=0.0,
)

add_meta_data(
    # Note user override
    #    - see also: Aircraft.Canard.WETTED_AREA_SCALER
    Aircraft.Canard.WETTED_AREA,
    meta_data=_MetaData,
    historical_name={"GASP": None,
                     "FLOPS": None,  # ['ACTWET.SWTCN', 'MISSA.SWET[-1]'],
                     "LEAPS1": ['aircraft.outputs.L0_aerodynamics.canard_wetted_area',
                                'aircraft.outputs.L0_aerodynamics'
                                '.mission_component_wetted_area_table[-1]',
                                'aircraft.cached.L0_aerodynamics'
                                '.mission_component_wetted_area_table[-1]',
                                ]
                     },
    units='ft**2',
    desc='canard wetted area',
    default_value=None,
)

add_meta_data(
    Aircraft.Canard.WETTED_AREA_SCALER,
    meta_data=_MetaData,
    historical_name={"GASP": None,
                     "FLOPS": 'AERIN.SWETC',  # ['&DEFINE.AERIN.SWETC', 'AWETO.SWETC', ],
                     "LEAPS1": 'aircraft.inputs.L0_aerodynamics.canard_wetted_area'
                     },
    units='unitless',
    desc='canard wetted area scaler',
    default_value=1.0,
)

#    _____                   _                    _
#   / ____|                 | |                  | |
#  | |        ___    _ __   | |_   _ __    ___   | |  ___
#  | |       / _ \  | '_ \  | __| | '__|  / _ \  | | / __|
#  | |____  | (_) | | | | | | |_  | |    | (_) | | | \__ \
#   \_____|  \___/  |_| |_|  \__| |_|     \___/  |_| |___/
# ========================================================

add_meta_data(
    Aircraft.Controls.COCKPIT_CONTROL_MASS_SCALER,
    meta_data=_MetaData,
    historical_name={"GASP": 'INGASP.CK15',
                     "FLOPS": None,
                     "LEAPS1": None
                     },
    units="unitless",
    desc='technology factor on cockpit controls mass',
    default_value=1.0,
)

add_meta_data(
    Aircraft.Controls.CONTROL_MASS_INCREMENT,
    meta_data=_MetaData,
    historical_name={"GASP": 'INGASP.DELWFC',
                     "FLOPS": None,
                     "LEAPS1": None
                     },
    units='lbm',
    desc='incremental flight controls mass',
    default_value=0,
)

add_meta_data(
    Aircraft.Controls.STABILITY_AUGMENTATION_SYSTEM_MASS,
    meta_data=_MetaData,
    historical_name={"GASP": 'INGASP.SKSAS',
                     "FLOPS": None,
                     "LEAPS1": None
                     },
    units='lbm',
    desc='mass of stability augmentation system',
    default_value=0,
)

add_meta_data(
    Aircraft.Controls.STABILITY_AUGMENTATION_SYSTEM_MASS_SCALER,
    meta_data=_MetaData,
    historical_name={"GASP": 'INGASP.CK19',
                     "FLOPS": None,
                     "LEAPS1": None
                     },
    units="unitless",
    desc='technology factor on stability augmentation system mass',
    default_value=1,
)

add_meta_data(
    Aircraft.Controls.TOTAL_MASS,
    meta_data=_MetaData,
    historical_name={"GASP": 'INGASP.WFC',
                     "FLOPS": None,
                     "LEAPS1": None
                     },
    units='lbm',
    desc='total mass of cockpit controls, fixed wing controls, and SAS',
)

#   _____                            _____                    _                       _
#  / ____|                          |  __ \                  | |                     | |
# | |       _ __    ___  __      __ | |__) |   __ _   _   _  | |   ___     __ _    __| |
# | |      | '__|  / _ \ \ \ /\ / / |  ___/   / _` | | | | | | |  / _ \   / _` |  / _` |
# | |____  | |    |  __/  \ V  V /  | |      | (_| | | |_| | | | | (_) | | (_| | | (_| |
#  \_____| |_|     \___|   \_/\_/   |_|       \__,_|  \__, | |_|  \___/   \__,_|  \__,_|
#                                                      __/ |
#                                                     |___/
# ======================================================================================

add_meta_data(
    Aircraft.CrewPayload.BAGGAGE_MASS,
    meta_data=_MetaData,
    historical_name={"GASP": None,
                     # ['WTS.WSP(35,2)', '~WEIGHT.WPBAG', '~WTSTAT.WSP(35,2)', '~INERT.WPBAG'],
                     "FLOPS": None,
                     "LEAPS1": ['(WeightABC)self._passenger_bag_weight',
                                'aircraft.outputs.L0_weights_summary.passenger_bag_weight',
                                ]
                     },
    units='lbm',
    desc='mass of passenger baggage'
)

add_meta_data(
    Aircraft.CrewPayload.BAGGAGE_MASS_PER_PASSENGER,
    meta_data=_MetaData,
    historical_name={"GASP": None,
                     "FLOPS": 'WTIN.BPP',  # ['&DEFINE.WTIN.BPP', 'WPAB.BPP'],
                     "LEAPS1": 'aircraft.inputs.L0_crew_and_payload.baggage_weight_per_passenger'
                     },
    units='lbm',
    desc='baggage mass per passenger',
    option=True,
    default_value=None,
)

add_meta_data(
    # Note user override
    #    - see also: Aircraft.CrewPayload.CARGO_CONTAINER_MASS_SCALER
    Aircraft.CrewPayload.CARGO_CONTAINER_MASS,
    meta_data=_MetaData,
    historical_name={"GASP": None,
                     # ['WTS.WSP(32,2)', '~WEIGHT.WCON', '~WTSTAT.WSP(32,2)', '~INERT.WCON',],
                     "FLOPS": None,
                     "LEAPS1": ['(WeightABC)self._cargo_containers_weight',
                                'aircraft.outputs.L0_weights_summary.cargo_containers_weight',
                                ]
                     },
    units='lbm',
    desc='mass of cargo containers',
    default_value=None,
)

add_meta_data(
    Aircraft.CrewPayload.CARGO_CONTAINER_MASS_SCALER,
    meta_data=_MetaData,
    historical_name={"GASP": None,
                     # ['&DEFINE.WTIN.WCON', 'MISWT.WCON', 'MISWT.OCON'],
                     "FLOPS": 'WTIN.WCON',
                     "LEAPS1": 'aircraft.inputs.L0_overrides.cargo_containers_weight'
                     },
    units='unitless',
    desc='Scaler for mass of cargo containers',
    default_value=1.0,
)

add_meta_data(
    Aircraft.CrewPayload.CARGO_MASS,
    meta_data=_MetaData,
    historical_name={"GASP": 'INGASP.WCARGO',
                     # ['WTS.WSP(36,2)', '~WEIGHT.WCARGO', '~WTSTAT.WSP(36,2)', '~INERT.WCARGO',],
                     "FLOPS": None,
                     "LEAPS1": ['(WeightABC)self._cargo_weight',
                                'aircraft.outputs.L0_weights_summary.cargo_weight',
                                ]
                     },
    units='lbm',
    desc='total mass of cargo'
)

add_meta_data(
    Aircraft.CrewPayload.CATERING_ITEMS_MASS_PER_PASSENGER,
    meta_data=_MetaData,
    historical_name={"GASP": 'INGASP.CW(12)',
                     "FLOPS": None,
                     "LEAPS1": None
                     },
    units='lbm',
    desc='mass of catering items per passenger',
    default_value=0.7,
)

add_meta_data(
    # Note user override
    #    - see also: Aircraft.CrewPayload.FLIGHT_CREW_MASS_SCALER
    Aircraft.CrewPayload.FLIGHT_CREW_MASS,
    meta_data=_MetaData,
    historical_name={"GASP": None,
                     # ['WTS.WSP(27, 2)', '~WEIGHT.WFLCRB', '~WTSTAT.WSP(27, 2)', '~INERT.WFLCRB'],
                     "FLOPS": None,
                     "LEAPS1": ['(WeightABC)self._flight_crew_and_bag_weight',
                                'aircraft.outputs.L0_weights_summary.flight_crew_and_bag_weight',
                                ]
                     },
    units='lbm',
    desc='total mass of the flight crew and their baggage',
    default_value=None,
)

add_meta_data(
    Aircraft.CrewPayload.FLIGHT_CREW_MASS_SCALER,
    meta_data=_MetaData,
    historical_name={"GASP": None,
                     # ['&DEFINE.WTIN.WFLCRB', 'MISWT.WFLCRB', 'MISWT.OFLCRB'],
                     "FLOPS": 'WTIN.WFLCRB',
                     "LEAPS1": 'aircraft.inputs.L0_overrides.flight_crew_and_bag_weight'
                     },
    units='unitless',
    desc='scaler for total mass of the flight crew and their baggage',
    default_value=1.0,
)

add_meta_data(
    Aircraft.CrewPayload.MASS_PER_PASSENGER,
    meta_data=_MetaData,
    historical_name={"GASP": None,
                     "FLOPS": 'WTIN.WPPASS',  # ['&DEFINE.WTIN.WPPASS', 'WPAB.WPPASS'],
                     "LEAPS1": 'aircraft.inputs.L0_crew_and_payload.weight_per_passenger'
                     },
    units='lbm',
    desc='mass per passenger',
    option=True,
    default_value=165.0,
)

add_meta_data(
    Aircraft.CrewPayload.MISC_CARGO,
    meta_data=_MetaData,
    historical_name={"GASP": None,
                     "FLOPS": 'WTIN.CARGOF',  # ['&DEFINE.WTIN.CARGOF', 'WTS.CARGOF'],
                     "LEAPS1": 'aircraft.inputs.L0_crew_and_payload.misc_cargo'
                     },
    units='lbm',
    desc='cargo (other than passenger baggage) carried in fuselage',
    default_value=0.0,
)

add_meta_data(
    # Note user override
    #    - see also: Aircraft.CrewPayload.NON_FLIGHT_CREW_MASS_SCALER
    Aircraft.CrewPayload.NON_FLIGHT_CREW_MASS,
    meta_data=_MetaData,
    historical_name={"GASP": None,
                     # ['WTS.WSP(28,2)', '~WEIGHT.WSTUAB', '~WTSTAT.WSP(28, 2)', '~INERT.WSTUAB'],
                     "FLOPS": None,
                     "LEAPS1": ['(WeightABC)self._cabin_crew_and_bag_weight',
                                'aircraft.outputs.L0_weights_summary.cabin_crew_and_bag_weight',
                                ]
                     },
    units='lbm',
    desc='total mass of the non-flight crew and their baggage',
    default_value=None,
)

add_meta_data(
    Aircraft.CrewPayload.NON_FLIGHT_CREW_MASS_SCALER,
    meta_data=_MetaData,
    historical_name={"GASP": None,
                     # ['&DEFINE.WTIN.WSTUAB', 'MISWT.WSTUAB', 'MISWT.OSTUAB'],
                     "FLOPS": 'WTIN.WSTUAB',
                     "LEAPS1": 'aircraft.inputs.L0_overrides.cabin_crew_and_bag_weight'
                     },
    units='unitless',
    desc='scaler for total mass of the non-flight crew and their baggage',
    default_value=1.0,
)

add_meta_data(
    Aircraft.CrewPayload.NUM_BUSINESS_CLASS,
    meta_data=_MetaData,
    historical_name={"GASP": None,
                     "FLOPS": 'WTIN.NPB',  # ['&DEFINE.WTIN.NPB', 'WTS.NPB'],
                     "LEAPS1": 'aircraft.inputs.L0_crew_and_payload.business_class_count'
                     },
    units='unitless',
    desc='number of business class passengers',
    types=int,
    option=True,
    default_value=0,
)

add_meta_data(
    Aircraft.CrewPayload.NUM_FIRST_CLASS,
    meta_data=_MetaData,
    historical_name={"GASP": None,
                     "FLOPS": 'WTIN.NPF',  # ['&DEFINE.WTIN.NPF', 'WTS.NPF'],
                     "LEAPS1": 'aircraft.inputs.L0_crew_and_payload.first_class_count'
                     },
    units='unitless',
    desc='number of first class passengers',
    types=int,
    option=True,
    default_value=0,
)

add_meta_data(
    Aircraft.CrewPayload.NUM_FLIGHT_ATTENDANTS,
    meta_data=_MetaData,
    historical_name={"GASP": None,
                     "FLOPS": 'WTIN.NSTU',  # ['&DEFINE.WTIN.NSTU', 'WTS.NSTU'],
                     "LEAPS1": ['aircraft.inputs.L0_crew_and_payload.flight_attendants_count',
                                'aircraft.cached.L0_crew_and_payload.flight_attendants_count',
                                ]
                     },
    units='unitless',
    desc='number of flight attendants',
    types=int,
    option=True,
    default_value=None,
)

add_meta_data(
    Aircraft.CrewPayload.NUM_FLIGHT_CREW,
    meta_data=_MetaData,
    historical_name={"GASP": None,
                     # ['&DEFINE.WTIN.NFLCR', 'WTS.NFLCR', '~WTSTAT.NFLCR'],
                     "FLOPS": 'WTIN.NFLCR',
                     "LEAPS1": ['aircraft.inputs.L0_crew_and_payload.flight_crew_count',
                                'aircraft.cached.L0_crew_and_payload.flight_crew_count',
                                ]
                     },
    units='unitless',
    desc='number of flight crew',
    types=int,
    option=True,
    default_value=None,
)

add_meta_data(
    Aircraft.CrewPayload.NUM_GALLEY_CREW,
    meta_data=_MetaData,
    historical_name={"GASP": None,
                     "FLOPS": 'WTIN.NGALC',  # ['&DEFINE.WTIN.NGALC', 'WTS.NGALC'],
                     "LEAPS1": ['aircraft.inputs.L0_crew_and_payload.galley_crew_count',
                                'aircraft.cached.L0_crew_and_payload.galley_crew_count',
                                ]
                     },
    units='unitless',
    desc='number of galley crew',
    types=int,
    option=True,
    default_value=None,
)

add_meta_data(
    Aircraft.CrewPayload.NUM_PASSENGERS,
    meta_data=_MetaData,
    historical_name={"GASP": 'INGASP.PAX',
                     "FLOPS": None,  # ['CSTDAT.NSV', '~WEIGHT.NPASS', '~WTSTAT.NPASS'],
                     "LEAPS1": 'aircraft.outputs.L0_crew_and_payload.passenger_count'
                     },
    units='unitless',
    desc='total number of passengers',
    option=True,
    default_value=0,
    types=int,
)

# TODO rename to economy?
add_meta_data(
    Aircraft.CrewPayload.NUM_TOURIST_CLASS,
    meta_data=_MetaData,
    historical_name={"GASP": None,
                     "FLOPS": 'WTIN.NPT',  # ['&DEFINE.WTIN.NPT', 'WTS.NPT'],
                     "LEAPS1": 'aircraft.inputs.L0_crew_and_payload.tourist_class_count'
                     },
    units='unitless',
    desc='number of tourist class passengers',
    types=int,
    option=True,
    default_value=0,
)

add_meta_data(
    Aircraft.CrewPayload.PASSENGER_MASS,
    meta_data=_MetaData,
    historical_name={"GASP": None,
                     # ['WTS.WSP(34, 2)', '~WEIGHT.WPASS', '~WTSTAT.WSP(34, 2)', '~INERT.WPASS'],
                     "FLOPS": None,
                     "LEAPS1": ['(WeightABC)self._passenger_weight',
                                'aircraft.outputs.L0_weights_summary.passenger_weight'
                                ]
                     },
    units='lbm',
    desc='TBD: total mass of all passengers without their baggage',
)

add_meta_data(
    Aircraft.CrewPayload.PASSENGER_MASS_WITH_BAGS,
    meta_data=_MetaData,
    historical_name={"GASP": 'INGASP.UWPAX',
                     "FLOPS": None,
                     "LEAPS1": None
                     },
    units='lbm',
    desc='total mass of one passenger and their bags',
    option=True,
    default_value=200,
)

add_meta_data(
    Aircraft.CrewPayload.PASSENGER_PAYLOAD_MASS,
    meta_data=_MetaData,
    # note: this GASP variable does not include cargo, but it does include passenger baggage
    historical_name={"GASP": 'INGASP.WPL',
                     "FLOPS": None,
                     "LEAPS1": None
                     },
    units='lbm',
    desc='mass of passenger payload, including passengers, passenger baggage'
)

add_meta_data(
    # NOTE: user override
    #    - see also: Aircraft.CrewPayload.PASSENGER_SERVICE_MASS_SCALER
    Aircraft.CrewPayload.PASSENGER_SERVICE_MASS,
    meta_data=_MetaData,
    historical_name={"GASP": None,
                     # ['WTS.WSP(31, 2)', '~WEIGHT.WSRV', '~WTSTAT.WSP(31, 2)', '~INERT.WSRV'],
                     "FLOPS": None,
                     "LEAPS1": ['(WeightABC)self._passenger_service_weight',
                                'aircraft.outputs.L0_weights_summary.passenger_service_weight',
                                ]
                     },
    units='lbm',
    desc='mass of passenger service equipment',
    default_value=None,
)

add_meta_data(
    Aircraft.CrewPayload.PASSENGER_SERVICE_MASS_PER_PASSENGER,
    meta_data=_MetaData,
    historical_name={"GASP": "INGASP.CW(9)",
                     "FLOPS": None,
                     "LEAPS1": None
                     },
    default_value=2.0,
    units="lbm",
    desc='mass of passenger service items mass per passenger',
)

add_meta_data(
    Aircraft.CrewPayload.PASSENGER_SERVICE_MASS_SCALER,
    meta_data=_MetaData,
    historical_name={"GASP": None,
                     # ['&DEFINE.WTIN.WSRV', 'MISWT.WSRV', 'MISWT.OSRV'],
                     "FLOPS": 'WTIN.WSRV',
                     "LEAPS1": 'aircraft.inputs.L0_overrides.passenger_service_weight'
                     },
    units='unitless',
    desc='scaler for mass of passenger service equipment',
    default_value=1.0,
)

add_meta_data(
    Aircraft.CrewPayload.TOTAL_PAYLOAD_MASS,
    meta_data=_MetaData,
    historical_name={"GASP": None,
                     "FLOPS": None,
                     "LEAPS1": None
                     },
    units='lbm',
    desc='total mass of payload, including passengers, passenger baggage, and cargo'
)

add_meta_data(
    Aircraft.CrewPayload.WATER_MASS_PER_OCCUPANT,
    meta_data=_MetaData,
    historical_name={"GASP": "INGASP.CW(10)",
                     "FLOPS": None,
                     "LEAPS1": None
                     },
    default_value=1.0,
    units="lbm",
    desc='mass of water per occupant (passengers, pilots, and flight attendants)',
)

add_meta_data(
    Aircraft.CrewPayload.WING_CARGO,
    meta_data=_MetaData,
    historical_name={"GASP": None,
                     "FLOPS": 'WTIN.CARGOW',  # ['&DEFINE.WTIN.CARGOW', 'WTS.CARGOW'],
                     "LEAPS1": 'aircraft.inputs.L0_crew_and_payload.wing_cargo'
                     },
    units='lbm',
    desc='cargo carried in wing',
    default_value=0.0,
)

#  _____                 _
# |  __ \               (_)
# | |  | |   ___   ___   _    __ _   _ __
# | |  | |  / _ \ / __| | |  / _` | | '_ \
# | |__| | |  __/ \__ \ | | | (_| | | | | |
# |_____/   \___| |___/ |_|  \__, | |_| |_|
#                             __/ |
#                            |___/
# =========================================

add_meta_data(
    Aircraft.Design.BASE_AREA,
    meta_data=_MetaData,
    historical_name={"GASP": None,
                     "FLOPS": 'AERIN.SBASE',
                     #  [  # inputs
                     #      '&DEFINE.AERIN.SBASE', 'EDETIN.SBASE',
                     #      # outputs
                     #      'MISSA.SBASE', 'MISSA.SBASEX',
                     #  ],
                     "LEAPS1": ['aircraft.inputs.L0_aerodynamics.base_area',
                                'aircraft.outputs.L0_aerodynamics.mission_base_area',
                                ]
                     },
    units='ft**2',
    desc='Aircraft base area (total exit cross-section area minus inlet '
         'capture areas for internally mounted engines)',
    default_value=0.0,
)

add_meta_data(
    Aircraft.Design.CG_DELTA,
    meta_data=_MetaData,
    historical_name={"GASP": 'INGASP.DELCG',
                     "FLOPS": None,
                     "LEAPS1": None
                     },
    units='unitless',
    desc='allowable center-of-gravity (cg) travel as a fraction of '
         'the mean aerodynamic chord',
)

add_meta_data(
    Aircraft.Design.CHARACTERISTIC_LENGTHS,
    meta_data=_MetaData,
    historical_name={"GASP": None,
                     "FLOPS": None,  # 'MISSA.EL',
                     "LEAPS1": ['aircraft.outputs.L0_aerodynamics.mission_component_char_len_table',
                                'aircraft.cached.L0_aerodynamics.mission_component_char_len_table',
                                ]
                     },
    units='ft',
    desc='Reynolds characteristic length for each component'
)

add_meta_data(
    Aircraft.Design.COCKPIT_CONTROL_MASS_COEFFICIENT,
    meta_data=_MetaData,
    historical_name={"GASP": 'INGASP.SKCC',
                     "FLOPS": None,
                     "LEAPS1": None
                     },
    units="unitless",
    desc='mass trend coefficient of cockpit controls',
)

add_meta_data(
    Aircraft.Design.COMPUTE_HTAIL_VOLUME_COEFF,
    meta_data=_MetaData,
    historical_name={"GASP": None,
                     "FLOPS": None,
                     "LEAPS1": None
                     },
    units="unitless",
    option=True,
    default_value=False,
    types=bool,
    desc='if true, use empirical tail volume coefficient equation. This is '
         'true if VBARHX is 0 in GASP.'
)

add_meta_data(
    Aircraft.Design.COMPUTE_VTAIL_VOLUME_COEFF,
    meta_data=_MetaData,
    historical_name={"GASP": None,
                     "FLOPS": None,
                     "LEAPS1": None
                     },
    units="unitless",
    option=True,
    default_value=False,
    types=bool,
    desc='if true, use empirical tail volume coefficient equation. This is '
         'true if VBARVX is 0 in GASP.'
)

add_meta_data(
    Aircraft.Design.DRAG_COEFFICIENT_INCREMENT,
    meta_data=_MetaData,
    historical_name={"GASP": 'INGASP.DELCD',
                     "FLOPS": None,
                     "LEAPS1": None
                     },
    units='unitless',
    desc='increment to the profile drag coefficient',
)

add_meta_data(
    Aircraft.Design.DRAG_POLAR,
    meta_data=_MetaData,
    historical_name={"GASP": None,
                     "FLOPS": None,
                     "LEAPS1": None
                     },
    units='unitless',
    desc='Drag polar computed during Aviary pre-mission.',
)

add_meta_data(
    Aircraft.Design.EMERGENCY_EQUIPMENT_MASS,
    meta_data=_MetaData,
    historical_name={"GASP": 'INGASP.CW(11)',
                     "FLOPS": None,
                     "LEAPS1": None
                     },
    units='lbm',
    desc='mass of emergency equipment',
    default_value=0.0,
)

add_meta_data(
    Aircraft.Design.EMPTY_MASS,
    meta_data=_MetaData,
    historical_name={"GASP": None,
                     # ['&DEFMSS.MISSIN.DOWE', '&FLOPS.RERUN.DOWE', 'ESB.DOWE'],
                     "FLOPS": 'MISSIN.DOWE',
                     "LEAPS1": 'aircraft.inputs.L0_mission.fixed_operating_weight_empty'
                     },
    units='lbm',
    desc='fixed operating empty mass',
    default_value=0.0,
)

add_meta_data(
    # Note user override
    #    - see also: Aircraft.Design.EMPTY_MASS_MARGIN_SCALER
    Aircraft.Design.EMPTY_MASS_MARGIN,
    meta_data=_MetaData,
    historical_name={"GASP": None,
                     "FLOPS": None,  # 'DARM.WMARG',
                     "LEAPS1": '(WeightABC)self._weight_empty_margin'
                     },
    units='lbm',
    desc='empty mass margin',
    default_value=None,
)

add_meta_data(
    # Note users must enable this feature, or the associated calculation is
    # discarded
    Aircraft.Design.EMPTY_MASS_MARGIN_SCALER,
    meta_data=_MetaData,
    historical_name={"GASP": None,
                     "FLOPS": 'WTIN.EWMARG',  # ['&DEFINE.WTIN.EWMARG', 'DARM.EWMARG'],
                     "LEAPS1": 'aircraft.inputs.L0_overrides.weight_empty_margin'
                     },
    units='unitless',
    desc='empty mass margin scaler',
    default_value=0.0,
)

add_meta_data(
    Aircraft.Design.EXTERNAL_SUBSYSTEMS_MASS,
    historical_name={"GASP": None,
                     "FLOPS": None,
                     "LEAPS1": None,
                     },
    meta_data=_MetaData,
    units='lbm',
    desc='total mass of all user-defined external subsystems',
)

add_meta_data(
    Aircraft.Design.FINENESS,
    meta_data=_MetaData,
    historical_name={"GASP": None,
                     "FLOPS": None,  # 'MISSA.FR',
                     "LEAPS1": ['aircraft.outputs.L0_aerodynamics.mission_fineness_ratio_table',
                                'aircraft.cached.L0_aerodynamics.mission_fineness_ratio_table',
                                ]
                     },
    units='unitless',
    desc='table of component fineness ratios'
)

add_meta_data(
    Aircraft.Design.FIXED_EQUIPMENT_MASS,
    meta_data=_MetaData,
    historical_name={"GASP": 'INGASP.WFE',
                     "FLOPS": None,
                     "LEAPS1": None
                     },
    units='lbm',
    desc='total mass of fixed equipment: APU, Instruments, Hydraulics, Electrical, '
         'Avionics, AC, Anti-Icing, Auxilary Equipment, and Furnishings',
)

add_meta_data(
    Aircraft.Design.FIXED_USEFUL_LOAD,
    meta_data=_MetaData,
    historical_name={"GASP": 'INGASP.WFUL',
                     "FLOPS": None,
                     "LEAPS1": None
                     },
    units='lbm',
    desc='total mass of fixed useful load: crew, service items, trapped oil, etc',
)

add_meta_data(
    Aircraft.Design.IJEFF,
    meta_data=_MetaData,
    historical_name={"GASP": 'INGASP.IJEFF',
                     "FLOPS": None,
                     "LEAPS1": None
                     },
    desc="A flag used by Jeff V. Bowles to debug GASP code during his 53 years supporting the development of GASP. "
         "This flag is planted here to thank him for his hard work and dedication, Aviary wouldn't be what it is today "
         "without his help.",
)

add_meta_data(
    Aircraft.Design.LAMINAR_FLOW_LOWER,
    meta_data=_MetaData,
    historical_name={"GASP": None,
                     "FLOPS": None,  # 'MISSA.TRL',
                     "LEAPS1": 'aircraft.outputs.L0_aerodynamics.mission_component_percent_laminar_flow_lower_surface_table'
                     },
    units='unitless',
    desc='table of percent laminar flow over lower component surfaces',
    default_value=None,
)

add_meta_data(
    Aircraft.Design.LAMINAR_FLOW_UPPER,
    meta_data=_MetaData,
    historical_name={"GASP": None,
                     "FLOPS": None,  # 'MISSA.TRU',
                     "LEAPS1": 'aircraft.outputs.L0_aerodynamics.mission_component_percent_laminar_flow_upper_surface_table'
                     },
    units='unitless',
    desc='table of percent laminar flow over upper component surfaces',
    default_value=None,
)

add_meta_data(
    # Note user override (no scaling)
    Aircraft.Design.LANDING_TO_TAKEOFF_MASS_RATIO,
    meta_data=_MetaData,
    historical_name={"GASP": None,
                     "FLOPS": 'AERIN.WRATIO',  # ['&DEFINE.AERIN.WRATIO', 'ESB.WRATIO'],
                     "LEAPS1": 'aircraft.inputs.L0_takeoff_and_landing.landing_to_takeoff_weight_ratio'
                     },
    units='unitless',
    desc='ratio of maximum landing mass to maximum takeoff mass',
    default_value=None,
)

add_meta_data(
    Aircraft.Design.LIFT_CURVE_SLOPE,
    meta_data=_MetaData,
    historical_name={"GASP": 'INGASP.CLALPH',
                     "FLOPS": None,
                     "LEAPS1": None
                     },
    units="1/rad",
    desc='lift curve slope at cruise mach number',
)

add_meta_data(
    Aircraft.Design.LIFT_DEPENDENT_DRAG_COEFF_FACTOR,
    meta_data=_MetaData,
    historical_name={"GASP": None,
                     "FLOPS": 'MISSIN.FCDI',  # '~DRGFCT.FCDI',
                     "LEAPS1": 'aircraft.outputs.L0_aerodynamics.induced_drag_coeff_fact'
                     },
    units='unitless',
    default_value=1.0,
    desc='Scaling factor for lift-dependent drag coefficient'
)

add_meta_data(
    Aircraft.Design.LIFT_POLAR,
    meta_data=_MetaData,
    historical_name={"GASP": None,
                     "FLOPS": None,
                     "LEAPS1": None
                     },
    units='unitless',
    desc='Lift polar computed during Aviary pre-mission.',
)

add_meta_data(
    Aircraft.Design.MAX_FUSELAGE_PITCH_ANGLE,
    meta_data=_MetaData,
    historical_name={"GASP": 'INGASP.THEMAX',
                     "FLOPS": None,
                     "LEAPS1": None
                     },
    units='deg',
    desc='maximum fuselage pitch allowed',
    default_value=15,
)

add_meta_data(
    Aircraft.Design.MAX_STRUCTURAL_SPEED,
    meta_data=_MetaData,
    historical_name={"GASP": 'INGASP.VMLFSL',
                     "FLOPS": None,
                     "LEAPS1": None
                     },
    units='mi/h',
    desc='maximum structural design flight speed in miles per hour',
    default_value=0,
)

add_meta_data(
    Aircraft.Design.OPERATING_MASS,
    meta_data=_MetaData,
    # TODO: check with Aviary and GASPy engineers to ensure these are indeed
    # defined the same way
    historical_name={"GASP": 'INGASP.OWE',
                     # ['WTS.WSP(33, 2)', '~WEIGHT.WOWE', '~WTSTAT.WSP(33, 2)'],
                     "FLOPS": None,
                     "LEAPS1": ['(WeightABC)self._operating_weight_empty',
                                'aircraft.outputs.L0_weights_summary.operating_weight_empty',
                                ]
                     },
    units='lbm',
    desc='operating mass empty of the aircraft'
)

add_meta_data(
    Aircraft.Design.PART25_STRUCTURAL_CATEGORY,
    meta_data=_MetaData,
    historical_name={"GASP": "INGASP.CATD",
                     "FLOPS": None,
                     "LEAPS1": None
                     },
    option=True,
    default_value=3,
    types=int,
    units="unitless",
    desc='part 25 structural category',
)

add_meta_data(
    Aircraft.Design.RESERVE_FUEL_ADDITIONAL,
    meta_data=_MetaData,
    historical_name={"GASP": 'INGASP.FRESF',
                     "FLOPS": None,
                     "LEAPS1": None
                     },
    option=True,
    units="lbm",
    desc='required fuel reserves: directly in lbm',
    default_value=0,
)

add_meta_data(
    Aircraft.Design.RESERVE_FUEL_FRACTION,
    meta_data=_MetaData,
    historical_name={"GASP": None,
                     "FLOPS": None,
                     "LEAPS1": None
                     },
    option=True,
    units="unitless",
    desc='required fuel reserves: given as a proportion of mission fuel. This value must be nonnegative. '
          'Mission fuel only includes normal phases and excludes reserve phases. '
          'If it is 0.5, the reserve fuel is half of the mission fuel (one third of the total fuel). Note '
          'it can be greater than 1. If it is 2, there would be twice as much reserve fuel as mission fuel '
          '(the total fuel carried would be 1/3 for the mission and 2/3 for the reserve)',
    default_value=0,
)

add_meta_data(
    Aircraft.Design.SMOOTH_MASS_DISCONTINUITIES,
    meta_data=_MetaData,
    historical_name={"GASP": None,
                     "FLOPS": None,
                     "LEAPS1": None
                     },
    option=True,
    default_value=False,
    types=bool,
    units="unitless",
    desc='eliminates discontinuities in GASP-based mass estimation code if true',
)

add_meta_data(
    Aircraft.Design.STATIC_MARGIN,
    meta_data=_MetaData,
    historical_name={"GASP": 'INGASP.STATIC',
                     "FLOPS": None,
                     "LEAPS1": None
                     },
    units='unitless',
    desc='aircraft static margin as a fraction of mean aerodynamic chord',
)

add_meta_data(
    Aircraft.Design.STRUCTURAL_MASS_INCREMENT,
    meta_data=_MetaData,
    historical_name={"GASP": 'INGASP.DELWST',
                     "FLOPS": None,
                     "LEAPS1": None
                     },
    units='lbm',
    desc='structural mass increment that is added (or removed) after the structural mass is calculated',
    default_value=0,
)

add_meta_data(
    Aircraft.Design.STRUCTURE_MASS,
    meta_data=_MetaData,
    historical_name={"GASP": None,
                     # ['WTS.WSP(9, 2)', '~WEIGHT.WSTRCT', '~WTSTAT.WSP(9, 2)'],
                     "FLOPS": None,
                     "LEAPS1": ['(WeightABC)self._total_structural_weight',
                                'aircraft.outputs.L0_weights_summary.total_structural_weight',
                                ]
                     },
    units='lbm',
    desc='Total structural group mass'
)

add_meta_data(
    Aircraft.Design.SUBSONIC_DRAG_COEFF_FACTOR,
    meta_data=_MetaData,
    historical_name={"GASP": None,
                     "FLOPS": 'MISSIN.FCDSUB',  # '~DRGFCT.FCDSUB',
                     "LEAPS1": 'aircraft.outputs.L0_aerodynamics.sub_drag_coeff_fact'
                     },
    units='unitless',
    default_value=1.0,
    desc='Scaling factor for subsonic drag'
)

add_meta_data(
    Aircraft.Design.SUPERCRITICAL_DIVERGENCE_SHIFT,
    meta_data=_MetaData,
    historical_name={"GASP": 'INGASP.SCFAC',
                     "FLOPS": None,
                     "LEAPS1": None
                     },
    units='unitless',
    desc='shift in drag divergence Mach number due to '
         'supercritical design',
)

add_meta_data(
    Aircraft.Design.SUPERSONIC_DRAG_COEFF_FACTOR,
    meta_data=_MetaData,
    historical_name={"GASP": None,
                     "FLOPS": 'MISSIN.FCDSUP',  # '~DRGFCT.FCDSUP',
                     "LEAPS1": 'aircraft.outputs.L0_aerodynamics.sup_drag_coeff_fact'
                     },
    units='unitless',
    default_value=1.0,
    desc='Scaling factor for supersonic drag'
)

add_meta_data(
    Aircraft.Design.SYSTEMS_EQUIP_MASS,
    meta_data=_MetaData,
    historical_name={"GASP": None,
                     # ['WTS.WSP(25, 2)', '~WEIGHT.WSYS', '~WTSTAT.WSP(25, 2)'],
                     "FLOPS": None,
                     "LEAPS1": ['(WeightABC)self._equipment_group_weight',
                                'aircraft.outputs.L0_weights_summary.equipment_group_weight',
                                ]
                     },
    units='lbm',
    desc='Total systems & equipment group mass'
)

add_meta_data(
    # Note in FLOPS/LEAPS1, this is the same variable as
    # Aircraft.Design.SYSTEMS_EQUIP_MASS, because FLOPS/LEAPS1 overwrite the
    # value during calculations; in Aviary, these must be separate variables
    Aircraft.Design.SYSTEMS_EQUIP_MASS_BASE,
    meta_data=_MetaData,
    historical_name={"GASP": None,
                     "FLOPS": None,
                     "LEAPS1": None
                     },
    units='lbm',
    desc='Total systems & equipment group mass without additional 1% of '
         'empty mass'
)

add_meta_data(
    Aircraft.Design.THRUST_TO_WEIGHT_RATIO,
    meta_data=_MetaData,
    historical_name={"GASP": None,
                     "FLOPS": 'CONFIN.TWR',
                     "LEAPS1": 'ipropulsion.req_thrust_weight_ratio'
                     },
    units='unitless',
    desc='required thrust-to-weight ratio of aircraft'
)

add_meta_data(
    Aircraft.Design.TOTAL_WETTED_AREA,
    meta_data=_MetaData,
    historical_name={"GASP": None,
                     "FLOPS": None,  # '~WEIGHT.TWET',
                     "LEAPS1": '~WeightABC._update_cycle.total_wetted_area'
                     },
    units='ft**2',
    desc='total aircraft wetted area'
)

add_meta_data(
    # NOTE: user override (no scaling)
    Aircraft.Design.TOUCHDOWN_MASS,
    meta_data=_MetaData,
    historical_name={"GASP": None,
                     "FLOPS": 'WTIN.WLDG',
                     #  [  # inputs
                     #      '&DEFINE.WTIN.WLDG', 'WTS.WLDG',
                     #      # outputs
                     #      'CMODLW.WLDGO',
                     #  ],
                     "LEAPS1": ['aircraft.inputs.L0_landing_gear.design_landing_weight',
                                'aircraft.outputs.L0_landing_gear.design_landing_weight',
                                ]
                     },
    units='lbm',
    desc='design landing mass',
    default_value=None,
)

add_meta_data(
    Aircraft.Design.ULF_CALCULATED_FROM_MANEUVER,
    meta_data=_MetaData,
    historical_name={"GASP": 'CATD',
                     "FLOPS": None,
                     "LEAPS1": None
                     },
    option=True,
    default_value=False,
    types=bool,
    units="unitless",
    desc='if true, ULF (ultimate load factor) is forced to be calculated from '
         'the maneuver load factor, even if the gust load factor is larger. '
         'This was set to true with a negative CATD in GASP.'
)

add_meta_data(
    Aircraft.Design.USE_ALT_MASS,
    meta_data=_MetaData,
    historical_name={"GASP": None,
                     "FLOPS": 'WTIN.IALTWT',
                     "LEAPS1": 'aircraft.inputs.L0_weights.use_alt_weights'
                     },
    units='unitless',
    desc='control whether the alternate mass equations are to be used or not',
    option=True,
    types=bool,
    default_value=False,
)

add_meta_data(
    Aircraft.Design.WETTED_AREAS,
    meta_data=_MetaData,
    historical_name={"GASP": None,
                     "FLOPS": None,  # 'MISSA.SWET',
                     "LEAPS1": ['aircraft.outputs.L0_aerodynamics.mission_component_wetted_area_table',
                                'aircraft.cached.L0_aerodynamics.mission_component_wetted_area_table',
                                ]
                     },
    units='ft**2',
    desc='table of component wetted areas'
)

add_meta_data(
    Aircraft.Design.ZERO_FUEL_MASS,
    meta_data=_MetaData,
    historical_name={"GASP": None,
                     # ['WTS.WSP(37,2)', '~WEIGHT.WZF', '~WTSTAT.WSP(37,2)'],
                     "FLOPS": None,
                     "LEAPS1": ['(WeightABC)self._zero_fuel_weight',
                                'aircraft.outputs.L0_weights.zero_fuel_weight',
                                'aircraft.outputs.L0_weights_summary.zero_fuel_weight',
                                ]
                     },
    units='lbm',
    desc='zero fuel mass'
)

add_meta_data(
    Aircraft.Design.ZERO_LIFT_DRAG_COEFF_FACTOR,
    meta_data=_MetaData,
    historical_name={"GASP": None,
                     "FLOPS": 'MISSIN.FCDO',  # '~DRGFCT.FCDO',
                     "LEAPS1": 'aircraft.outputs.L0_aerodynamics.geom_drag_coeff_fact'
                     },
    units='unitless',
    default_value=1.0,
    desc='Scaling factor for zero-lift drag coefficient'
)

#
#  ______   _                 _            _                  _
# |  ____| | |               | |          (_)                | |
# | |__    | |   ___    ___  | |_   _ __   _    ___    __ _  | |
# |  __|   | |  / _ \  / __| | __| | '__| | |  / __|  / _` | | |
# | |____  | | |  __/ | (__  | |_  | |    | | | (__  | (_| | | |
# |______| |_|  \___|  \___|  \__| |_|    |_|  \___|  \__,_| |_|
# ==============================================================

add_meta_data(
    Aircraft.Electrical.HAS_HYBRID_SYSTEM,
    meta_data=_MetaData,
    historical_name={"GASP": None,
                     "FLOPS": None,
                     "LEAPS1": None
                     },
    units="unitless",
    option=True,
    default_value=True,
    types=bool,
    desc='if true there is an augmented electrical system',
)

add_meta_data(
    Aircraft.Electrical.HYBRID_CABLE_LENGTH,
    meta_data=_MetaData,
    historical_name={"GASP": 'INGASP.LCABLE',
                     "FLOPS": None,
                     "LEAPS1": None
                     },
    units='ft',
    desc='length of cable for hybrid electric augmented system',
)

add_meta_data(
    # NOTE: user override
    #    - see also: Aircraft.Electrical.MASS_SCALER
    Aircraft.Electrical.MASS,
    meta_data=_MetaData,
    historical_name={"GASP": None,
                     # ['WTS.WSP(20, 2)', '~WEIGHT.WELEC', '~WTSTAT.WSP(20, 2)'],
                     "FLOPS": None,
                     "LEAPS1": ['(WeightABC)self._electrical_group_weight',
                                'aircraft.outputs.L0_weights_summary.electrical_group_weight',
                                ]
                     },
    units='lbm',
    desc='mass of the electrical system',
    default_value=None,
)

add_meta_data(
    Aircraft.Electrical.MASS_SCALER,
    meta_data=_MetaData,
    historical_name={"GASP": None,
                     # ['&DEFINE.WTIN.WELEC', 'MISWT.WELEC', 'MISWT.OELEC'],
                     "FLOPS": 'WTIN.WELEC',
                     "LEAPS1": 'aircraft.inputs.L0_overrides.electrical_group_weight'
                     },
    units='unitless',
    desc='mass scaler for the electrical system',
    default_value=1.0,
)

#  ______                   _
# |  ____|                 (_)
# | |__     _ __     __ _   _   _ __     ___
# |  __|   | '_ \   / _` | | | | '_ \   / _ \
# | |____  | | | | | (_| | | | | | | | |  __/
# |______| |_| |_|  \__, | |_| |_| |_|  \___|
#                    __/ |
#                   |___/
# ===========================================

# Note user override
#    - see also: Aircraft.Engine.ADDITIONAL_MASS_FRACTION
add_meta_data(
    Aircraft.Engine.ADDITIONAL_MASS,
    meta_data=_MetaData,
    historical_name={"GASP": None,
                     "FLOPS": None,
                     "LEAPS1": None
                     },
    units='lbm',
    desc='additional propulsion system mass added to engine control and starter mass, or '
         'engine installation mass',
    default_value=0.0
)

add_meta_data(
    Aircraft.Engine.ADDITIONAL_MASS_FRACTION,
    meta_data=_MetaData,
    historical_name={"GASP": 'INGASP.SKPEI',
                     "FLOPS": 'WTIN.WPMISC',  # ['&DEFINE.WTIN.WPMISC', 'FAWT.WPMISC'],
                     "LEAPS1": 'aircraft.inputs.L0_propulsion.misc_weight'
                     },
    units='unitless',
    desc='fraction of (scaled) engine mass used to calculate additional propulsion '
         'system mass added to engine control and starter mass, or used to '
         'calculate engine installation mass',
    default_value=0.0,
)

# NOTE if FT < 0, this bool is true, if >= 0, this is false and the value of FT is used
# as the installation loss factor
add_meta_data(
    Aircraft.Engine.COMPUTE_PROPELLER_INSTALLATION_LOSS,
    meta_data=_MetaData,
    historical_name={"GASP": 'INPROP.FT',
                     "FLOPS": None,
                     "LEAPS1": None
                     },
    units="unitless",
    option=True,
    default_value=True,
    types=bool,
    desc='if true, compute installation loss factor based on blockage factor',
)

add_meta_data(
    Aircraft.Engine.CONSTANT_FUEL_CONSUMPTION,
    meta_data=_MetaData,
    historical_name={"GASP": None,
                     "FLOPS": 'MISSIN.FLEAK',
                     "LEAPS1": ['iengine.fuel_leak', 'aircraft.inputs.L0_engine.fuel_leak']
                     },
    option=True,
    units='lbm/h',
    desc='Additional constant fuel flow. This value is not scaled with the engine',
    default_value=0.0
)

add_meta_data(
    Aircraft.Engine.CONTROLS_MASS,
    meta_data=_MetaData,
    historical_name={"GASP": None,
                     "FLOPS": None,  # '~WEIGHT.WEC',
                     "LEAPS1": '(WeightABC)self._engine_ctrl_weight'
                     },
    units='lbm',
    desc='estimated mass of the engine controls',
    default_value=0.0
)

# TODO there should be a GASP name that pairs here
add_meta_data(
    Aircraft.Engine.DATA_FILE,
    meta_data=_MetaData,
    historical_name={"GASP": None,
                     "FLOPS": "ENGDIN.EIFILE",
                     "LEAPS1": None
                     },
    units='unitless',
    types=(str, Path),
    default_value=None,
    option=True,
    desc='filepath to data file containing engine performance tables'
)

add_meta_data(
    Aircraft.Engine.FIXED_RPM,
    meta_data=_MetaData,
    historical_name={"GASP": None, "FLOPS": None, "LEAPS1": None},
    units='rpm',
    default_value=1.0,
    desc='RPM the engine is set to be running at. Overrides RPM provided by '
    'engine model or chosen by optimizer. Typically used when pairing a motor or '
    'turboshaft using a fixed operating RPM with a propeller.',
)

add_meta_data(
    Aircraft.Engine.FLIGHT_IDLE_MAX_FRACTION,
    meta_data=_MetaData,
    historical_name={"GASP": None,
                     "FLOPS": 'ENGDIN.FIDMAX',
                     "LEAPS1": 'aircraft.L0_fuel_flow.idle_max_fract'
                     },
    units="unitless",
    option=True,
    default_value=1.0,
    desc='If Aircraft.Engine.GENERATE_FLIGHT_IDLE is True, bounds engine '
         'performance outputs (other than thrust) at flight idle to be below a '
         'decimal fraction of the max value of that output produced by the engine '
         'at each flight condition.'
)

add_meta_data(
    Aircraft.Engine.FLIGHT_IDLE_MIN_FRACTION,
    meta_data=_MetaData,
    historical_name={"GASP": None,
                     "FLOPS": 'ENGDIN.FIDMIN',
                     "LEAPS1": 'aircraft.L0_fuel_flow.idle_min_fract'
                     },
    units="unitless",
    option=True,
    default_value=0.08,
    desc='If Aircraft.Engine.GENERATE_FLIGHT_IDLE is True, bounds engine '
         'performance outputs (other than thrust) at flight idle to be above a '
         'decimal fraction of the max value of that output produced by the engine '
         'at each flight condition.'
)

add_meta_data(
    Aircraft.Engine.FLIGHT_IDLE_THRUST_FRACTION,
    meta_data=_MetaData,
    historical_name={"GASP": None,
                     "FLOPS": None,
                     "LEAPS1": None
                     },
    units="unitless",
    option=True,
    default_value=0.0,
    desc='If Aircraft.Engine.GENERATE_FLIGHT_IDLE is True, defines idle thrust '
         'condition as a decimal fraction of max thrust produced by the engine at each '
         'flight condition.'
)

add_meta_data(
    Aircraft.Engine.FUEL_FLOW_SCALER_CONSTANT_TERM,
    meta_data=_MetaData,
    historical_name={"GASP": None,
                     "FLOPS": 'ENGDIN.DFFAC',
                     "LEAPS1": 'ifuel_flow.scaling_const_term'
                     },
    units='unitless',
    option=True,
    desc='Constant term in fuel flow scaling equation',
    default_value=0.0
)

add_meta_data(
    Aircraft.Engine.FUEL_FLOW_SCALER_LINEAR_TERM,
    meta_data=_MetaData,
    historical_name={"GASP": None,
                     "FLOPS": 'ENGDIN.FFFAC',
                     "LEAPS1": 'ifuel_flow.scaling_linear_term'
                     },
    units='unitless',
    desc='Linear term in fuel flow scaling equation',
    default_value=0.0,
    option=True
)

add_meta_data(
    Aircraft.Engine.GENERATE_FLIGHT_IDLE,
    historical_name={"GASP": None,
                     "FLOPS": 'ENGDIN.IDLE',
                     "LEAPS1": 'engine_model.imodel_info.flight_idle_index'
                     },
    meta_data=_MetaData,
    units="unitless",
    option=True,
    default_value=False,
    types=bool,
    desc='If True, generate flight idle data by extrapolating from engine deck. Flight '
         'idle is defined as engine performance when thrust is reduced to the level '
         'defined by Aircraft.Engine.FLIGHT_IDLE_THRUST_FRACTION. Engine outputs are '
         'extrapolated to this thrust level, bounded by '
         'Aircraft.Engine.FLIGHT_IDLE_MIN_FRACT and Aircraft.Engine.FLIGHT_IDLE_MIN_FRACT'
)

add_meta_data(
    Aircraft.Engine.GEOPOTENTIAL_ALT,
    meta_data=_MetaData,
    historical_name={"GASP": None,
                     "FLOPS": 'ENGDIN.IGEO',
                     "LEAPS1": 'imodel_info.geopotential_alt'
                     },
    units='unitless',
    option=True,
    desc='If True, engine deck altitudes are geopotential and will be converted to '
          'geometric altitudes. If False, engine deck altitudes are geometric.',
    types=bool,
    default_value=False
)

# TODO dependency on NTYE? Does this var need preprocessing? Can this mention be removed?
add_meta_data(
    Aircraft.Engine.HAS_PROPELLERS,
    meta_data=_MetaData,
    historical_name={"GASP": None,
                     "FLOPS": None,
                     "LEAPS1": None
                     },
    option=True,
    units="unitless",
    default_value=False,
    types=bool,
    desc='if True, the aircraft has propellers, otherwise aircraft is assumed to have no '
         'propellers. In GASP this depended on NTYE',
)

add_meta_data(
    Aircraft.Engine.IGNORE_NEGATIVE_THRUST,
    meta_data=_MetaData,
    historical_name={"GASP": None,
                     "FLOPS": 'ENGDIN.NONEG',
                     "LEAPS1": 'imodel_info.ignore_negative_thrust'
                     },
    option=True,
    units="unitless",
    default_value=False,
    types=bool,
    desc='If False, all input or generated points are used, otherwise points in the '
         'engine deck with negative net thrust are ignored.'
)

add_meta_data(
    Aircraft.Engine.INTERPOLATION_METHOD,
    meta_data=_MetaData,
    historical_name={"GASP": None,
                     "FLOPS": None,
                     "LEAPS1": None
                     },
    units="unitless",
    option=True,
    default_value='slinear',
    types=str,
    desc="method used for interpolation on an engine deck's data file, allowable values are "
         'table methods from openmdao.components.interp_util.interp',
)

add_meta_data(
    Aircraft.Engine.MASS,
    meta_data=_MetaData,
    historical_name={"GASP": None,
                     "FLOPS": None,  # ['WTS.WSP(10, 2)', '~WTSTAT.WSP(10, 2)'],
                     "LEAPS1": 'aircraft.outputs.L0_weights_summary.Engine.WEIGHT'
                     },
    units='lbm',
    desc='scaled mass of a single engine or bare engine if inlet and nozzle mass are '
         'supplied',
    default_value=0.0
)

add_meta_data(
    Aircraft.Engine.MASS_SCALER,
    meta_data=_MetaData,
    historical_name={"GASP": 'INGASP.CK5',
                     "FLOPS": 'WTIN.EEXP',  # '~WEIGHT.EEXP',
                     "LEAPS1": 'aircraft.inputs.L0_propulsion.engine_weight_scale'
                     },
    units='unitless',
    desc='scaler for engine mass',
    default_value=0.0,
)

add_meta_data(
    Aircraft.Engine.MASS_SPECIFIC,
    meta_data=_MetaData,
    historical_name={"GASP": 'INGASP.SWSLS',
                     "FLOPS": None,
                     "LEAPS1": None
                     },
    units="lbm/lbf",
    desc='specific mass of one engine (engine weight/SLS thrust)',
    default_value=0.0,
)

add_meta_data(
    Aircraft.Engine.NUM_ENGINES,
    meta_data=_MetaData,
    historical_name={"GASP": "INGASP.ENP",
                     "FLOPS": None,  # ['~ANALYS.NENG', 'LANDG.XENG', ],
                     "LEAPS1": 'aircraft.outputs.L0_propulsion.total_engine_count'
                     },
    units='unitless',
    desc='total number of engines per model on the aircraft '
         '(fuselage, wing, or otherwise)',
    types=int,
    option=True,
    default_value=2
)

add_meta_data(
    Aircraft.Engine.NUM_FUSELAGE_ENGINES,
    meta_data=_MetaData,
    historical_name={"GASP": None,
                     "FLOPS": 'WTIN.NEF',  # ['&DEFINE.WTIN.NEF', 'EDETIN.NEF'],
                     "LEAPS1": 'aircraft.inputs.L0_fuselage.engines_count'
                     },
    units='unitless',
    desc='number of fuselage mounted engines per model',
    option=True,
    types=int,
    default_value=0
)

add_meta_data(
    Aircraft.Engine.NUM_PROPELLER_BLADES,
    meta_data=_MetaData,
    historical_name={"GASP": 'INPROP.BL',
                     "FLOPS": None,
                     "LEAPS1": None
                     },
    units='unitless',
    desc='number of blades per propeller',
    option=True,
    types=int,
    default_value=0
)

add_meta_data(
    Aircraft.Engine.NUM_WING_ENGINES,
    meta_data=_MetaData,
    historical_name={"GASP": None,
                     # ['&DEFINE.WTIN.NEW', 'EDETIN.NEW', '~WWGHT.NEW'],
                     "FLOPS": 'WTIN.NEW',
                     "LEAPS1": 'aircraft.inputs.L0_wing.engines_count'
                     },
    units='unitless',
    desc='number of wing mounted engines per model',
    option=True,
    types=int,
    default_value=0
)

add_meta_data(
    Aircraft.Engine.POD_MASS,
    meta_data=_MetaData,
    historical_name={"GASP": None,
                     "FLOPS": None,  # ['~WEIGHT.WPOD', '~WWGHT.WPOD'],
                     "LEAPS1": '(WeightABC)self._engine_pod_weight_list'
                     },
    units='lbm',
    desc='engine pod mass including nacelles',
    default_value=0.0
)

add_meta_data(
    Aircraft.Engine.POD_MASS_SCALER,
    meta_data=_MetaData,
    historical_name={"GASP": 'INGASP.CK14',
                     "FLOPS": None,
                     "LEAPS1": None
                     },
    units="unitless",
    desc='technology factor on mass of engine pods',
    default_value=1.0,
)

add_meta_data(
    Aircraft.Engine.POSITION_FACTOR,
    meta_data=_MetaData,
    historical_name={"GASP": 'INGASP.SKEPOS',
                     "FLOPS": None,
                     "LEAPS1": None
                     },
    units="unitless",
    desc='engine position factor',
    default_value=0,
)

add_meta_data(
    Aircraft.Engine.PROPELLER_ACTIVITY_FACTOR,
    meta_data=_MetaData,
    historical_name={"GASP": 'INPROP.AF',
                     "FLOPS": None,
                     "LEAPS1": None
                     },
    units="unitless",
    desc='propeller actitivty factor per Blade (Range: 80 to 200)',
    default_value=0.0,
)

add_meta_data(
    Aircraft.Engine.PROPELLER_DATA_FILE,
    meta_data=_MetaData,
    historical_name={"GASP": None,
                     "FLOPS": None,
                     "LEAPS1": None
                     },
    units='unitless',
    types=(str, Path),
    default_value=None,
    option=True,
    desc='filepath to data file containing propeller data map',
)

add_meta_data(
    Aircraft.Engine.PROPELLER_DIAMETER,
    meta_data=_MetaData,
    historical_name={"GASP": 'INPROP.DPROP',
                     "FLOPS": None,
                     "LEAPS1": None
                     },
    units='ft',
    desc='propeller diameter',
    default_value=0.0,
)

add_meta_data(
    Aircraft.Engine.PROPELLER_INTEGRATED_LIFT_COEFFICIENT,
    meta_data=_MetaData,
    historical_name={"GASP": 'INPROP.CLI',
                     "FLOPS": None,
                     "LEAPS1": None
                     },
    units='unitless',
    desc='propeller blade integrated design lift coefficient (Range: 0.3 to 0.8)',
    default_value=0.5,
)

add_meta_data(
    Aircraft.Engine.PROPELLER_TIP_MACH_MAX,
    meta_data=_MetaData,
    historical_name={
        "GASP": None,  # TODO this needs verification
        "FLOPS": None,
        "LEAPS1": None,
    },
    units='unitless',
    desc='maximum allowable Mach number at propeller tip (based on helical speed)',
    default_value=1.0,
)

add_meta_data(
    Aircraft.Engine.PROPELLER_TIP_SPEED_MAX,
    meta_data=_MetaData,
    historical_name={
        "GASP": ['INPROP.TSPDMX', 'INPROP.TPSPDMXe'],
        "FLOPS": None,
        "LEAPS1": None,
    },
    units='ft/s',
    desc='maximum allowable linear propeller tip speed due to rotation',
    default_value=800.0,
)

add_meta_data(
    Aircraft.Engine.PYLON_FACTOR,
    meta_data=_MetaData,
    historical_name={"GASP": 'INGASP.FPYL',
                     "FLOPS": None,
                     "LEAPS1": None
                     },
    units="unitless",
    desc='factor for turbofan engine pylon mass',
    default_value=.7
)

add_meta_data(
    Aircraft.Engine.REFERENCE_DIAMETER,
    meta_data=_MetaData,
    historical_name={"GASP": 'INGASP.DIAM_REF',
                     "FLOPS": None,
                     "LEAPS1": None
                     },
    units='ft',
    desc='engine reference diameter',
    default_value=0.0
)

# NOTE This unscaled turbine (engine) weight is an input provided by the user, and is not
#      an override. It is scaled by Aircraft.Engine.SCALE_FACTOR (a calculated value) to
#      produce Aircraft.Engine.MASS
add_meta_data(
    Aircraft.Engine.REFERENCE_MASS,
    meta_data=_MetaData,
    historical_name={"GASP": None,
                     "FLOPS": 'WTIN.WENG',  # '~WEIGHT.WENG',
                     "LEAPS1": '(WeightABC)self._Engine.WEIGHT'
                     },
    units='lbm',
    desc='unscaled mass of a single engine or bare engine if inlet and nozzle mass '
         'are supplied',
    default_value=None,
    option=True,
)

add_meta_data(
    Aircraft.Engine.REFERENCE_SLS_THRUST,
    meta_data=_MetaData,
    historical_name={"GASP": 'INGASP.FN_REF',
                     "FLOPS": 'WTIN.THRSO',
                     "LEAPS1": 'aircraft.inputs.L0_engine*.thrust'
                     },
    units='lbf',
    desc='maximum thrust of an engine provided in engine model files',
    default_value=None,
    option=True
)

add_meta_data(
    Aircraft.Engine.RPM_DESIGN,
    meta_data=_MetaData,
    historical_name={"GASP": 'INPROP.XNMAX',  # maximum engine speed, rpm
                     "FLOPS": None,
                     "LEAPS1": None
                     },
    units='rpm',
    desc='the designed output RPM from the engine for fixed-RPM shafts',
    default_value=None,
)

add_meta_data(
    Aircraft.Engine.SCALE_FACTOR,
    meta_data=_MetaData,
    historical_name={"GASP": None,
                     "FLOPS": None,
                     "LEAPS1": None
                     },
    units='unitless',
    desc='Thrust-based scaling factor used to scale engine performance data during '
         'mission analysis',
    default_value=1.0
)

add_meta_data(
    Aircraft.Engine.SCALE_MASS,
    meta_data=_MetaData,
    historical_name={"GASP": None,
                     "FLOPS": None,
                     "LEAPS1": '(types)EngineScaleModes.WEIGHT'
                     },
    desc='Toggle for enabling scaling of engine mass',
    option=True,
    types=bool,
    default_value=True,
)

add_meta_data(
    Aircraft.Engine.SCALE_PERFORMANCE,
    meta_data=_MetaData,
    historical_name={"GASP": None,
                     "FLOPS": None,
                     "LEAPS1": ['iengine.scale_mode',
                                '(types)EngineScaleModes.DEFAULT',
                                ]
                     },
    desc='Toggle for enabling scaling of engine performance including thrust, fuel flow, '
         'and electric power',
    option=True,
    types=bool,
    default_value=True,
)

add_meta_data(
    Aircraft.Engine.SCALED_SLS_THRUST,
    meta_data=_MetaData,
    historical_name={"GASP": 'INGASP.THIN',
                     "FLOPS": 'CONFIN.THRUST',
                     "LEAPS1": ['aircraft.outputs.L0_propulsion.max_rated_thrust',
                                'aircraft.cached.L0_propulsion.max_rated_thrust',
                                ]
                     },
    units='lbf',
    desc='maximum thrust of an engine after scaling',
    default_value=0.0,
)

add_meta_data(
    Aircraft.Engine.STARTER_MASS,
    meta_data=_MetaData,
    historical_name={"GASP": None,
                     "FLOPS": None,  # '~WEIGHT.WSTART',
                     "LEAPS1": '(WeightABC)self._starter_weight'
                     },
    units='lbm',
    desc='starter mass',
    default_value=0.0
)

add_meta_data(
    Aircraft.Engine.SUBSONIC_FUEL_FLOW_SCALER,
    meta_data=_MetaData,
    historical_name={"GASP": None,
                     "FLOPS": 'ENGDIN.FFFSUB',
                     "LEAPS1": 'aircraft.L0_fuel_flow.subsonic_factor'
                     },
    units='unitless',
    desc='scaling factor on fuel flow when Mach number is subsonic',
    default_value=1.0,
    option=True
)

add_meta_data(
    Aircraft.Engine.SUPERSONIC_FUEL_FLOW_SCALER,
    meta_data=_MetaData,
    historical_name={"GASP": None,
                     "FLOPS": 'ENGDIN.FFFSUP',
                     "LEAPS1": 'aircraft.L0_fuel_flow.supersonic_factor'
                     },
    units='unitless',
    desc='scaling factor on fuel flow when Mach number is supersonic',
    default_value=1.0,
    option=True
)

add_meta_data(
    # Note user override
    #    - see also: Aircraft.Engine.THRUST_REVERSERS_MASS_SCALER
    Aircraft.Engine.THRUST_REVERSERS_MASS,
    meta_data=_MetaData,
    historical_name={"GASP": None,
                     # ['WTS.WSP(11, 2)', '~WEIGHT.WTHR', '~WTSTAT.WSP(11, 2)', '~INERT.WTHR'],
                     "FLOPS": None,
                     "LEAPS1": ['(WeightABC)self._thrust_reversers_weight',
                                'aircraft.outputs.L0_weights_summary.thrust_reversers_weight',
                                ]
                     },
    units='lbm',
    desc='mass of thrust reversers on engines',
    default_value=0.0,
)

add_meta_data(
    # Note users must enable this feature, or the associated calculation is
    # discarded
    Aircraft.Engine.THRUST_REVERSERS_MASS_SCALER,
    meta_data=_MetaData,
    historical_name={"GASP": None,
                     # ['&DEFINE.WTIN.WTHR', 'MISWT.WTHR', 'MISWT.OTHR'],
                     "FLOPS": 'WTIN.WTHR',
                     "LEAPS1": 'aircraft.inputs.L0_overrides.thrust_reversers_weight'
                     },
    units='unitless',
    desc='scaler for mass of thrust reversers on engines',
    default_value=0.0,  # FLOPS/LEAPS1 default value
)

add_meta_data(
    Aircraft.Engine.TYPE,
    meta_data=_MetaData,
    historical_name={"GASP": 'INGASP.NTYE',
                     "FLOPS": None,
                     "LEAPS1": None
                     },
    option=True,
    default_value=GASPEngineType.TURBOJET,
    types=GASPEngineType,
    units="unitless",
    desc='specifies engine type used for engine mass calculation',
)

add_meta_data(
    Aircraft.Engine.USE_PROPELLER_MAP,
    meta_data=_MetaData,
    historical_name={"GASP": None,
                     "FLOPS": None,
                     "LEAPS1": None
                     },
    option=True,
    default_value=False,
    types=bool,
    units="unitless",
    desc='flag whether to use propeller map or Hamilton-Standard model.'
)

add_meta_data(
    Aircraft.Engine.WING_LOCATIONS,
    meta_data=_MetaData,
    historical_name={"GASP": 'INGASP.YP',
                     "FLOPS": 'WTIN.ETAE',  # ['&DEFINE.WTIN.ETAE', 'WDEF.ETAE'],
                     "LEAPS1": 'aircraft.inputs.L0_propulsion.wing_engine_locations'
                     },
    units='unitless',
    desc='Engine wing mount locations as fractions of semispan; (NUM_WING_ENGINES)/2 values '
         'are input',
    default_value=np.array([0.0])
)

#   ___                      _
#  / __|  ___   __ _   _ _  | |__   ___  __ __
# | (_ | / -_) / _` | | '_| | '_ \ / _ \ \ \ /
#  \___| \___| \__,_| |_|   |_.__/ \___/ /_\_\
# ============================================

add_meta_data(
    Aircraft.Engine.Gearbox.EFFICIENCY,
    meta_data=_MetaData,
    historical_name={"GASP": None,
                     "FLOPS": None,
                     "LEAPS1": None
                     },
    units='unitless',
    desc='The efficiency of the gearbox.',
    default_value=0.98,
)
add_meta_data(
    Aircraft.Engine.Gearbox.GEAR_RATIO,
    meta_data=_MetaData,
    historical_name={"GASP": None,  # 1 / INPROP.GR
                     "FLOPS": None,
                     "LEAPS1": None},
    units='unitless',
    desc='Reduction gear ratio, or the ratio of the RPM_in divided by the RPM_out for the gearbox.',
    default_value=1.0,
)

add_meta_data(
    Aircraft.Engine.Gearbox.MASS,
    meta_data=_MetaData,
    historical_name={"GASP": None, "FLOPS": None, "LEAPS1": None},
    units='lbm',
    desc='The mass of the gearbox.',
    default_value=0,
)

add_meta_data(
    Aircraft.Engine.Gearbox.SHAFT_POWER_DESIGN,
    meta_data=_MetaData,
    historical_name={
        "GASP": 'INPROP.HPMSLS',  # max sea level static horsepower, hp
        "FLOPS": None,
        "LEAPS1": None,
    },
    units='hp',
    desc='A guess for the maximum power that will be transmitted through the gearbox during the mission (max shp input).',
    default_value=1.0,
    option=True,
)

add_meta_data(
    Aircraft.Engine.Gearbox.SPECIFIC_TORQUE,
    meta_data=_MetaData,
    historical_name={"GASP": None, "FLOPS": None, "LEAPS1": None},
    units='lbf*ft/lbm',
    desc='The specific torque of the gearbox, used to calculate gearbox mass. ',
    default_value=100,
)

#  __  __         _
# |  \/  |  ___  | |_   ___   _ _
# | |\/| | / _ \ |  _| / _ \ | '_|
# |_|  |_| \___/  \__| \___/ |_|
# ================================

add_meta_data(
    Aircraft.Engine.Motor.MASS,
    meta_data=_MetaData,
    historical_name={"GASP": 'WMOTOR', "FLOPS": None, "LEAPS1": None},
    units='lbm',
    desc='Total motor mass (considers number of motors)',
    default_value=0.0,
)

add_meta_data(
    Aircraft.Engine.Motor.TORQUE_MAX,
    meta_data=_MetaData,
    historical_name={"GASP": None, "FLOPS": None, "LEAPS1": None},
    units='lbf*ft',
    desc='Max torque value that can be output from a single motor. Used to determine '
    'motor mass in pre-mission',
)

#  ______   _
# |  ____| (_)
# | |__     _   _ __    ___
# |  __|   | | | '_ \  / __|
# | |      | | | | | | \__ \
# |_|      |_| |_| |_| |___/
# ===========================

add_meta_data(
    Aircraft.Fins.AREA,
    meta_data=_MetaData,
    historical_name={"GASP": None,
                     "FLOPS": 'WTIN.SFIN',  # ['&DEFINE.WTIN.SFIN', 'WTS.SFIN'],
                     "LEAPS1": 'aircraft.inputs.L0_fins.area'
                     },
    units='ft**2',
    desc='vertical fin theoretical area',
    default_value=0.0,
)

add_meta_data(
    # Note user override
    #    - see also: Aircraft.Fins.MASS_SCALER
    Aircraft.Fins.MASS,
    meta_data=_MetaData,
    historical_name={"GASP": None,
                     # ['WTS.WSP(4, 2)', '~WEIGHT.WFIN', '~WTSTAT.WSP(4, 2)'],
                     "FLOPS": None,
                     "LEAPS1": ['(WeightABC)self._wing_vertical_fin_weight',
                                'aircraft.outputs.L0_weights_summary.wing_vertical_fin_weight',
                                ]
                     },
    units='lbm',
    desc='mass of vertical fins',
    default_value=None,
)

add_meta_data(
    Aircraft.Fins.MASS_SCALER,
    meta_data=_MetaData,
    historical_name={"GASP": None,
                     "FLOPS": 'WTIN.FRFIN',  # ['&DEFINE.WTIN.FRFIN', 'WTS.FRFIN'],
                     "LEAPS1": 'aircraft.inputs.L0_overrides.wing_vertical_fin_weight'
                     },
    units='unitless',
    desc='mass scaler for fin structure',
    default_value=1.0,
)

add_meta_data(
    Aircraft.Fins.NUM_FINS,
    meta_data=_MetaData,
    historical_name={"GASP": None,
                     "FLOPS": 'WTIN.NFIN',  # ['&DEFINE.WTIN.NFIN', 'WTS.NFIN'],
                     "LEAPS1": 'aircraft.inputs.L0_fins.fin_count'
                     },
    units='unitless',
    desc='number of fins',
    types=int,
    option=True,
    default_value=0,
)

add_meta_data(
    Aircraft.Fins.TAPER_RATIO,
    meta_data=_MetaData,
    historical_name={"GASP": None,
                     "FLOPS": 'WTIN.TRFIN',  # ['&DEFINE.WTIN.TRFIN', 'WTS.TRFIN'],
                     "LEAPS1": 'aircraft.inputs.L0_fins.taper_ratio'
                     },
    units='unitless',
    desc='vertical fin theoretical taper ratio',
    default_value=None,
)

#  ______                  _
# |  ____|                | |
# | |__     _   _    ___  | |
# |  __|   | | | |  / _ \ | |
# | |      | |_| | |  __/ | |
# |_|       \__,_|  \___| |_|
# ===========================

add_meta_data(
    Aircraft.Fuel.AUXILIARY_FUEL_CAPACITY,
    meta_data=_MetaData,
    historical_name={"GASP": None,
                     "FLOPS": 'WTIN.FULAUX',  # ['&DEFINE.WTIN.FULAUX', 'FAWT.FULAUX'],
                     "LEAPS1": 'aircraft.inputs.L0_fuel.aux_capacity'
                     },
    units='lbm',
    desc='fuel capacity of the auxiliary tank',
    default_value=None,
)

add_meta_data(
    Aircraft.Fuel.BURN_PER_PASSENGER_MILE,
    meta_data=_MetaData,
    historical_name={"GASP": None,
                     "FLOPS": None,
                     "LEAPS1": None
                     },
    units='lbm/NM',
    desc='average fuel burn per passenger per mile flown',
)

add_meta_data(
    Aircraft.Fuel.CAPACITY_FACTOR,
    meta_data=_MetaData,
    historical_name={"GASP": None,
                     "FLOPS": None,  # 'MISWT.FWMAX',
                     "LEAPS1": '(WeightABC)self._wing_fuel_capacity_factor'
                     },
    units='unitless',
    desc='fuel capacity factor',
    default_value=23.0,
)

add_meta_data(
    Aircraft.Fuel.DENSITY,
    meta_data=_MetaData,
    historical_name={"GASP": 'INGASP.FUELD',
                     "FLOPS": None,
                     "LEAPS1": None
                     },
    units='lbm/galUS',
    desc='fuel density',
    default_value=6.687,
)

# TODO replace with actual fuel density
add_meta_data(
    Aircraft.Fuel.DENSITY_RATIO,
    meta_data=_MetaData,
    historical_name={"GASP": None,
                     "FLOPS": 'WTIN.FULDEN',  # ['&DEFINE.WTIN.FULDEN', 'UPFUEL.FULDEN'],
                     "LEAPS1": 'aircraft.inputs.L0_fuel.density_ratio'
                     },
    units='unitless',
    desc='Fuel density ratio for alternate fuels compared to jet fuel (typical '
         'density of 6.7 lbm/gal), used in the calculation of wing_capacity (if '
         'wing_capacity is not input) and in the calculation of fuel system '
         'weight.',
    default_value=1.0,
)

add_meta_data(
    Aircraft.Fuel.FUEL_MARGIN,
    meta_data=_MetaData,
    historical_name={"GASP": 'INGASP.FVOL_MRG',
                     "FLOPS": None,
                     "LEAPS1": None
                     },
    units='unitless',  # percent
    desc='excess fuel volume required, essentially the amount of fuel above '
         'the design point that there has to be volume to carry',
)

add_meta_data(
    # NOTE: user override
    #    - see also: Aircraft.Fuel.FUEL_SYSTEM_MASS_SCALER
    Aircraft.Fuel.FUEL_SYSTEM_MASS,
    meta_data=_MetaData,
    historical_name={"GASP": None,
                     # ['WTS.WSP(13, 2)', '~WEIGHT.WFSYS', '~WTSTAT.WSP(13, 2)'],
                     "FLOPS": None,
                     "LEAPS1": ['(WeightABC)self._fuel_sys_weight',
                                'aircraft.outputs.L0_weights_summary.fuel_sys_weight',
                                ]
                     },
    units='lbm',
    desc='fuel system mass',
    default_value=None,
)

add_meta_data(
    Aircraft.Fuel.FUEL_SYSTEM_MASS_COEFFICIENT,
    meta_data=_MetaData,
    historical_name={"GASP": 'INGASP.SKFS',
                     "FLOPS": None,
                     "LEAPS1": None
                     },
    units="unitless",
    desc='mass trend coefficient of fuel system',
)

add_meta_data(
    Aircraft.Fuel.FUEL_SYSTEM_MASS_SCALER,
    meta_data=_MetaData,
    historical_name={"GASP": 'INGASP.CK21',
                     # ['&DEFINE.WTIN.WFSYS', 'MISWT.WFSYS', 'MISWT.OFSYS'],
                     "FLOPS": 'WTIN.WFSYS',
                     "LEAPS1": 'aircraft.inputs.L0_overrides.fuel_sys_weight'
                     },
    units='unitless',
    desc='scaler for fuel system mass',
    default_value=1.0,
)

add_meta_data(
    Aircraft.Fuel.FUSELAGE_FUEL_CAPACITY,
    meta_data=_MetaData,
    historical_name={"GASP": None,
                     # ['&DEFINE.WTIN.FULFMX', 'WTS.FULFMX', '~WEIGHT.FUFU'],
                     "FLOPS": 'WTIN.FULFMX',
                     "LEAPS1": ['aircraft.inputs.L0_fuel.fuselage_capacity',
                                '(WeightABC)self._fuselage_fuel_capacity'
                                ]
                     },
    units='lbm',
    desc='fuel capacity of the fuselage',
    default_value=None,
)

add_meta_data(
    Aircraft.Fuel.NUM_TANKS,
    meta_data=_MetaData,
    historical_name={"GASP": None,
                     "FLOPS": 'WTIN.NTANK',  # ['&DEFINE.WTIN.NTANK', 'WTS.NTANK'],
                     "LEAPS1": 'aircraft.inputs.L0_fuel.tank_count'
                     },
    units='unitless',
    desc='number of fuel tanks',
    types=int,
    option=True,
    default_value=7,
)

add_meta_data(
    Aircraft.Fuel.TOTAL_CAPACITY,
    meta_data=_MetaData,
    historical_name={"GASP": None,
                     "FLOPS": 'WTIN.FMXTOT',  # ['&DEFINE.WTIN.FMXTOT', 'PLRNG.FMXTOT'],
                     "LEAPS1": ['aircraft.inputs.L0_fuel.total_capacity',
                                'aircraft.cached.L0_fuel.total_capacity',
                                ]
                     },
    units='lbm',
    desc='Total fuel capacity of the aircraft including wing, fuselage and '
         'auxiliary tanks. Used in generating payload-range diagram (Default = '
         'wing_capacity + fuselage_capacity + aux_capacity)',
    default_value=None,
)

add_meta_data(
    Aircraft.Fuel.TOTAL_VOLUME,
    meta_data=_MetaData,
    historical_name={"GASP": None,
                     "FLOPS": None,  # '~WEIGHT.ZFEQ',
                     "LEAPS1": ['(WeightABC)self._total_fuel_vol',
                                '~WeightABC.calc_unusable_fuel.total_fuel_vol',
                                '~WeightABC._pre_unusable_fuel.total_fuel_vol',
                                '~BasicTransportWeight._pre_unusable_fuel.total_fuel_vol',
                                ]
                     },
    units='galUS',  # need to check this
    desc='Total fuel volume'
)

add_meta_data(
    # Note user override
    #    - see also: Aircraft.Fuel.UNUSABLE_FUEL_MASS_SCALER
    Aircraft.Fuel.UNUSABLE_FUEL_MASS,
    meta_data=_MetaData,
    historical_name={"GASP": None,
                     # ['WTS.WSP(29, 2)', '~WEIGHT.WUF', '~WTSTAT.WSP(29, 2)', '~INERT.WUF'],
                     "FLOPS": None,
                     "LEAPS1": ['(WeightABC)self._unusable_fuel_weight',
                                'aircraft.outputs.L0_weights_summary.unusable_fuel_weight',
                                ]
                     },
    units='lbm',
    desc='unusable fuel mass',
    default_value=None,
)

add_meta_data(
    Aircraft.Fuel.UNUSABLE_FUEL_MASS_COEFFICIENT,
    meta_data=_MetaData,
    historical_name={"GASP": "INGASP.CW(13)",
                     "FLOPS": None,
                     "LEAPS1": None
                     },
    default_value=6.0,
    units="unitless",
    desc='mass trend coefficient of trapped fuel factor',
)

add_meta_data(
    Aircraft.Fuel.UNUSABLE_FUEL_MASS_SCALER,
    meta_data=_MetaData,
    historical_name={"GASP": None,
                     # ['&DEFINE.WTIN.WUF', 'MISWT.WUF', 'MISWT.OUF'],
                     "FLOPS": 'WTIN.WUF',
                     "LEAPS1": 'aircraft.inputs.L0_overrides.unusable_fuel_weight'
                     },
    units='unitless',
    desc='scaler for Unusable fuel mass',
    default_value=1.0,
)

add_meta_data(
    Aircraft.Fuel.WING_FUEL_CAPACITY,
    meta_data=_MetaData,
    historical_name={"GASP": None,
                     "FLOPS": 'WTIN.FULWMX',  # ['&DEFINE.WTIN.FULWMX', 'WTS.FULWMX'],
                     "LEAPS1": 'aircraft.inputs.L0_fuel.wing_capacity'
                     },
    units='lbm',
    desc='fuel capacity of the auxiliary tank',
    default_value=None,
)

add_meta_data(
    Aircraft.Fuel.WING_FUEL_FRACTION,
    meta_data=_MetaData,
    historical_name={"GASP": 'INGASP.SKWF',
                     "FLOPS": None,
                     "LEAPS1": None
                     },
    units='unitless',
    desc='fraction of total theoretical wing volume used for wing fuel',
)

add_meta_data(
    Aircraft.Fuel.WING_REF_CAPACITY,
    meta_data=_MetaData,
    historical_name={"GASP": None,
                     "FLOPS": 'WTIN.FUELRF',  # ['&DEFINE.WTIN.FUELRF', 'WPAB.FUELRF'],
                     "LEAPS1": 'aircraft.inputs.L0_fuel.wing_ref_capacity'
                     },
    units='lbm',  # TODO FLOPS says lbm, sfwate.f line 827
    desc='reference fuel volume',
    default_value=0.0,
)

add_meta_data(
    Aircraft.Fuel.WING_REF_CAPACITY_AREA,
    meta_data=_MetaData,
    historical_name={"GASP": None,
                     "FLOPS": 'WTIN.FSWREF',  # ['&DEFINE.WTIN.FSWREF', 'WPAB.FSWREF'],
                     "LEAPS1": 'aircraft.inputs.L0_fuel.wing_ref_capacity_area'
                     },
    units='unitless',  # TODO FLOPS says unitless, sfwate.f line 828
    desc='reference wing area for fuel capacity',
    default_value=0.0,
)

add_meta_data(
    Aircraft.Fuel.WING_REF_CAPACITY_TERM_A,
    meta_data=_MetaData,
    historical_name={"GASP": None,
                     "FLOPS": 'WTIN.FUSCLA',  # ['&DEFINE.WTIN.FUSCLA', 'WPAB.FUSCLA'],
                     "LEAPS1": 'aircraft.inputs.L0_fuel.wing_ref_capacity_1_5_term'
                     },
    units='unitless',
    desc='scaling factor A',
    default_value=0.0,
)

add_meta_data(
    Aircraft.Fuel.WING_REF_CAPACITY_TERM_B,
    meta_data=_MetaData,
    historical_name={"GASP": None,
                     "FLOPS": 'WTIN.FUSCLB',  # ['&DEFINE.WTIN.FUSCLB', 'WPAB.FUSCLB'],
                     "LEAPS1": 'aircraft.inputs.L0_fuel.wing_ref_capacity_linear_term'
                     },
    units='unitless',
    desc='scaling factor B',
    default_value=0.0,
)

# add_meta_data(
#     Aircraft.Fuel.WING_VOLUME,
#     meta_data=_MetaData,
#     historical_name={"GASP": None,
#                      "FLOPS": None,
#                      "LEAPS1": None
#                     },
#     FLOPS_name=None,
#     LEAPS1_name=None,
#     GASP_name='INGASP.FVOLW',
#     units='ft**3',
#     desc='wing tank fuel volume',
# )

add_meta_data(
    Aircraft.Fuel.WING_VOLUME_DESIGN,
    meta_data=_MetaData,
    historical_name={"GASP": 'INGASP.FVOLW_DES',
                     "FLOPS": None,
                     "LEAPS1": None
                     },
    units='ft**3',
    desc='wing tank fuel volume when carrying design fuel plus fuel margin',
)

add_meta_data(
    Aircraft.Fuel.WING_VOLUME_GEOMETRIC_MAX,
    meta_data=_MetaData,
    historical_name={"GASP": 'INGASP.FVOLW_GEOM',
                     "FLOPS": None,
                     "LEAPS1": None
                     },
    units='ft**3',
    desc='wing tank fuel volume based on geometry',
)

add_meta_data(
    Aircraft.Fuel.WING_VOLUME_STRUCTURAL_MAX,
    meta_data=_MetaData,
    historical_name={"GASP": 'INGASP.FVOLW_MAX',
                     "FLOPS": None,
                     "LEAPS1": None
                     },
    units='ft**3',
    desc='wing tank volume based on maximum wing fuel weight',
)


#
#   ______                          _         _       _
#  |  ____|                        (_)       | |     (_)
#  | |__     _   _   _ __   _ __    _   ___  | |__    _   _ __     __ _   ___
#  |  __|   | | | | | '__| | '_ \  | | / __| | '_ \  | | | '_ \   / _` | / __|
#  | |      | |_| | | |    | | | | | | \__ \ | | | | | | | | | | | (_| | \__ \
#  |_|       \__,_| |_|    |_| |_| |_| |___/ |_| |_| |_| |_| |_|  \__, | |___/
#                                                                  __/ |
#                                                                 |___/
# ============================================================================

add_meta_data(
    # Note user override
    #    - see also: Aircraft.Furnishings.MASS_SCALER
    Aircraft.Furnishings.MASS,
    meta_data=_MetaData,
    historical_name={"GASP": 'INGASP.CW(8)',
                     # ['WTS.WSP(22, 2)', '~WEIGHT.WFURN', '~WTSTAT.WSP(22, 2)'],
                     "FLOPS": None,
                     "LEAPS1": ['(WeightABC)self._furnishings_group_weight',
                                'aircraft.outputs.L0_weights_summary.furnishings_group_weight',
                                ]
                     },
    units='lbm',
    desc='Total furnishings system mass',
    default_value=None,
)

add_meta_data(
    Aircraft.Furnishings.MASS_BASE,
    meta_data=_MetaData,
    historical_name={"GASP": None,
                     "FLOPS": None,
                     "LEAPS1": None
                     },
    units='lbm',
    desc='Base furnishings system mass without additional 1% empty mass'
)

add_meta_data(
    Aircraft.Furnishings.MASS_SCALER,
    meta_data=_MetaData,
    historical_name={"GASP": None,
                     # ['&DEFINE.WTIN.WFURN', 'MISWT.WFURN', 'MISWT.OFURN'],
                     "FLOPS": 'WTIN.WFURN',
                     "LEAPS1": 'aircraft.inputs.L0_overrides.furnishings_group_weight'
                     },
    units='unitless',
    desc='Furnishings system mass scaler',
    default_value=1.0,
)

#  ______                        _
# |  ____|                      | |
# | |__     _   _   ___    ___  | |   __ _    __ _    ___
# |  __|   | | | | / __|  / _ \ | |  / _` |  / _` |  / _ \
# | |      | |_| | \__ \ |  __/ | | | (_| | | (_| | |  __/
# |_|       \__,_| |___/  \___| |_|  \__,_|  \__, |  \___|
#                                             __/ |
#                                            |___/
# ========================================================

add_meta_data(
    Aircraft.Fuselage.AISLE_WIDTH,
    meta_data=_MetaData,
    historical_name={"GASP": 'INGASP.WAS',
                     "FLOPS": None,
                     "LEAPS1": None
                     },
    units='inch',
    desc='width of the aisles in the passenger cabin',
    option=True,
    default_value=24,
)

# TODO FLOPS is not average diameter, but rather a reference diameter using max
#      height and length. New variable??
add_meta_data(
    Aircraft.Fuselage.AVG_DIAMETER,
    meta_data=_MetaData,
    historical_name={"GASP": ['INGASP.WC', 'INGASP.SWF'],
                     "FLOPS": None,  # 'EDETIN.XD',
                     "LEAPS1": 'aircraft.outputs.L0_fuselage.avg_diam'
                     },
    units='ft',
    desc='average fuselage diameter'
)

add_meta_data(
    Aircraft.Fuselage.CHARACTERISTIC_LENGTH,
    meta_data=_MetaData,
    historical_name={"GASP": None,
                     "FLOPS": None,  # 'MISSA.EL[4]',
                     "LEAPS1": ['aircraft.outputs.L0_aerodynamics.mission_component_char_len_table[3]',
                                'aircraft.cached.L0_aerodynamics.mission_component_char_len_table[3]',
                                ]
                     },
    units='ft',
    desc='Reynolds characteristic length for the fuselage'
)

add_meta_data(
    Aircraft.Fuselage.CROSS_SECTION,
    meta_data=_MetaData,
    historical_name={"GASP": None,
                     "FLOPS": None,  # ['MISSA.SPI', '~CDCC.SPI'],
                     "LEAPS1": 'aircraft.outputs.L0_fuselage.mission_cross_sect_area'
                     },
    units='ft**2',
    desc='fuselage cross sectional area'
)

add_meta_data(
    Aircraft.Fuselage.DELTA_DIAMETER,
    meta_data=_MetaData,
    historical_name={"GASP": 'INGASP.HCK',
                     "FLOPS": None,
                     "LEAPS1": None
                     },
    units='ft',
    desc='mean fuselage cabin diameter minus mean fuselage nose diameter',
    default_value=4.5,
)

add_meta_data(
    Aircraft.Fuselage.DIAMETER_TO_WING_SPAN,
    meta_data=_MetaData,
    historical_name={"GASP": None,
                     "FLOPS": None,  # ['MISSA.DB', '~CDCC.DB'],
                     "LEAPS1": 'aircraft.outputs.L0_fuselage.mission_diam_to_wing_span_ratio'
                     },
    units='unitless',
    desc='fuselage diameter to wing span ratio'
)

add_meta_data(
    Aircraft.Fuselage.FINENESS,
    meta_data=_MetaData,
    historical_name={"GASP": None,
                     "FLOPS": None,  # 'MISSA.FR[4]',
                     "LEAPS1": ['aircraft.outputs.L0_aerodynamics.mission_fineness_ratio_table[3]',
                                'aircraft.cached.L0_aerodynamics.mission_fineness_ratio_table[3]',
                                ]
                     },
    units='unitless',
    desc='fuselage fineness ratio'
)

add_meta_data(
    Aircraft.Fuselage.FLAT_PLATE_AREA_INCREMENT,
    meta_data=_MetaData,
    historical_name={"GASP": 'INGASP.DELFE',
                     "FLOPS": None,
                     "LEAPS1": None
                     },
    units='ft**2',
    desc='increment to fuselage flat plate area',
)

add_meta_data(
    Aircraft.Fuselage.FORM_FACTOR,
    meta_data=_MetaData,
    historical_name={"GASP": 'INGASP.CKF',
                     "FLOPS": None,
                     "LEAPS1": None
                     },
    units='unitless',
    desc='fuselage form factor',
    default_value=1
)

add_meta_data(
    Aircraft.Fuselage.LAMINAR_FLOW_LOWER,
    meta_data=_MetaData,
    historical_name={"GASP": None,
                     "FLOPS": 'AERIN.TRLB',  # ['&DEFINE.AERIN.TRLB', 'XLAM.TRLB', ],
                     "LEAPS1": 'aircraft.inputs.L0_aerodynamics.fuselage_percent_laminar_flow_lower_surface'
                     },
    units='unitless',
    desc='define percent laminar flow for fuselage lower surface',
    default_value=0.0,
)

add_meta_data(
    Aircraft.Fuselage.LAMINAR_FLOW_UPPER,
    meta_data=_MetaData,
    historical_name={"GASP": None,
                     "FLOPS": 'AERIN.TRUB',  # ['&DEFINE.AERIN.TRUB', 'XLAM.TRUB', ],
                     "LEAPS1": 'aircraft.inputs.L0_aerodynamics.fuselage_percent_laminar_flow_upper_surface'
                     },
    units='unitless',
    desc='define percent laminar flow for fuselage upper surface',
    default_value=0.0,
)

# TODO LEAPS variable description
add_meta_data(
    Aircraft.Fuselage.LENGTH,
    meta_data=_MetaData,
    historical_name={"GASP": 'INGASP.ELF',
                     "FLOPS": 'WTIN.XL',
                     #  [  # inputs
                     #      '&DEFINE.WTIN.XL', 'WTS.XL',
                     #      # outputs
                     #      'EDETIN.BL', '~DEFAER.BL',
                     #  ],
                     "LEAPS1": ['aircraft.inputs.L0_fuselage.total_length',
                                'aircraft.outputs.L0_fuselage.total_length',
                                # other
                                'aircraft.cached.L0_fuselage.total_length',
                                ]
                     },
    units='ft',
    desc='Define the Fuselage total length. If total_length is not input for a '
         'passenger transport, LEAPS will calculate the fuselage length, width and '
         'depth and the length of the passenger compartment.',
    default_value=0.0,
)

add_meta_data(
    Aircraft.Fuselage.LENGTH_TO_DIAMETER,
    meta_data=_MetaData,
    historical_name={"GASP": None,
                     "FLOPS": None,  # ['MISSA.BODYLD', '~CDCC.BODYLD'],
                     "LEAPS1": 'aircraft.outputs.L0_fuselage.mission_len_to_diam_ratio'
                     },
    units='unitless',
    desc='fuselage length to diameter ratio'
)

add_meta_data(
    # Note user override
    #    - see also: Aircraft.Fuselage.MASS_SCALER
    Aircraft.Fuselage.MASS,
    meta_data=_MetaData,
    historical_name={"GASP": None,
                     # ['WTS.WSP(6, 2)', '~WEIGHT.WFUSE', '~WTSTAT.WSP(6, 2)', '~INERT.WFUSE', ],
                     "FLOPS": None,
                     "LEAPS1": ['(WeightABC)self._fuselage_weight',
                                'aircraft.outputs.L0_weights_summary.fuselage_weight',
                                ]
                     },
    units='lbm',
    desc='mass of the fuselage structure',
    default_value=None,
)

add_meta_data(
    Aircraft.Fuselage.MASS_COEFFICIENT,
    meta_data=_MetaData,
    historical_name={"GASP": 'INGASP.SKB',
                     "FLOPS": None,
                     "LEAPS1": None
                     },
    units="unitless",
    desc='mass trend coefficient of fuselage',
    default_value=136,
)

add_meta_data(
    Aircraft.Fuselage.MASS_SCALER,
    meta_data=_MetaData,
    historical_name={"GASP": None,
                     "FLOPS": 'WTIN.FRFU',  # ['&DEFINE.WTIN.FRFU', 'WTS.FRFU'],
                     "LEAPS1": 'aircraft.inputs.L0_overrides.fuselage_weight'
                     },
    units='unitless',
    desc='mass scaler of the fuselage structure',
    default_value=1.0,
)

add_meta_data(
    Aircraft.Fuselage.MAX_HEIGHT,
    meta_data=_MetaData,
    historical_name={"GASP": None,
                     "FLOPS": 'WTIN.DF',  # ['&DEFINE.WTIN.DF', 'WTS.DF'],
                     "LEAPS1": 'aircraft.inputs.L0_fuselage.max_height'
                     },
    units='ft',
    desc='maximum fuselage height'
)

add_meta_data(
    Aircraft.Fuselage.MAX_WIDTH,
    meta_data=_MetaData,
    historical_name={"GASP": None,
                     "FLOPS": 'WTIN.WF',
                     #  [  # inputs
                     #      '&DEFINE.WTIN.WF', 'WTS.WF',
                     #      # outputs
                     #      'MIMOD.FWID',
                     #  ],
                     "LEAPS1": ['aircraft.inputs.L0_fuselage.max_width',
                                'aircraft.outputs.L0_fuselage.max_width',
                                # other
                                'aircraft.cached.L0_fuselage.max_width',
                                ]
                     },
    units='ft',
    desc='maximum fuselage width',
    default_value=0.0,
)

# TODO are we keeping millitary cargo?
add_meta_data(
    Aircraft.Fuselage.MILITARY_CARGO_FLOOR,
    meta_data=_MetaData,
    historical_name={"GASP": None,
                     "FLOPS": 'WTIN.CARGF',  # ['&DEFINE.WTIN.CARGF', 'WTS.CARGF'],
                     "LEAPS1": ['aircraft.inputs.L0_crew_and_payload.military_cargo',
                                'aircraft.cached.L0_crew_and_payload.military_cargo',
                                ]
                     },
    units='unitless',
    desc='indicate whether or not there is a military cargo aircraft floor',
    option=True,
    types=bool,
    default_value=False,
)

add_meta_data(
    Aircraft.Fuselage.NOSE_FINENESS,
    meta_data=_MetaData,
    historical_name={"GASP": 'INGASP.ELODN',
                     "FLOPS": None,
                     "LEAPS1": None
                     },
    units="unitless",
    desc='length to diameter ratio of nose cone',
    default_value=1,
)

add_meta_data(
    Aircraft.Fuselage.NUM_AISLES,
    meta_data=_MetaData,
    historical_name={"GASP": 'INGASP.AS',
                     "FLOPS": None,
                     "LEAPS1": None
                     },
    units="unitless",
    desc='number of aisles in the passenger cabin',
    types=int,
    option=True,
    default_value=1,
)

add_meta_data(
    Aircraft.Fuselage.NUM_FUSELAGES,
    meta_data=_MetaData,
    historical_name={"GASP": None,
                     # ['&DEFINE.WTIN.NFUSE', 'EDETIN.NFUSE', '~WWGHT.NFUSE'],
                     "FLOPS": 'WTIN.NFUSE',
                     "LEAPS1": ['aircraft.inputs.L0_fuselage.count',
                                # other
                                'aircraft.cached.L0_fuselage.count',
                                ]
                     },
    units='unitless',
    desc='number of fuselages',
    types=int,
    option=True,
    default_value=1,
)

add_meta_data(
    Aircraft.Fuselage.NUM_SEATS_ABREAST,
    meta_data=_MetaData,
    historical_name={"GASP": 'INGASP.SAB',
                     "FLOPS": None,
                     "LEAPS1": None
                     },
    units="unitless",
    desc='seats abreast in fuselage',
    types=int,
    option=True,
    default_value=6,
)

add_meta_data(
    Aircraft.Fuselage.PASSENGER_COMPARTMENT_LENGTH,
    meta_data=_MetaData,
    historical_name={"GASP": None,
                     "FLOPS": 'WTIN.XLP',  # ['&DEFINE.WTIN.XLP', 'WTS.XLP'],
                     "LEAPS1": ['aircraft.inputs.L0_fuselage.passenger_compartment_length',
                                'aircraft.cached.L0_fuselage.passenger_compartment_length',
                                ]
                     },
    units='ft',
    desc='length of passenger compartment',
    default_value=0.0,
)

add_meta_data(
    Aircraft.Fuselage.PILOT_COMPARTMENT_LENGTH,
    meta_data=_MetaData,
    historical_name={"GASP": 'INGASP.ELPC',
                     "FLOPS": None,
                     "LEAPS1": None
                     },
    units='ft',
    desc='length of the pilot compartment',
)

add_meta_data(
    Aircraft.Fuselage.PLANFORM_AREA,
    meta_data=_MetaData,
    historical_name={"GASP": None,
                     "FLOPS": None,  # '~WEIGHT.FPAREA',
                     "LEAPS1": '(WeightABC)self._fuselage_planform_area'
                     },
    units='ft**2',
    desc='fuselage planform area'
)

add_meta_data(
    Aircraft.Fuselage.PRESSURE_DIFFERENTIAL,
    meta_data=_MetaData,
    historical_name={"GASP": 'INGASP.DELP',
                     "FLOPS": None,
                     "LEAPS1": None
                     },
    units='psi',
    desc='fuselage pressure differential during cruise',
    default_value=7.5,
)

add_meta_data(
    Aircraft.Fuselage.SEAT_PITCH,
    meta_data=_MetaData,
    historical_name={"GASP": 'INGASP.PS',
                     "FLOPS": None,
                     "LEAPS1": None
                     },
    units='inch',
    desc='pitch of the economy class seats',
    option=True,
    default_value=29,
)

add_meta_data(
    Aircraft.Fuselage.SEAT_WIDTH,
    meta_data=_MetaData,
    historical_name={"GASP": 'INGASP.WS',
                     "FLOPS": None,
                     "LEAPS1": None
                     },
    units='inch',
    desc='width of the economy class seats',
    option=True,
    default_value=20,
)

add_meta_data(
    Aircraft.Fuselage.TAIL_FINENESS,
    meta_data=_MetaData,
    historical_name={"GASP": 'INGASP.ELODT',
                     "FLOPS": None,
                     "LEAPS1": None
                     },
    units="unitless",
    desc='length to diameter ratio of tail cone',
    default_value=1,
)

add_meta_data(
    # Note user override
    #    - see also: Aircraft.Fuselage.WETTED_AREA_SCALER
    Aircraft.Fuselage.WETTED_AREA,
    meta_data=_MetaData,
    historical_name={"GASP": 'INGASP.SF',
                     "FLOPS": None,  # ['ACTWET.SWTFU', 'MISSA.SWET[4]'],
                     "LEAPS1": ['aircraft.outputs.L0_aerodynamics.fuselage_wetted_area',
                                'aircraft.outputs.L0_aerodynamics'
                                '.mission_component_wetted_area_table[3]',
                                'aircraft.cached.L0_aerodynamics'
                                '.mission_component_wetted_area_table[3]',
                                ]
                     },
    units='ft**2',
    desc='fuselage wetted area',
    default_value=None,
)

add_meta_data(
    Aircraft.Fuselage.WETTED_AREA_SCALER,
    meta_data=_MetaData,
    historical_name={"GASP": 'INGASP.SF_FAC',
                     "FLOPS": 'AERIN.SWETF',  # ['&DEFINE.AERIN.SWETF', 'AWETO.SWETF', ],
                     "LEAPS1": 'aircraft.inputs.L0_aerodynamics.fuselage_wetted_area'
                     },
    units='unitless',
    desc='fuselage wetted area scaler',
    default_value=1.0,
)

#  _    _                  _                         _             _   _______           _   _
# | |  | |                (_)                       | |           | | |__   __|         (_) | |
# | |__| |   ___    _ __   _   ____   ___    _ __   | |_    __ _  | |    | |      __ _   _  | |
# |  __  |  / _ \  | '__| | | |_  /  / _ \  | '_ \  | __|  / _` | | |    | |     / _` | | | | |
# | |  | | | (_) | | |    | |  / /  | (_) | | | | | | |_  | (_| | | |    | |    | (_| | | | | |
# |_|  |_|  \___/  |_|    |_| /___|  \___/  |_| |_|  \__|  \__,_| |_|    |_|     \__,_| |_| |_|
# =============================================================================================

add_meta_data(
    Aircraft.HorizontalTail.AREA,
    meta_data=_MetaData,
    historical_name={"GASP": 'INGASP.SHT',
                     "FLOPS": 'WTIN.SHT',  # ['&DEFINE.WTIN.SHT', 'EDETIN.SHT'],
                     "LEAPS1": ['aircraft.inputs.L0_horizontal_tail.area',
                                'aircraft.cached.L0_horizontal_tail.area',
                                ]
                     },
    units='ft**2',
    desc='horizontal tail theoretical area; overridden by vol_coeff, if '
         'vol_coeff > 0.0',  # this appears to never be calculated in Aviary, need to show users the overriding capability of Aviary
    default_value=0.0,
)

add_meta_data(
    Aircraft.HorizontalTail.ASPECT_RATIO,
    meta_data=_MetaData,
    historical_name={"GASP": 'INGASP.ARHT',
                     "FLOPS": 'WTIN.ARHT',  # ['&DEFINE.WTIN.ARHT', 'EDETIN.ARHT'],
                     "LEAPS1": 'aircraft.inputs.L0_horizontal_tail.aspect_ratio'
                     },
    units='unitless',
    desc='horizontal tail theoretical aspect ratio',
    default_value=None,
)

add_meta_data(
    Aircraft.HorizontalTail.AVERAGE_CHORD,
    meta_data=_MetaData,
    historical_name={"GASP": 'INGASP.CBARHT',
                     "FLOPS": None,
                     "LEAPS1": None
                     },
    units='ft',
    desc='mean aerodynamic chord of horizontal tail',
)

add_meta_data(
    Aircraft.HorizontalTail.CHARACTERISTIC_LENGTH,
    meta_data=_MetaData,
    historical_name={"GASP": None,
                     "FLOPS": None,  # 'MISSA.EL[2]',
                     "LEAPS1": ['aircraft.outputs.L0_aerodynamics.mission_component_char_len_table[1]',
                                'aircraft.cached.L0_aerodynamics.mission_component_char_len_table[1]',
                                ]
                     },
    units='ft',
    desc='Reynolds characteristic length for the horizontal tail'
)

add_meta_data(
    Aircraft.HorizontalTail.FINENESS,
    meta_data=_MetaData,
    historical_name={"GASP": None,
                     "FLOPS": None,  # 'MISSA.FR[2]',
                     "LEAPS1": ['aircraft.outputs.L0_aerodynamics.mission_fineness_ratio_table[1]',
                                'aircraft.cached.L0_aerodynamics.mission_fineness_ratio_table[1]',
                                ]
                     },
    units='unitless',
    desc='horizontal tail fineness ratio'
)

add_meta_data(
    Aircraft.HorizontalTail.FORM_FACTOR,
    meta_data=_MetaData,
    historical_name={"GASP": 'INGASP.CKHT',
                     "FLOPS": None,
                     "LEAPS1": None
                     },
    units='unitless',
    desc='horizontal tail form factor',
)

add_meta_data(
    Aircraft.HorizontalTail.LAMINAR_FLOW_LOWER,
    meta_data=_MetaData,
    historical_name={"GASP": None,
                     "FLOPS": 'AERIN.TRLH',  # ['&DEFINE.AERIN.TRLH', 'XLAM.TRLH', ],
                     "LEAPS1": 'aircraft.inputs.L0_aerodynamics.horizontal_tail_percent_laminar_flow_lower_surface'
                     },
    units='unitless',
    desc='define percent laminar flow for horizontal tail lower surface',
    default_value=0.0,
)

add_meta_data(
    Aircraft.HorizontalTail.LAMINAR_FLOW_UPPER,
    meta_data=_MetaData,
    historical_name={"GASP": None,
                     "FLOPS": 'AERIN.TRUH',  # ['&DEFINE.AERIN.TRUH', 'XLAM.TRUH', ],
                     "LEAPS1": 'aircraft.inputs.L0_aerodynamics.horizontal_tail_percent_laminar_flow_upper_surface'
                     },
    units='unitless',
    desc='define percent laminar flow for horizontal tail upper surface',
    default_value=0.0,
)

add_meta_data(
    # Note user override
    #    - see also: Aircraft.HorizontalTail.MASS_SCALER
    Aircraft.HorizontalTail.MASS,
    meta_data=_MetaData,
    historical_name={"GASP": None,
                     # ['WTS.WSP(2, 2)', '~WEIGHT.WHT', '~WTSTAT.WSP(2, 2)'],
                     "FLOPS": None,
                     "LEAPS1": ['(WeightABC)self._horizontal_tail_weight',
                                'aircraft.outputs.L0_weights_summary.horizontal_tail_weight',
                                ]
                     },
    units='lbm',
    desc='mass of horizontal tail',
    default_value=None,
)

add_meta_data(
    Aircraft.HorizontalTail.MASS_COEFFICIENT,
    meta_data=_MetaData,
    historical_name={"GASP": 'INGASP.SKY',
                     "FLOPS": None,
                     "LEAPS1": None
                     },
    units="unitless",
    desc='mass trend coefficient of horizontal tail',
    default_value=.18,
)

add_meta_data(
    Aircraft.HorizontalTail.MASS_SCALER,
    meta_data=_MetaData,
    historical_name={"GASP": None,
                     "FLOPS": 'WTIN.FRHT',  # ['&DEFINE.WTIN.FRHT', 'WTS.FRHT'],
                     "LEAPS1": 'aircraft.inputs.L0_overrides.horizontal_tail_weight'
                     },
    units='unitless',
    desc='mass scaler of the horizontal tail structure',
    default_value=1.0,
)

add_meta_data(
    Aircraft.HorizontalTail.MOMENT_ARM,
    meta_data=_MetaData,
    historical_name={"GASP": 'INGASP.ELTH',
                     "FLOPS": None,
                     "LEAPS1": None
                     },
    units='ft',
    desc='moment arm of horizontal tail',
)

add_meta_data(
    Aircraft.HorizontalTail.MOMENT_RATIO,
    meta_data=_MetaData,
    historical_name={"GASP": 'INGASP.COELTH',
                     "FLOPS": None,
                     "LEAPS1": None
                     },
    units='unitless',
    desc='Ratio of wing chord to horizontal tail moment arm',
)

add_meta_data(
    Aircraft.HorizontalTail.ROOT_CHORD,
    meta_data=_MetaData,
    historical_name={"GASP": 'INGASP.CRCLHT',
                     "FLOPS": None,
                     "LEAPS1": None
                     },
    units='ft',
    desc='horizontal tail root chord',
)

add_meta_data(
    Aircraft.HorizontalTail.SPAN,
    meta_data=_MetaData,
    historical_name={"GASP": 'INGASP.BHT',
                     "FLOPS": None,
                     "LEAPS1": None
                     },
    units='ft',
    desc='span of horizontal tail',
)

add_meta_data(
    Aircraft.HorizontalTail.SWEEP,
    meta_data=_MetaData,
    historical_name={"GASP": 'INGASP.DWPQCH',
                     "FLOPS": 'WTIN.SWPHT',  # , 'WTS.SWPHT'],
                     "LEAPS1": ['aircraft.inputs.L0_horizontal_tail.sweep_at_quarter_chord',
                                'aircraft.cached.L0_horizontal_tail.sweep_at_quarter_chord'
                                ]
                     },
    units='deg',
    desc='quarter-chord sweep of horizontal tail',
)

add_meta_data(
    Aircraft.HorizontalTail.TAPER_RATIO,
    meta_data=_MetaData,
    historical_name={"GASP": 'INGASP.SLMH',
                     "FLOPS": 'WTIN.TRHT',  # , 'EDETIN.TRHT'],
                     "LEAPS1": 'aircraft.inputs.L0_horizontal_tail.taper_ratio'
                     },
    units='unitless',
    desc='horizontal tail theoretical taper ratio',
    default_value=None,
)

add_meta_data(
    Aircraft.HorizontalTail.THICKNESS_TO_CHORD,
    meta_data=_MetaData,
    historical_name={"GASP": 'INGASP.TCHT',
                     "FLOPS": 'WTIN.TCHT',  # , 'EDETIN.TCHT'],
                     "LEAPS1": 'aircraft.inputs.L0_horizontal_tail.thickness_to_chord_ratio'
                     },
    units='unitless',
    desc='horizontal tail thickness-chord ratio',
    default_value=0.0,
)

# TODO preprocessing for this variable on FLOPS side
add_meta_data(
    Aircraft.HorizontalTail.VERTICAL_TAIL_FRACTION,
    meta_data=_MetaData,
    historical_name={"GASP": 'INGASP.SAH',
                     "FLOPS": 'WTIN.HHT',  # ['&DEFINE.WTIN.HHT', 'EDETIN.HHT'],
                     "LEAPS1": 'aircraft.inputs.L0_horizontal_tail.vertical_tail_fraction'
                     },
    units='unitless',
    desc='Define the decimal fraction of vertical tail span where horizontal '
         'tail is mounted. Defaults: 0.0 == for body mounted (default for '
         'transport with all engines on wing); 1.0 == for T tail '
         '(default for transport with multiple engines on fuselage)',
    default_value=None,
)

add_meta_data(
    Aircraft.HorizontalTail.VOLUME_COEFFICIENT,
    meta_data=_MetaData,
    historical_name={"GASP": 'INGASP.VBARHX',
                     "FLOPS": None,
                     "LEAPS1": None
                     },
    units="unitless",
    desc='tail volume coefficicient of horizontal tail',
)

add_meta_data(
    # Note user override
    #    - see also: Aircraft.HorizontalTail.WETTED_AREA_SCALER
    Aircraft.HorizontalTail.WETTED_AREA,
    meta_data=_MetaData,
    historical_name={"GASP": None,
                     "FLOPS": None,  # ['ACTWET.SWTHT', 'MISSA.SWET[2]'],
                     "LEAPS1": ['aircraft.outputs.L0_aerodynamics.horizontal_tail_wetted_area',
                                'aircraft.outputs.L0_aerodynamics'
                                '.mission_component_wetted_area_table[1]',
                                'aircraft.cached.L0_aerodynamics'
                                '.mission_component_wetted_area_table[1]',
                                ]
                     },
    units='ft**2',
    desc='horizontal tail wetted area',
    default_value=None,
)

add_meta_data(
    Aircraft.HorizontalTail.WETTED_AREA_SCALER,
    meta_data=_MetaData,
    historical_name={"GASP": None,
                     "FLOPS": 'AERIN.SWETH',  # ['&DEFINE.AERIN.SWETH', 'AWETO.SWETH', ],
                     "LEAPS1": 'aircraft.inputs.L0_aerodynamics.horizontal_tail_wetted_area'
                     },
    units='unitless',
    desc='horizontal tail wetted area scaler',
    default_value=1.0,
)

#  _    _               _                          _   _
# | |  | |             | |                        | | (_)
# | |__| |  _   _    __| |  _ __    __ _   _   _  | |  _    ___   ___
# |  __  | | | | |  / _` | | '__|  / _` | | | | | | | | |  / __| / __|
# | |  | | | |_| | | (_| | | |    | (_| | | |_| | | | | | | (__  \__ \
# |_|  |_|  \__, |  \__,_| |_|     \__,_|  \__,_| |_| |_|  \___| |___/
#            __/ |
#           |___/
# ====================================================================

add_meta_data(
    Aircraft.Hydraulics.FLIGHT_CONTROL_MASS_COEFFICIENT,
    meta_data=_MetaData,
    historical_name={"GASP": 'INGASP.CW(3)',
                     "FLOPS": None,
                     "LEAPS1": None
                     },
    units='unitless',
    desc='mass trend coefficient of hydraulics for flight control system',
    default_value=0.10,
)

add_meta_data(
    Aircraft.Hydraulics.GEAR_MASS_COEFFICIENT,
    meta_data=_MetaData,
    historical_name={"GASP": 'INGASP.CW(4)',
                     "FLOPS": None,
                     "LEAPS1": None
                     },
    units='unitless',
    desc='mass trend coefficient of hydraulics for landing gear',
    default_value=0.16,
)

add_meta_data(
    # Note user override
    #    - see also: Aircraft.Hydraulics.MASS_SCALER
    Aircraft.Hydraulics.MASS,
    meta_data=_MetaData,
    historical_name={"GASP": None,
                     # ['WTS.WSP(19, 2)', '~WEIGHT.WHYD', '~WTSTAT.WSP(19, 2)', '~INERT.WHYD'],
                     "FLOPS": None,
                     "LEAPS1": ['(WeightABC)self._hydraulics_group_weight',
                                'aircraft.outputs.L0_weights_summary.hydraulics_group_weight',
                                ]
                     },
    units='lbm',
    desc='mass of hydraulic system',
    default_value=None,
)

add_meta_data(
    Aircraft.Hydraulics.MASS_SCALER,
    meta_data=_MetaData,
    historical_name={"GASP": None,
                     # ['&DEFINE.WTIN.WHYD', 'MISWT.WHYD', 'MISWT.OHYD'],
                     "FLOPS": 'WTIN.WHYD',
                     "LEAPS1": 'aircraft.inputs.L0_overrides.hydraulics_group_weight'
                     },
    units='unitless',
    desc='mass scaler of the hydraulic system',
    default_value=1.0,
)

add_meta_data(
    Aircraft.Hydraulics.SYSTEM_PRESSURE,
    meta_data=_MetaData,
    historical_name={"GASP": None,
                     "FLOPS": 'WTIN.HYDPR',  # ['&DEFINE.WTIN.HYDPR', 'WTS.HYDPR'],
                     "LEAPS1": 'aircraft.inputs.L0_weights.hydraulic_sys_press'
                     },
    units='psi',
    desc='hydraulic system pressure',
    default_value=3000.0,
)

#
#  _____                 _                                               _
# |_   _|               | |                                             | |
#   | |    _ __    ___  | |_   _ __   _   _   _ __ ___     ___   _ __   | |_   ___
#   | |   | '_ \  / __| | __| | '__| | | | | | '_ ` _ \   / _ \ | '_ \  | __| / __|
#  _| |_  | | | | \__ \ | |_  | |    | |_| | | | | | | | |  __/ | | | | | |_  \__ \
# |_____| |_| |_| |___/  \__| |_|     \__,_| |_| |_| |_|  \___| |_| |_|  \__| |___/
# ================================================================================================

add_meta_data(
    # Note user override
    #    - see also: Aircraft.Instruments.MASS_SCALER
    Aircraft.Instruments.MASS,
    meta_data=_MetaData,
    historical_name={"GASP": None,
                     # ['WTS.WSP(18, 2)', '~WEIGHT.WIN', '~WTSTAT.WSP(18, 2)'],
                     "FLOPS": None,
                     "LEAPS1": ['(WeightABC)self._instrument_group_weight',
                                'aircraft.outputs.L0_weights_summary.instrument_group_weight',
                                ]
                     },
    units='lbm',
    desc='instrument group mass',
    default_value=None,
)

add_meta_data(
    Aircraft.Instruments.MASS_COEFFICIENT,
    meta_data=_MetaData,
    historical_name={"GASP": 'INGASP.CW(2)',
                     "FLOPS": None,
                     "LEAPS1": None
                     },
    units='unitless',
    desc='mass trend coefficient of instruments',
    default_value=0.0862,
)

add_meta_data(
    Aircraft.Instruments.MASS_SCALER,
    meta_data=_MetaData,
    historical_name={"GASP": None,
                     # ['&DEFINE.WTIN.WIN', 'MISWT.WIN', 'MISWT.OIN'],
                     "FLOPS": 'WTIN.WIN',
                     "LEAPS1": 'aircraft.inputs.L0_overrides.instrument_group_weight'
                     },
    units='unitless',
    desc='mass scaler of the instrument group',
    default_value=1.0,
)

#  _                            _   _                    _____
# | |                          | | (_)                  / ____|
# | |        __ _   _ __     __| |  _   _ __     __ _  | |  __    ___    __ _   _ __
# | |       / _` | | '_ \   / _` | | | | '_ \   / _` | | | |_ |  / _ \  / _` | | '__|
# | |____  | (_| | | | | | | (_| | | | | | | | | (_| | | |__| | |  __/ | (_| | | |
# |______|  \__,_| |_| |_|  \__,_| |_| |_| |_|  \__, |  \_____|  \___|  \__,_| |_|
#                                                __/ |
#                                               |___/
# ===================================================================================
# TODO obsolete w/o fighter equations?
add_meta_data(
    Aircraft.LandingGear.CARRIER_BASED,
    meta_data=_MetaData,
    historical_name={"GASP": None,
                     "FLOPS": 'WTIN.CARBAS',  # ['&DEFINE.WTIN.CARBAS', 'FAWT.CARBAS'],
                     "LEAPS1": 'aircraft.inputs.L0_landing_gear.carrier_based'
                     },
    units='unitless',
    desc='carrier based aircraft switch, affects mass of flight crew, '
         'avionics, and nose gear where true is carrier based and false is land '
         'based',
    option=True,
    types=bool,
    default_value=False,
)

add_meta_data(
    Aircraft.LandingGear.DRAG_COEFFICIENT,
    meta_data=_MetaData,
    historical_name={
        # ['&DEFTOL.TOLIN.CDGEAR', '~DEFTOL.CDGEAR', 'ROTDAT.CDGEAR'],
        'FLOPS': 'TOLIN.CDGEAR',
        'GASP': None,
        'LEAPS1': None},
    option=True,
    default_value=0.,
    units='unitless',
    desc='landing gear drag coefficient')

add_meta_data(
    Aircraft.LandingGear.FIXED_GEAR,
    meta_data=_MetaData,
    historical_name={"GASP": 'INGASP.IGEAR',
                     "FLOPS": None,
                     "LEAPS1": None
                     },
    option=True,
    default_value=True,
    types=bool,
    units="unitless",
    desc='Type of landing gear. In GASP, 0 is retractable and 1 is deployed (fixed). Here, '
          'false is retractable and true is deployed (fixed).',
)

add_meta_data(
    Aircraft.LandingGear.MAIN_GEAR_LOCATION,
    meta_data=_MetaData,
    historical_name={"GASP": 'INGASP.YMG',
                     "FLOPS": None,
                     "LEAPS1": None
                     },
    units="unitless",
    desc='span fraction of main gear on wing (0=on fuselage, 1=at tip)',
    default_value=0,
)

add_meta_data(
    # Note user override
    #    - see also: Aircraft.LandingGear.MAIN_GEAR_MASS_SCALER
    Aircraft.LandingGear.MAIN_GEAR_MASS,
    meta_data=_MetaData,
    historical_name={"GASP": None,
                     "FLOPS": None,  # 'INI.WLGM',
                     "LEAPS1": '(WeightABC)self._landing_gear_main_weight'
                     },
    units='lbm',
    desc='mass of main landing gear'
)

add_meta_data(
    Aircraft.LandingGear.MAIN_GEAR_MASS_COEFFICIENT,
    meta_data=_MetaData,
    historical_name={"GASP": 'INGASP.SKMG',
                     "FLOPS": None,
                     "LEAPS1": None
                     },
    units="unitless",
    desc='mass trend coefficient of main gear, fraction of total landing gear',
    default_value=.85,
)

add_meta_data(
    Aircraft.LandingGear.MAIN_GEAR_MASS_SCALER,
    meta_data=_MetaData,
    historical_name={"GASP": None,
                     "FLOPS": 'WTIN.FRLGM',  # ['&DEFINE.WTIN.FRLGM', 'WTS.FRLGM'],
                     "LEAPS1": 'aircraft.inputs.L0_overrides.landing_gear_main_weight'
                     },
    units='unitless',
    desc='mass scaler of the main landing gear structure'
)

add_meta_data(
    Aircraft.LandingGear.MAIN_GEAR_OLEO_LENGTH,
    meta_data=_MetaData,
    historical_name={"GASP": None,
                     "FLOPS": 'WTIN.XMLG',  # ['&DEFINE.WTIN.XMLG', 'WTS.XMLG'],
                     "LEAPS1": ['aircraft.inputs.L0_landing_gear.extend_main_gear_oleo_len',
                                'aircraft.outputs.L0_landing_gear.extend_main_gear_oleo_len',
                                'aircraft.cached.L0_landing_gear.extend_main_gear_oleo_len',
                                ]
                     },
    units='inch',
    desc='length of extended main landing gear oleo',
    default_value=0.0,
)

add_meta_data(
    Aircraft.LandingGear.MASS_COEFFICIENT,
    meta_data=_MetaData,
    historical_name={"GASP": 'INGASP.SKLG',
                     "FLOPS": None,
                     "LEAPS1": None
                     },
    units="unitless",
    desc='mass trend coefficient of landing gear',
)

add_meta_data(
    # Note user override
    #    - see also: Aircraft.LandingGear.NOSE_GEAR_MASS_SCALER
    Aircraft.LandingGear.NOSE_GEAR_MASS,
    meta_data=_MetaData,
    historical_name={"GASP": None,
                     "FLOPS": None,  # '~WEIGHT.WLGN',
                     "LEAPS1": '(WeightABC)self._landing_gear_nose_weight'
                     },
    units='lbm',
    desc='mass of nose landing gear',
    default_value=None,
)

add_meta_data(
    Aircraft.LandingGear.NOSE_GEAR_MASS_SCALER,
    meta_data=_MetaData,
    historical_name={"GASP": None,
                     "FLOPS": 'WTIN.FRLGN',  # ['&DEFINE.WTIN.FRLGN', 'WTS.FRLGN'],
                     "LEAPS1": 'aircraft.inputs.L0_overrides.landing_gear_nose_weight'
                     },
    units='unitless',
    desc='mass scaler of the nose landing gear structure',
    default_value=1.0,
)

add_meta_data(
    Aircraft.LandingGear.NOSE_GEAR_OLEO_LENGTH,
    meta_data=_MetaData,
    historical_name={"GASP": None,
                     "FLOPS": 'WTIN.XNLG',  # ['&DEFINE.WTIN.XNLG', 'WTS.XNLG'],
                     "LEAPS1": ['aircraft.inputs.L0_landing_gear.extend_nose_gear_oleo_len',
                                'aircraft.outputs.L0_landing_gear.extend_nose_gear_oleo_len',
                                'aircraft.cached.L0_landing_gear.extend_nose_gear_oleo_len',
                                ]
                     },
    units='inch',
    desc='length of extended nose landing gear oleo',
    default_value=0.0,
)

add_meta_data(
    Aircraft.LandingGear.TAIL_HOOK_MASS_SCALER,
    meta_data=_MetaData,
    historical_name={"GASP": 'INGASP.SKTL',
                     "FLOPS": None,
                     "LEAPS1": None
                     },
    units="unitless",
    desc='factor on tail mass for arresting hook',
    default_value=1,
)

add_meta_data(
    Aircraft.LandingGear.TOTAL_MASS,
    meta_data=_MetaData,
    historical_name={"GASP": 'INGASP.WLG',
                     "FLOPS": None,
                     "LEAPS1": None
                     },
    units='lbm',
    desc='total mass of landing gear',
    default_value=0,
)

add_meta_data(
    Aircraft.LandingGear.TOTAL_MASS_SCALER,
    meta_data=_MetaData,
    historical_name={"GASP": 'INGASP.CK12',
                     "FLOPS": None,
                     "LEAPS1": None
                     },
    units="unitless",
    desc='technology factor on landing gear mass',
    default_value=1,
)

#  _   _                         _   _
# | \ | |                       | | | |
# |  \| |   __ _    ___    ___  | | | |   ___
# | . ` |  / _` |  / __|  / _ \ | | | |  / _ \
# | |\  | | (_| | | (__  |  __/ | | | | |  __/
# |_| \_|  \__,_|  \___|  \___| |_| |_|  \___|
# ============================================

add_meta_data(
    Aircraft.Nacelle.AVG_DIAMETER,
    meta_data=_MetaData,
    historical_name={"GASP": 'INGASP.DBARN',
                     "FLOPS": 'WTIN.DNAC',  # ['&DEFINE.WTIN.DNAC', 'EDETIN.DNAC'],
                     "LEAPS1": 'aircraft.inputs.L0_engine.nacelle_avg_diam'
                     },
    units='ft',
    desc='Average diameter of engine nacelles for each engine model'
)

add_meta_data(
    Aircraft.Nacelle.AVG_LENGTH,
    meta_data=_MetaData,
    # NOTE this is not specified as an average in GASP, but calculations make
    # it appear to be one
    historical_name={"GASP": 'INGASP.ELN',
                     "FLOPS": 'WTIN.XNAC',  # ['&DEFINE.WTIN.XNAC', 'EDETIN.XNAC'],
                     "LEAPS1": 'aircraft.inputs.L0_engine.nacelle_avg_length'
                     },
    units='ft',
    desc='Average length of nacelles for each engine model'
)

add_meta_data(
    Aircraft.Nacelle.CHARACTERISTIC_LENGTH,
    meta_data=_MetaData,
    historical_name={"GASP": None,
                     "FLOPS": None,  # 'MISSA.EL[5]',
                     "LEAPS1": ['aircraft.outputs.L0_aerodynamics.mission_component_char_len_table[4]',
                                'aircraft.cached.L0_aerodynamics.mission_component_char_len_table[4]',
                                ]
                     },
    units='ft',
    desc='Reynolds characteristic length for nacelle for each engine model'
)

add_meta_data(
    Aircraft.Nacelle.CLEARANCE_RATIO,
    meta_data=_MetaData,
    historical_name={"GASP": 'INGASP.CLEARqDN',
                     "FLOPS": None,
                     "LEAPS1": None
                     },
    units="unitless",
    desc='the minimum number of nacelle diameters above the ground that the bottom of the nacelle must be',
    default_value=0.2,
)

add_meta_data(
    Aircraft.Nacelle.CORE_DIAMETER_RATIO,
    meta_data=_MetaData,
    historical_name={"GASP": 'INGASP.DNQDE',
                     "FLOPS": None,
                     "LEAPS1": None
                     },
    units="unitless",
    desc='ratio of nacelle diameter to engine core diameter',
    default_value=1.25,
)

add_meta_data(
    Aircraft.Nacelle.FINENESS,
    meta_data=_MetaData,
    historical_name={"GASP": 'INGASP.XLQDE',
                     "FLOPS": None,  # 'MISSA.FR[5]',
                     "LEAPS1": ['aircraft.outputs.L0_aerodynamics.mission_fineness_ratio_table[4]',
                                'aircraft.cached.L0_aerodynamics.mission_fineness_ratio_table[4]',
                                ]
                     },
    units='unitless',
    desc='nacelle fineness ratio'
)

add_meta_data(
    Aircraft.Nacelle.FORM_FACTOR,
    meta_data=_MetaData,
    historical_name={"GASP": 'INGASP.CKN',
                     "FLOPS": None,
                     "LEAPS1": None
                     },
    units='unitless',
    desc='nacelle form factor',
)

add_meta_data(
    Aircraft.Nacelle.LAMINAR_FLOW_LOWER,
    meta_data=_MetaData,
    historical_name={"GASP": None,
                     "FLOPS": 'AERIN.TRLN',  # ['&DEFINE.AERIN.TRLN', 'XLAM.TRLN', ],
                     "LEAPS1": 'aircraft.inputs.L0_aerodynamics.nacelle_percent_laminar_flow_lower_surface'
                     },
    units='unitless',
    desc='define percent laminar flow for nacelle lower surface for each engine model',
    default_value=0.0,
)

add_meta_data(
    Aircraft.Nacelle.LAMINAR_FLOW_UPPER,
    meta_data=_MetaData,
    historical_name={"GASP": None,
                     "FLOPS": 'AERIN.TRUN',  # ['&DEFINE.AERIN.TRUN', 'XLAM.TRUN', ],
                     "LEAPS1": 'aircraft.inputs.L0_aerodynamics.nacelle_percent_laminar_flow_upper_surface'
                     },
    units='unitless',
    desc='define percent laminar flow for nacelle upper surface for each engine model',
    default_value=0.0,
)

add_meta_data(
    # Note user override
    #    - see also: Aircraft.Nacelle.MASS_SCALER
    Aircraft.Nacelle.MASS,
    meta_data=_MetaData,
    historical_name={"GASP": None,
                     # ['WTS.WSP(8, 2)', '~WEIGHT.WNAC', '~WTSTAT.WSP(8, 2)', '~INERT.WNAC'],
                     "FLOPS": None,
                     "LEAPS1": ['(WeightABC)self._nacelle_weight',
                                'aircraft.outputs.L0_weights_summary.nacelle_weight',
                                ]
                     },
    units='lbm',
    desc='estimated mass of the nacelles for each engine model',
    default_value=None,
)

add_meta_data(
    Aircraft.Nacelle.MASS_SCALER,
    meta_data=_MetaData,
    historical_name={"GASP": None,
                     "FLOPS": 'WTIN.FRNA',  # ['&DEFINE.WTIN.FRNA', 'WTS.FRNA'],
                     "LEAPS1": 'aircraft.inputs.L0_overrides.nacelle_weight'
                     },
    units='unitless',
    desc='mass scaler of the nacelle structure for each engine model',
    default_value=1.0,
)

add_meta_data(
    Aircraft.Nacelle.MASS_SPECIFIC,
    meta_data=_MetaData,
    historical_name={"GASP": 'INGASP.UWNAC',
                     "FLOPS": None,
                     "LEAPS1": None
                     },
    units='lbm/ft**2',
    desc='nacelle mass/nacelle surface area; lbm per sq ft.',
    default_value=0.0,
)

add_meta_data(
    Aircraft.Nacelle.SURFACE_AREA,
    meta_data=_MetaData,
    historical_name={"GASP": 'INGASP.SN',
                     "FLOPS": None,
                     "LEAPS1": None
                     },
    units='ft**2',
    desc='surface area of the outside of one entire nacelle, '
         'not just the wetted area',
)

add_meta_data(
    Aircraft.Nacelle.TOTAL_WETTED_AREA,
    meta_data=_MetaData,
    historical_name={"GASP": None,
                     "FLOPS": None,  # 'ACTWET.SWTNA',
                     "LEAPS1": 'aircraft.outputs.L0_aerodynamics.nacelle_wetted_area'
                     },
    units='ft**2',
    desc='total nacelles wetted area'
)

add_meta_data(
    Aircraft.Nacelle.WETTED_AREA,
    meta_data=_MetaData,
    historical_name={"GASP": None,
                     "FLOPS": None,  # 'MISSA.SWET[5]',
                     "LEAPS1": ['aircraft.outputs.L0_aerodynamics.mission_component_wetted_area_table[4]',
                                'aircraft.cached.L0_aerodynamics.mission_component_wetted_area_table[4]',
                                ]
                     },
    units='ft**2',
    desc='wetted area of a single nacelle for each engine model'
)

add_meta_data(
    Aircraft.Nacelle.WETTED_AREA_SCALER,
    meta_data=_MetaData,
    historical_name={"GASP": None,
                     "FLOPS": 'AERIN.SWETN',  # ['&DEFINE.AERIN.SWETN', 'AWETO.SWETN', ],
                     "LEAPS1": 'aircraft.inputs.L0_aerodynamics.nacelle_wetted_area'
                     },
    units='unitless',
    desc='nacelle wetted area scaler for each engine model',
    default_value=1.0
)

#  _____            _           _
# |  __ \          (_)         | |
# | |__) |   __ _   _   _ __   | |_
# |  ___/   / _` | | | | '_ \  | __|
# | |      | (_| | | | | | | | | |_
# |_|       \__,_| |_| |_| |_|  \__|
# ==================================

add_meta_data(
    Aircraft.Paint.MASS,
    meta_data=_MetaData,
    historical_name={"GASP": None,
                     "FLOPS": None,  # 'DARM.WTPNT',
                     "LEAPS1": ['(WeightABC)self._total_paint_weight',
                                'aircraft.outputs.L0_weights_summary.total_paint_weight',
                                ]
                     },
    units='lbm',
    desc='mass of paint for all wetted area'
)

add_meta_data(
    Aircraft.Paint.MASS_PER_UNIT_AREA,
    meta_data=_MetaData,
    historical_name={"GASP": None,
                     "FLOPS": 'WTIN.WPAINT',  # ['&DEFINE.WTIN.WPAINT', 'DARM.WPAINT'],
                     "LEAPS1": 'aircraft.inputs.L0_weights.paint_per_unit_area'
                     },
    units='lbm/ft**2',
    desc='mass of paint per unit area for all wetted area',
    default_value=0.0,
)

#  _____                                   _         _
# |  __ \                                 | |       (_)
# | |__) |  _ __    ___    _ __    _   _  | |  ___   _    ___    _ __
# |  ___/  | '__|  / _ \  | '_ \  | | | | | | / __| | |  / _ \  | '_ \
# | |      | |    | (_) | | |_) | | |_| | | | \__ \ | | | (_) | | | | |
# |_|      |_|     \___/  | .__/   \__,_| |_| |___/ |_|  \___/  |_| |_|
#                         | |
#                         |_|
# =====================================================================
# NOTE variables under propulsion are aircraft-level values

add_meta_data(
    Aircraft.Propulsion.ENGINE_OIL_MASS_SCALER,
    meta_data=_MetaData,
    historical_name={"GASP": None,
                     # ['&DEFINE.WTIN.WOIL', 'MISWT.WOIL', 'MISWT.OOIL'],
                     "FLOPS": 'WTIN.WOIL',
                     "LEAPS1": 'aircraft.inputs.L0_overrides.engine_oil_weight'
                     },
    units='unitless',
    desc='Scaler for engine oil mass',
    default_value=1.0,
)

add_meta_data(
    Aircraft.Propulsion.MASS,
    meta_data=_MetaData,
    historical_name={"GASP": None,
                     # ['WTS.WSP(15, 2)', '~WEIGHT.WPRO', '~WTSTAT.WSP(15, 2)'],
                     "FLOPS": None,
                     "LEAPS1": ['(WeightABC)self._prop_sys_weight',
                                'aircraft.outputs.L0_weights_summary.prop_sys_weight',
                                ]
                     },
    units='lbm',
    desc='Total propulsion group mass'
)

# TODO clash with per-engine scaling, need to resolve w/ heterogeneous engine
add_meta_data(
    Aircraft.Propulsion.MISC_MASS_SCALER,
    meta_data=_MetaData,
    historical_name={"GASP": None,
                     # ['&DEFINE.WTIN.WPMSC', 'MISWT.WPMSC', 'MISWT.OPMSC'],
                     "FLOPS": 'WTIN.WPMSC',
                     "LEAPS1": ['aircraft.inputs.L0_overrides.misc_propulsion_weight']
                     },
    units='unitless',
    desc='scaler applied to miscellaneous engine mass (sum of engine control, starter, '
         'and additional mass)',
    default_value=1.0,
)

add_meta_data(
    Aircraft.Propulsion.TOTAL_ENGINE_CONTROLS_MASS,
    meta_data=_MetaData,
    historical_name={"GASP": None,
                     "FLOPS": None,
                     "LEAPS1": None
                     },
    units='lbm',
    desc='total estimated mass of the engine controls for all engines on aircraft'
)

add_meta_data(
    Aircraft.Propulsion.TOTAL_ENGINE_MASS,
    meta_data=_MetaData,
    historical_name={"GASP": 'INGASP.WEP',
                     "FLOPS": None,
                     "LEAPS1": None
                     },
    units='lbm',
    desc='total mass of all engines on aircraft'
)

add_meta_data(
    # Note user override
    #    - see also: Aircraft.Propulsion.ENGINE_OIL_MASS_SCALER
    Aircraft.Propulsion.TOTAL_ENGINE_OIL_MASS,
    meta_data=_MetaData,
    historical_name={"GASP": None,
                     # ['WTS.WSP(30, 2)', '~WEIGHT.WOIL', '~WTSTAT.WSP(30, 2)', '~INERT.WOIL'],
                     "FLOPS": None,
                     "LEAPS1": ['(WeightABC)self._engine_oil_weight',
                                'aircraft.outputs.L0_weights_summary.engine_oil_weight',
                                ]
                     },
    units='lbm',
    desc='engine oil mass',
    default_value=None,
)

add_meta_data(
    Aircraft.Propulsion.TOTAL_ENGINE_POD_MASS,
    meta_data=_MetaData,
    historical_name={"GASP": None,
                     "FLOPS": None,
                     "LEAPS1": None
                     },
    units='lbm',
    desc='total engine pod mass for all engines on aircraft'
)

add_meta_data(
    # Note user override
    #    - see also: Aircraft.Propulsion.MISC_WEIGHT_SCALER
    Aircraft.Propulsion.TOTAL_MISC_MASS,
    meta_data=_MetaData,
    historical_name={"GASP": None,
                     "FLOPS": None,
                     "LEAPS1": None
                     },
    units='lbm',
    desc='sum of engine control, starter, and additional mass for all engines '
         'on aircraft',
    default_value=None,
)

add_meta_data(
    Aircraft.Propulsion.TOTAL_NUM_ENGINES,
    meta_data=_MetaData,
    historical_name={"GASP": None,
                     "FLOPS": None,
                     "LEAPS1": None
                     },
    units='unitless',
    desc='total number of engines for the aircraft '
         '(fuselage, wing, or otherwise)',
    types=int,
    option=True,
    default_value=None,
)

add_meta_data(
    Aircraft.Propulsion.TOTAL_NUM_FUSELAGE_ENGINES,
    meta_data=_MetaData,
    historical_name={"GASP": None,
                     "FLOPS": None,
                     "LEAPS1": None
                     },
    units='unitless',
    desc='total number of fuselage-mounted engines for the aircraft',
    types=int,
    option=True,
    default_value=None,
)

add_meta_data(
    Aircraft.Propulsion.TOTAL_NUM_WING_ENGINES,
    meta_data=_MetaData,
    historical_name={"GASP": None,
                     "FLOPS": None,
                     "LEAPS1": None
                     },
    units='unitless',
    desc='total number of wing-mounted engines for the aircraft',
    types=int,
    option=True,
    default_value=None,
)

add_meta_data(
    Aircraft.Propulsion.TOTAL_REFERENCE_SLS_THRUST,
    meta_data=_MetaData,
    historical_name={"GASP": None,
                     "FLOPS": None,
                     "LEAPS1": None
                     },
    units='lbf',
    desc='total maximum thrust of all unscalsed engines on aircraft, sea-level static',
    option=True,
    default_value=None,
)

add_meta_data(
    Aircraft.Propulsion.TOTAL_SCALED_SLS_THRUST,
    meta_data=_MetaData,
    historical_name={"GASP": None,
                     "FLOPS": None,
                     "LEAPS1": None
                     },
    units='lbf',
    desc='total maximum thrust of all scaled engines on aircraft, sea-level static',
    default_value=0.0,
)

add_meta_data(
    Aircraft.Propulsion.TOTAL_STARTER_MASS,
    meta_data=_MetaData,
    historical_name={"GASP": None,
                     "FLOPS": None,
                     "LEAPS1": None
                     },
    units='lbm',
    desc='total mass of starters for all engines on aircraft',
    default_value=0.0,
)

add_meta_data(
    # Note user override
    #    - see also: Aircraft.Engine.THRUST_REVERSERS_MASS_SCALER
    Aircraft.Propulsion.TOTAL_THRUST_REVERSERS_MASS,
    meta_data=_MetaData,
    historical_name={"GASP": None,
                     "FLOPS": None,
                     "LEAPS1": None
                     },
    units='lbm',
    desc='total mass of thrust reversers for all engines on aircraft',
    default_value=None,
)

#   _____   _                    _
#  / ____| | |                  | |
# | (___   | |_   _ __   _   _  | |_
#  \___ \  | __| | '__| | | | | | __|
#  ____) | | |_  | |    | |_| | | |_
# |_____/   \__| |_|     \__,_|  \__|
# ===================================

add_meta_data(
    Aircraft.Strut.AREA,
    meta_data=_MetaData,
    historical_name={"GASP": 'INGASP.STRTWS',
                     "FLOPS": None,
                     "LEAPS1": None
                     },
    units='ft**2',
    desc='strut area',
    default_value=0,
)

add_meta_data(
    Aircraft.Strut.AREA_RATIO,
    meta_data=_MetaData,
    historical_name={"GASP": 'INGASP.SSTQSW',
                     "FLOPS": None,
                     "LEAPS1": None
                     },
    units='unitless',
    desc='ratio of strut area to wing area',
)

add_meta_data(
    Aircraft.Strut.ATTACHMENT_LOCATION,
    meta_data=_MetaData,
    historical_name={"GASP": ['INGASP.STRUT', 'INGASP.STRUTX', 'INGASP.XSTRUT'],
                     "FLOPS": None,
                     "LEAPS1": None
                     },
    units='ft',
    desc='attachment location of strut the full attachment-to-attachment span',
)

# related to Aircraft.Strut.ATTACHMENT_LOCATION
add_meta_data(
    Aircraft.Strut.ATTACHMENT_LOCATION_DIMENSIONLESS,
    meta_data=_MetaData,
    historical_name={"GASP": None,
                     "FLOPS": None,
                     "LEAPS1": None
                     },
    units='unitless',
    desc='attachment location of strut as fraction of the half-span',
)

add_meta_data(
    Aircraft.Strut.CHORD,
    meta_data=_MetaData,
    historical_name={"GASP": 'INGASP.STRTCHD',
                     "FLOPS": None,
                     "LEAPS1": None
                     },
    units='ft',
    desc='chord of the strut',
)

add_meta_data(
    Aircraft.Strut.DIMENSIONAL_LOCATION_SPECIFIED,
    meta_data=_MetaData,
    historical_name={"GASP": None,
                     "FLOPS": None,
                     "LEAPS1": None
                     },
    units="unitless",
    option=True,
    default_value=True,
    types=bool,
    desc='if true the location of the strut is given dimensionally, otherwise '
         'it is given non-dimensionally. In GASP this depended on STRUT',
)

add_meta_data(
    Aircraft.Strut.FUSELAGE_INTERFERENCE_FACTOR,
    meta_data=_MetaData,
    historical_name={"GASP": 'INGASP.CKSTRT',
                     "FLOPS": None,
                     "LEAPS1": None
                     },
    units='unitless',
    desc='strut/fuselage interference factor',
)

add_meta_data(
    Aircraft.Strut.LENGTH,
    meta_data=_MetaData,
    historical_name={"GASP": 'INGASP.STRTLNG',
                     "FLOPS": None,
                     "LEAPS1": None
                     },
    units='ft',
    desc='length of the strut',
    default_value=0,
)

add_meta_data(
    Aircraft.Strut.MASS,
    meta_data=_MetaData,
    historical_name={"GASP": 'INGASP.WSTRUT',
                     "FLOPS": None,
                     "LEAPS1": None
                     },
    units='lbm',
    desc='mass of the strut',
    default_value=0,
)

add_meta_data(
    Aircraft.Strut.MASS_COEFFICIENT,
    meta_data=_MetaData,
    historical_name={"GASP": 'INGASP.SKSTRUT',
                     "FLOPS": None,
                     "LEAPS1": None
                     },
    units="unitless",
    desc='mass trend coefficient of the strut',
    default_value=0,
)

add_meta_data(
    Aircraft.Strut.THICKNESS_TO_CHORD,
    meta_data=_MetaData,
    historical_name={"GASP": 'INGASP.TCSTRT',
                     "FLOPS": None,
                     "LEAPS1": None
                     },
    units="unitless",
    desc='thickness to chord ratio of the strut',
    default_value=0,
)

#  ____
# |  _ \
# | |_) |   ___     ___    _ __ ___
# |  _ <   / _ \   / _ \  | '_ ` _ \
# | |_) | | (_) | | (_) | | | | | | |
# |____/   \___/   \___/  |_| |_| |_|
# ===================================

add_meta_data(
    Aircraft.TailBoom.LENGTH,
    meta_data=_MetaData,
    historical_name={"GASP": 'INGASP.ELFFC',
                     "FLOPS": None,
                     "LEAPS1": None
                     },
    units='ft',
    desc='cabin length for the tail boom fuselage',
)


# __      __                _     _                  _   _______           _   _
# \ \    / /               | |   (_)                | | |__   __|         (_) | |
#  \ \  / /    ___   _ __  | |_   _    ___    __ _  | |    | |      __ _   _  | |
#   \ \/ /    / _ \ | '__| | __| | |  / __|  / _` | | |    | |     / _` | | | | |
#    \  /    |  __/ | |    | |_  | | | (__  | (_| | | |    | |    | (_| | | | | |
#     \/      \___| |_|     \__| |_|  \___|  \__,_| |_|    |_|     \__,_| |_| |_|
# ===============================================================================

add_meta_data(
    Aircraft.VerticalTail.AREA,
    meta_data=_MetaData,
    historical_name={"GASP": 'INGASP.SVT',
                     "FLOPS": 'WTIN.SVT',  # ['&DEFINE.WTIN.SVT', 'EDETIN.SVT'],
                     "LEAPS1": ['aircraft.inputs.L0_vertical_tails.area',
                                'aircraft.cached.L0_vertical_tails.area',
                                ]
                     },
    units='ft**2',
    desc='vertical tail theoretical area (per tail); overridden by vol_coeff '
         'if vol_coeff > 0.0',
    # this appears to never be calculated in Aviary, need to make user aware
    # of Aviary overriding support
    default_value=0.0,
)

add_meta_data(
    Aircraft.VerticalTail.ASPECT_RATIO,
    meta_data=_MetaData,
    historical_name={"GASP": 'INGASP.ARVT',
                     "FLOPS": 'WTIN.ARVT',  # ['&DEFINE.WTIN.ARVT', 'EDETIN.ARVT'],
                     "LEAPS1": ['aircraft.inputs.L0_vertical_tails.aspect_ratio',
                                # ??? where is this assigned; potential error???
                                'aircraft.cached.L0_vertical_tails.aspect_ratio',
                                ]
                     },
    units='unitless',
    desc='vertical tail theoretical aspect ratio',
    default_value=None,
)

add_meta_data(
    Aircraft.VerticalTail.AVERAGE_CHORD,
    meta_data=_MetaData,
    historical_name={"GASP": 'INGASP.CBARVT',
                     "FLOPS": None,
                     "LEAPS1": None
                     },
    units='ft',
    desc='mean aerodynamic chord of vertical tail',
)

add_meta_data(
    Aircraft.VerticalTail.CHARACTERISTIC_LENGTH,
    meta_data=_MetaData,
    historical_name={"GASP": None,
                     "FLOPS": None,  # 'MISSA.EL[3]',
                     "LEAPS1": ['aircraft.outputs.L0_aerodynamics.mission_component_char_len_table[2]',
                                'aircraft.cached.L0_aerodynamics.mission_component_char_len_table[2]',
                                ]
                     },
    units='ft',
    desc='Reynolds characteristic length for the vertical tail'
)

add_meta_data(
    Aircraft.VerticalTail.FINENESS,
    meta_data=_MetaData,
    historical_name={"GASP": None,
                     "FLOPS": None,  # 'MISSA.FR[3]',
                     "LEAPS1": ['aircraft.outputs.L0_aerodynamics.mission_fineness_ratio_table[2]',
                                'aircraft.cached.L0_aerodynamics.mission_fineness_ratio_table[2]',
                                ]
                     },
    units='unitless',
    desc='vertical tail fineness ratio'
)

add_meta_data(
    Aircraft.VerticalTail.FORM_FACTOR,
    meta_data=_MetaData,
    historical_name={"GASP": 'INGASP.CKVT',
                     "FLOPS": None,
                     "LEAPS1": None
                     },
    units='unitless',
    desc='vertical tail form factor',
)

add_meta_data(
    Aircraft.VerticalTail.LAMINAR_FLOW_LOWER,
    meta_data=_MetaData,
    historical_name={"GASP": None,
                     "FLOPS": 'AERIN.TRLV',  # ['&DEFINE.AERIN.TRLV', 'XLAM.TRLV', ],
                     "LEAPS1": 'aircraft.inputs.L0_aerodynamics.vertical_tail_percent_laminar_flow_lower_surface'
                     },
    units='unitless',
    desc='define percent laminar flow for vertical tail lower surface',
    default_value=0.0,
)

add_meta_data(
    Aircraft.VerticalTail.LAMINAR_FLOW_UPPER,
    meta_data=_MetaData,
    historical_name={"GASP": None,
                     "FLOPS": 'AERIN.TRUV',  # ['&DEFINE.AERIN.TRUV', 'XLAM.TRUV', ],
                     "LEAPS1": 'aircraft.inputs.L0_aerodynamics.vertical_tail_percent_laminar_flow_upper_surface'
                     },
    units='unitless',
    desc='define percent laminar flow for vertical tail upper surface',
    default_value=0.0,
)

add_meta_data(
    # Note user override
    #    - see also: Aircraft.VerticalTail.MASS_SCALER
    Aircraft.VerticalTail.MASS,
    meta_data=_MetaData,
    historical_name={"GASP": None,
                     # ['WTS.WSP(3, 2)', '~WEIGHT.WVT', '~WTSTAT.WSP(3, 2)'],
                     "FLOPS": None,
                     "LEAPS1": ['(WeightABC)self._vertical_tail_weight',
                                'aircraft.outputs.L0_weights_summary.vertical_tail_weight',
                                ]
                     },
    units='lbm',
    desc='mass of vertical tail',
    default_value=None,
)

add_meta_data(
    Aircraft.VerticalTail.MASS_COEFFICIENT,
    meta_data=_MetaData,
    historical_name={"GASP": 'INGASP.SKZ',
                     "FLOPS": None,
                     "LEAPS1": None
                     },
    units="unitless",
    desc='mass trend coefficient of the vertical tail',
    default_value=0.22,
)

add_meta_data(
    Aircraft.VerticalTail.MASS_SCALER,
    meta_data=_MetaData,
    historical_name={"GASP": None,
                     "FLOPS": 'WTIN.FRVT',  # ['&DEFINE.WTIN.FRVT', 'WTS.FRVT'],
                     "LEAPS1": 'aircraft.inputs.L0_overrides.vertical_tail_weight'
                     },
    units='unitless',
    desc='mass scaler of the vertical tail structure',
    default_value=1.0,
)

add_meta_data(
    Aircraft.VerticalTail.MOMENT_ARM,
    meta_data=_MetaData,
    historical_name={"GASP": 'INGASP.ELTV',
                     "FLOPS": None,
                     "LEAPS1": None
                     },
    units='ft',
    desc='moment arm of vertical tail',
)

add_meta_data(
    Aircraft.VerticalTail.MOMENT_RATIO,
    meta_data=_MetaData,
    historical_name={"GASP": 'INGASP.BOELTV',
                     "FLOPS": None,
                     "LEAPS1": None
                     },
    units="unitless",
    desc='ratio of wing span to vertical tail moment arm',
)

add_meta_data(
    Aircraft.VerticalTail.NUM_TAILS,
    meta_data=_MetaData,
    historical_name={"GASP": None,
                     "FLOPS": 'WTIN.NVERT',  # ['&DEFINE.WTIN.NVERT', 'EDETIN.NVERT'],
                     "LEAPS1": 'aircraft.inputs.L0_vertical_tails.count'
                     },
    units='unitless',
    desc='number of vertical tails',
    types=int,
    option=True,
    default_value=1,
)

add_meta_data(
    Aircraft.VerticalTail.ROOT_CHORD,
    meta_data=_MetaData,
    historical_name={"GASP": 'INGASP.CRCLVT',
                     "FLOPS": None,
                     "LEAPS1": None
                     },
    units='ft',
    desc='root chord of vertical tail',
)

add_meta_data(
    Aircraft.VerticalTail.SPAN,
    meta_data=_MetaData,
    historical_name={"GASP": 'INGASP.BVT',
                     "FLOPS": None,
                     "LEAPS1": None
                     },
    units='ft',
    desc='span of vertical tail',
)

add_meta_data(
    Aircraft.VerticalTail.SWEEP,
    meta_data=_MetaData,
    historical_name={"GASP": 'INGASP.DWPQCV',
                     "FLOPS": 'WTIN.SWPVT',  # ['&DEFINE.WTIN.SWPVT', 'WTS.SWPVT'],
                     "LEAPS1": ['aircraft.inputs.L0_vertical_tail.sweep_at_quarter_chord',
                                'aircraft.cached.L0_vertical_tail.sweep_at_quarter_chord'
                                ]
                     },
    units='deg',
    desc='quarter-chord sweep of vertical tail',
)

add_meta_data(
    Aircraft.VerticalTail.TAPER_RATIO,
    meta_data=_MetaData,
    historical_name={"GASP": 'INGASP.SLMV',
                     "FLOPS": 'WTIN.TRVT',  # ['&DEFINE.WTIN.TRVT', 'EDETIN.TRVT'],
                     "LEAPS1": 'aircraft.inputs.L0_vertical_tails.taper_ratio'
                     },
    units='unitless',
    desc='vertical tail theoretical taper ratio',
    default_value=None,
)

add_meta_data(
    Aircraft.VerticalTail.THICKNESS_TO_CHORD,
    meta_data=_MetaData,
    historical_name={"GASP": 'INGASP.TCVT',
                     "FLOPS": 'WTIN.TCVT',  # ['&DEFINE.WTIN.TCVT', 'EDETIN.TCVT', ],
                     "LEAPS1": ['aircraft.inputs.L0_vertical_tails.thickness_to_chord_ratio',
                                'aircraft.cached.L0_vertical_tails.thickness_to_chord_ratio',
                                ]
                     },
    units='unitless',
    desc='vertical tail thickness-chord ratio',
    default_value=0.0,
)

add_meta_data(
    Aircraft.VerticalTail.VOLUME_COEFFICIENT,
    meta_data=_MetaData,
    historical_name={"GASP": 'INGASP.VBARVX',
                     "FLOPS": None,
                     "LEAPS1": None
                     },
    units="unitless",
    desc='tail volume coefficient of the vertical tail',
)

add_meta_data(
    # Note user override
    #    - see also: Aircraft.VerticalTail.WETTED_AREA_SCALER
    Aircraft.VerticalTail.WETTED_AREA,
    meta_data=_MetaData,
    historical_name={"GASP": None,
                     "FLOPS": None,  # ['ACTWET.SWTVT', 'MISSA.SWET[3]', ],
                     "LEAPS1": ['aircraft.outputs.L0_aerodynamics.vertical_tail_wetted_area',
                                'aircraft.outputs.L0_aerodynamics.mission_component_wetted_area_table[2]',
                                'aircraft.cached.L0_aerodynamics.mission_component_wetted_area_table[2]',
                                ]
                     },
    units='ft**2',
    desc='vertical tails wetted area',
    default_value=None,
)

add_meta_data(
    Aircraft.VerticalTail.WETTED_AREA_SCALER,
    meta_data=_MetaData,
    historical_name={"GASP": None,
                     "FLOPS": 'AERIN.SWETV',  # ['&DEFINE.AERIN.SWETV', 'AWETO.SWETV', ],
                     "LEAPS1": 'aircraft.inputs.L0_aerodynamics.vertical_tail_wetted_area'
                     },
    units='unitless',
    desc='vertical tail wetted area scaler',
    default_value=1.0,
)

# __          __  _
# \ \        / / (_)
#  \ \  /\  / /   _   _ __     __ _
#   \ \/  \/ /   | | | '_ \   / _` |
#    \  /\  /    | | | | | | | (_| |
#     \/  \/     |_| |_| |_|  \__, |
#                              __/ |
#                             |___/
# ==================================

add_meta_data(
    Aircraft.Wing.AEROELASTIC_TAILORING_FACTOR,
    meta_data=_MetaData,
    historical_name={"GASP": None,
                     # ['&DEFINE.WTIN.FAERT', 'WTS.FAERT', '~WWGHT.FAERT', '~BNDMAT.FAERT'],
                     "FLOPS": 'WTIN.FAERT',
                     "LEAPS1": 'aircraft.inputs.L0_wing.aeroelastic_fraction'
                     },
    units='unitless',
    desc='Define the decimal fraction of amount of aeroelastic tailoring used '
         'in design of wing where: 0.0 == no aeroelastic tailoring; '
         '1.0 == maximum aeroelastic tailoring.',
    default_value=0.0,
)

add_meta_data(
    Aircraft.Wing.AIRFOIL_TECHNOLOGY,
    meta_data=_MetaData,
    historical_name={"GASP": None,
                     "FLOPS": 'AERIN.AITEK',
                     #  [  # inputs
                     #      '&DEFINE.AERIN.AITEK', 'EDETIN.AITEK',
                     #      # outputs
                     #      'MISSA.AITEK', 'MISSA.AITEKX',
                     #  ],
                     "LEAPS1": ['aircraft.inputs.L0_aerodynamics.airfoil',
                                'aircraft.outputs.L0_aerodynamics.mission_airfoil',
                                'aircraft.cached.L0_aerodynamics.mission_airfoil',
                                ]
                     },
    units='unitless',
    desc='Airfoil technology parameter. Limiting values are: 1.0 represents '
         'conventional technology wing (Default); 2.0 represents advanced '
         'technology wing.',
    default_value=1.0,
    option=True,
)

add_meta_data(
    Aircraft.Wing.AREA,
    meta_data=_MetaData,
    historical_name={"GASP": 'INGASP.SW',
                     "FLOPS": 'CONFIN.SW',
                     #  [  # inputs
                     #      '&DEFINE.CONFIN.SW', 'PARVAR.DVD(1,4)',
                     #      # outputs
                     #      'CONFIG.SW', 'CONFIG.DVA(4)', '~FLOPS.DVA(4)', '~ANALYS.DVA(4)',
                     #      '~TOFF.SW', '~LNDING.SW', '~PROFIL.SW', '~INMDAT.SW', '~WWGHT.SW',
                     #      # other
                     #      'MISSA.SREF', '~CDCC.SREF',
                     #  ],
                     "LEAPS1": ['aircraft.inputs.L0_design_variables.wing_ref_area',
                                'aircraft.outputs.L0_design_variables.wing_ref_area',
                                'aircraft.outputs.L0_design_variables.mission_wing_ref_area',
                                ]
                     },
    units='ft**2',
    desc='reference wing area',
    default_value=0.0,
)

add_meta_data(
    Aircraft.Wing.ASPECT_RATIO,
    meta_data=_MetaData,
    historical_name={"GASP": 'INGASP.AR',
                     "FLOPS": 'CONFIN.AR',
                     #  [  # inputs
                     #      '&DEFINE.CONFIN.AR', 'PARVAR.DVD(1, 2)', '~BUFFET.AR', '~CDPP.AR',
                     #      '~DPREP.ARX',
                     #      # outputs
                     #      'CONFIG.AR', 'CONFIG.DVA(2)', '~FLOPS.DVA(2)', '~ANALYS.DVA(2)',
                     #      '~TOFF.ARN', '~LNDING.ARN', '~PROFIL.ARN', '~WWGHT.ARN', '~INERT.ARN',
                     #      # other
                     #      'MISSA.AR', 'MISSA.ARX', '~CDCC.AR', '~CLDESN.AR', '~MDESN.AR',
                     #  ],
                     "LEAPS1": ['aircraft.inputs.L0_design_variables.wing_aspect_ratio',
                                'aircraft.outputs.L0_design_variables.wing_aspect_ratio',
                                'aircraft.outputs.L0_design_variables.mission_wing_aspect_ratio',
                                ]
                     },
    units='unitless',
    desc='ratio of the wing span to its mean chord',
    default_value=0.0,
)

add_meta_data(
    Aircraft.Wing.ASPECT_RATIO_REF,
    meta_data=_MetaData,
    historical_name={"GASP": None,
                     "FLOPS": 'WTIN.ARREF',  # ['&DEFINE.WTIN.ARREF'],
                     "LEAPS1": 'aircraft.inputs.L0_detailed_wing.ref_aspect_ratio'
                     },
    units='unitless',
    desc='Reference aspect ratio, used for detailed wing bending.'
)

add_meta_data(
    Aircraft.Wing.AVERAGE_CHORD,
    meta_data=_MetaData,
    historical_name={"GASP": 'INGASP.CBARW',
                     "FLOPS": None,
                     "LEAPS1": None
                     },
    units='ft',
    desc='mean aerodynamic chord of the wing',
)

add_meta_data(
    Aircraft.Wing.BENDING_FACTOR,
    meta_data=_MetaData,
    historical_name={"GASP": None,
                     "FLOPS": None,  # ['~WWGHT.BT', '~BNDMAT.W'],
                     "LEAPS1": 'aircraft.outputs.L0_wing.bending_material_factor'
                     },
    units='unitless',
    desc='wing bending factor'
)

add_meta_data(
    # Note user override
    #    - see also: Aircraft.Wing.BENDING_MASS_SCALER
    Aircraft.Wing.BENDING_MASS,
    meta_data=_MetaData,
    historical_name={"GASP": None,
                     "FLOPS": None,  # '~WWGHT.W1',
                     "LEAPS1": 'aircraft.outputs.L0_wing.bending_mat_weight'
                     },
    units='lbm',
    desc='wing mass breakdown term 1',
    default_value=None,
)

add_meta_data(
    Aircraft.Wing.BENDING_MASS_SCALER,
    meta_data=_MetaData,
    historical_name={"GASP": None,
                     "FLOPS": 'WTIN.FRWI1',  # ['&DEFINE.WTIN.FRWI1', 'WIOR3.FRWI1'],
                     "LEAPS1": 'aircraft.inputs.L0_overrides.wing_bending_mat_weight'
                     },
    units='unitless',
    desc='mass scaler of the bending wing mass term',
    default_value=1.0,
)

add_meta_data(
    # Note user override
    #    - see also: Aircraft.Wing.BWB_AFTBODY_MASS_SCALER
    Aircraft.Wing.BWB_AFTBODY_MASS,
    meta_data=_MetaData,
    historical_name={"GASP": None,
                     "FLOPS": None,  # '~WWGHT.W4',
                     "LEAPS1": 'aircraft.outputs.L0_wing.bwb_aft_body_weight'
                     },
    units='lbm',
    desc='wing mass breakdown term 4',
    default_value=None,
)

add_meta_data(
    Aircraft.Wing.BWB_AFTBODY_MASS_SCALER,
    meta_data=_MetaData,
    historical_name={"GASP": None,
                     "FLOPS": 'WTIN.FRWI4',  # ['&DEFINE.WTIN.FRWI4', 'WIOR3.FRWI4'],
                     "LEAPS1": 'aircraft.inputs.L0_overrides.bwb_aft_body_weight'
                     },
    units='unitless',
    desc='mass scaler of the blended-wing-body aft-body wing mass term',
    default_value=1.0,
)

add_meta_data(
    Aircraft.Wing.CENTER_CHORD,
    meta_data=_MetaData,
    historical_name={"GASP": 'INGASP.CRCLW',
                     "FLOPS": None,
                     "LEAPS1": None
                     },
    units='ft',
    desc='wing chord at fuselage centerline',
)

add_meta_data(
    Aircraft.Wing.CENTER_DISTANCE,
    meta_data=_MetaData,
    historical_name={"GASP": 'INGASP.XWQLF',
                     "FLOPS": None,
                     "LEAPS1": None
                     },
    units='unitless',
    desc='distance (percent fuselage length) from nose to the wing '
         'aerodynamic center',
)

add_meta_data(
    Aircraft.Wing.CHARACTERISTIC_LENGTH,
    meta_data=_MetaData,
    historical_name={"GASP": None,
                     "FLOPS": None,  # 'MISSA.EL[1]',
                     "LEAPS1": ['aircraft.outputs.L0_aerodynamics.mission_component_char_len_table[0]',
                                'aircraft.cached.L0_aerodynamics.mission_component_char_len_table[0]',
                                ]
                     },
    units='ft',
    desc='Reynolds characteristic length for the wing'
)

add_meta_data(
    Aircraft.Wing.CHOOSE_FOLD_LOCATION,
    meta_data=_MetaData,
    historical_name={"GASP": None,
                     "FLOPS": None,
                     "LEAPS1": None
                     },
    units="unitless",
    default_value=True,
    types=bool,
    option=True,
    desc='if true, fold location is based on your chosen value, otherwise it is '
         'based on strut location. In GASP this depended on STRUT or YWFOLD',
)

add_meta_data(
    # see also: station_chord_lengths
    Aircraft.Wing.CHORD_PER_SEMISPAN_DIST,
    meta_data=_MetaData,
    historical_name={"GASP": None,
                     "FLOPS": 'WTIN.CHD',  # ['&DEFINE.WTIN.CHD', 'WDEF.CHD'],
                     "LEAPS1": 'aircraft.inputs.L0_detailed_wing.wing_station_chord_lengths'
                     },
    units='unitless',
    desc='chord lengths as fractions of semispan at station locations; '
         'overwrites station_chord_lengths',
    default_value=None,
)

add_meta_data(
    Aircraft.Wing.COMPOSITE_FRACTION,
    meta_data=_MetaData,
    historical_name={"GASP": None,
                     # ['&DEFINE.WTIN.FCOMP', 'WTS.FCOMP', '~WWGHT.FCOMP'],
                     "FLOPS": 'WTIN.FCOMP',
                     "LEAPS1": 'aircraft.inputs.L0_wing.composite_fraction'
                     },
    units='unitless',
    desc='Define the decimal fraction of amount of composites used in wing '
         'structure where: 0.0 == no composites; 1.0 == maximum use of composites, '
         'approximately equivalent bending_mat_weight=.6, '
         'struct_weights=.83, misc_weight=.7 '
         '(not necessarily all composite).',
    default_value=0.0,
)

add_meta_data(
    Aircraft.Wing.CONTROL_SURFACE_AREA,
    meta_data=_MetaData,
    historical_name={"GASP": None,
                     "FLOPS": None,  # '~WEIGHT.SFLAP',  # TODO ~WWGHT.SFLAP: similar, but separate calculation
                     "LEAPS1": ['~WeightABC._pre_surface_ctrls.surface_flap_area',  # TODO ~WingWeight.__call__.flap_ratio: see ~WWGHT.SFLAP
                                '~WeightABC.calc_surface_ctrls.surface_flap_area',
                                ]
                     },
    units='ft**2',
    desc='area of wing control surfaces'
)

add_meta_data(
    Aircraft.Wing.CONTROL_SURFACE_AREA_RATIO,
    meta_data=_MetaData,
    historical_name={"GASP": None,
                     # ['&DEFINE.WTIN.FLAPR', 'WTS.FLAPR', '~WWGHT.FLAPR'],
                     "FLOPS": 'WTIN.FLAPR',
                     "LEAPS1": 'aircraft.inputs.L0_wing.flap_ratio'
                     },
    units='unitless',
    desc='Defines the ratio of total moveable wing control surface areas '
         '(flaps, elevators, spoilers, etc.) to reference wing area.',
    default_value=0.333,
)

add_meta_data(
    Aircraft.Wing.DETAILED_WING,
    meta_data=_MetaData,
    historical_name={"GASP": None,
                     "FLOPS": None,
                     "LEAPS1": None
                     },
    units='unitless',
    desc='use a detailed wing model',
    option=True,
    types=bool,
    default_value=False,
)

add_meta_data(
    Aircraft.Wing.DIHEDRAL,
    meta_data=_MetaData,
    historical_name={"GASP": None,
                     "FLOPS": 'WTIN.DIH',  # ['&DEFINE.WTIN.DIH', 'WTS.DIH', ],
                     "LEAPS1": ['aircraft.inputs.L0_wing.dihedral',
                                # unit converted value for reporting
                                'aircraft.cached.L0_wing.dihedral',
                                ]
                     },
    units='deg',
    desc='wing dihedral (positive) or anhedral (negative) angle',
    default_value=0.0
)

add_meta_data(
    Aircraft.Wing.ENG_POD_INERTIA_FACTOR,
    meta_data=_MetaData,
    historical_name={"GASP": None,
                     "FLOPS": None,  # '~WWGHT.CAYE',
                     "LEAPS1": 'aircraft.outputs.L0_wing.engine_inertia_relief_factor'
                     },
    units='unitless',
    desc='engine inertia relief factor'
)

add_meta_data(
    Aircraft.Wing.FINENESS,
    meta_data=_MetaData,
    historical_name={"GASP": None,
                     "FLOPS": None,  # 'MISSA.FR[1]',
                     "LEAPS1": ['aircraft.outputs.L0_aerodynamics.mission_fineness_ratio_table[0]',
                                'aircraft.cached.L0_aerodynamics.mission_fineness_ratio_table[0]',
                                ]
                     },
    units='unitless',
    desc='wing fineness ratio'
)

add_meta_data(
    Aircraft.Wing.FLAP_CHORD_RATIO,
    meta_data=_MetaData,
    historical_name={"GASP": 'INGASP.CFOC',
                     "FLOPS": None,
                     "LEAPS1": None
                     },
    units='unitless',
    desc='ratio of flap chord to wing chord',
)

add_meta_data(
    Aircraft.Wing.FLAP_DEFLECTION_LANDING,
    meta_data=_MetaData,
    historical_name={"GASP": 'INGASP.DFLPLD',
                     "FLOPS": None,
                     "LEAPS1": None
                     },
    units='deg',
    desc='Deflection of flaps for landing'
)

add_meta_data(
    Aircraft.Wing.FLAP_DEFLECTION_TAKEOFF,
    meta_data=_MetaData,
    historical_name={"GASP": 'INGASP.DFLPTO',
                     "FLOPS": None,
                     "LEAPS1": None
                     },
    units='deg',
    desc='Deflection of flaps for takeoff'
)

add_meta_data(
    Aircraft.Wing.FLAP_DRAG_INCREMENT_OPTIMUM,
    meta_data=_MetaData,
    historical_name={"GASP": 'INGASP.DCDOTE',
                     "FLOPS": None,
                     "LEAPS1": None
                     },
    units="unitless",
    desc='drag coefficient increment due to optimally deflected trailing edge flaps (default depends on flap type)',
)

add_meta_data(
    Aircraft.Wing.FLAP_LIFT_INCREMENT_OPTIMUM,
    meta_data=_MetaData,
    historical_name={"GASP": 'INGASP.DCLMTE',
                     "FLOPS": None,
                     "LEAPS1": None
                     },
    units="unitless",
    desc='lift coefficient increment due to optimally deflected trailing edge flaps (default depends on flap type)',
)

add_meta_data(
    Aircraft.Wing.FLAP_SPAN_RATIO,
    meta_data=_MetaData,
    historical_name={"GASP": 'INGASP.BTEOB',
                     "FLOPS": None,
                     "LEAPS1": None
                     },
    units="unitless",
    desc='fraction of wing trailing edge with flaps',
    default_value=0.65,
)

add_meta_data(
    Aircraft.Wing.FLAP_TYPE,
    meta_data=_MetaData,
    historical_name={"GASP": 'INGASP.JFLTYP',
                     "FLOPS": None,
                     "LEAPS1": None
                     },
    units="unitless",
    default_value=FlapType.DOUBLE_SLOTTED,
    types=FlapType,
    option=True,
    desc='Set the flap type. Available choices are: plain, split, single_slotted, '
         'double_slotted, triple_slotted, fowler, and double_slotted_fowler. '
         'In GASP this was JFLTYP and was provided as an int from 1-7',
)

add_meta_data(
    Aircraft.Wing.FOLD_DIMENSIONAL_LOCATION_SPECIFIED,
    meta_data=_MetaData,
    historical_name={"GASP": None,
                     "FLOPS": None,
                     "LEAPS1": None
                     },
    units="unitless",
    default_value=False,
    types=bool,
    option=True,
    desc='if true, fold location from the chosen input is an actual fold span, '
         'if false it is normalized to the half span. In GASP this depended on STRUT or YWFOLD'
)

add_meta_data(
    Aircraft.Wing.FOLD_MASS,
    meta_data=_MetaData,
    historical_name={"GASP": 'INGASP.WWFOLD',
                     "FLOPS": None,
                     "LEAPS1": None
                     },
    units='lbm',
    desc='mass of the folding area of the wing',
    default_value=0,
)

add_meta_data(
    Aircraft.Wing.FOLD_MASS_COEFFICIENT,
    meta_data=_MetaData,
    historical_name={"GASP": 'INGASP.SKWFOLD',
                     "FLOPS": None,
                     "LEAPS1": None
                     },
    units="unitless",
    desc='mass trend coefficient of the wing fold',
    default_value=0,
)

add_meta_data(
    Aircraft.Wing.FOLDED_SPAN,
    meta_data=_MetaData,
    historical_name={"GASP": 'INGASP.YWFOLD',
                     "FLOPS": None,
                     "LEAPS1": None
                     },
    units='ft',
    desc='folded wingspan',
    default_value=118,
)

add_meta_data(
    Aircraft.Wing.FOLDED_SPAN_DIMENSIONLESS,
    meta_data=_MetaData,
    historical_name={"GASP": None,
                     "FLOPS": None,
                     "LEAPS1": None
                     },
    units="unitless",
    desc='folded wingspan',
    default_value=1,
)

add_meta_data(
    Aircraft.Wing.FOLDING_AREA,
    meta_data=_MetaData,
    historical_name={"GASP": 'INGASP.SWFOLD',
                     "FLOPS": None,
                     "LEAPS1": None
                     },
    units='ft**2',
    desc='wing area of folding part of wings'
)

add_meta_data(
    Aircraft.Wing.FORM_FACTOR,
    meta_data=_MetaData,
    historical_name={"GASP": 'INGASP.CKW',
                     "FLOPS": None,
                     "LEAPS1": None
                     },
    units='unitless',
    desc='wing form factor',
)

add_meta_data(
    Aircraft.Wing.FUSELAGE_INTERFERENCE_FACTOR,
    meta_data=_MetaData,
    historical_name={"GASP": 'INGASP.CKI',
                     "FLOPS": None,
                     "LEAPS1": None
                     },
    units='unitless',
    desc='wing/fuselage interference factor',
)

add_meta_data(
    Aircraft.Wing.GLOVE_AND_BAT,
    meta_data=_MetaData,
    historical_name={"GASP": None,
                     "FLOPS": 'WTIN.GLOV',
                     # ['&DEFINE.WTIN.GLOV', 'EDETIN.GLOV', '~TOFF.GLOV', '~LNDING.GLOV',
                     #    '~PROFIL.GLOV'
                     #    ],
                     "LEAPS1": 'aircraft.inputs.L0_wing.glove_and_bat'
                     },
    units='ft**2',
    desc='total glove and bat area beyond theoretical wing',
    default_value=0.0,
)

add_meta_data(
    Aircraft.Wing.HAS_FOLD,
    meta_data=_MetaData,
    historical_name={"GASP": None,
                     "FLOPS": None,
                     "LEAPS1": None
                     },
    units="unitless",
    option=True,
    desc='if true a fold will be included in the wing',
    default_value=False,
    types=bool,
)

add_meta_data(
    Aircraft.Wing.HAS_STRUT,
    meta_data=_MetaData,
    historical_name={"GASP": None,
                     "FLOPS": None,
                     "LEAPS1": None
                     },
    option=True,
    units="unitless",
    default_value=False,
    types=bool,
    desc='if true then aircraft has a strut. In GASP this depended on STRUT',
)

add_meta_data(
    Aircraft.Wing.HEIGHT,
    meta_data=_MetaData,
    historical_name={"GASP": 'INGASP.HTG',
                     "FLOPS": None,
                     "LEAPS1": None
                     },
    units='ft',
    desc='wing height above ground during ground run, measured at roughly '
         'location of mean aerodynamic chord at the mid plane of the wing',
)

add_meta_data(
    Aircraft.Wing.HIGH_LIFT_MASS,
    meta_data=_MetaData,
    historical_name={"GASP": 'INGASP.WHLDEV',
                     "FLOPS": None,
                     "LEAPS1": None
                     },
    units='lbm',
    desc='mass of the high lift devices',
)

add_meta_data(
    Aircraft.Wing.HIGH_LIFT_MASS_COEFFICIENT,
    meta_data=_MetaData,
    historical_name={"GASP": 'INGASP.WCFLAP',
                     "FLOPS": None,
                     "LEAPS1": None
                     },
    units="unitless",
    desc='mass trend coefficient of high lift devices (default depends on flap type)',
)

add_meta_data(
    Aircraft.Wing.INCIDENCE,
    meta_data=_MetaData,
    historical_name={"GASP": 'INGASP.EYEW',
                     "FLOPS": None,
                     "LEAPS1": None
                     },
    units='deg',
    desc='incidence angle of the wings with respect to the fuselage',
    default_value=0.0,
)

add_meta_data(
    # see also: station_locations
    # NOTE required for blended-wing-body type aircraft
    Aircraft.Wing.INPUT_STATION_DIST,
    meta_data=_MetaData,
    historical_name={"GASP": None,
                     "FLOPS": 'WTIN.ETAW',  # ['&DEFINE.WTIN.ETAW', 'WDEF.ETAW'],
                     "LEAPS1": 'aircraft.inputs.L0_detailed_wing.wing_station_locations'
                     },
    units='unitless',
    desc='wing station locations as fractions of semispan; overwrites '
         'station_locations',
    option=True,
    default_value=None,
)

add_meta_data(
    Aircraft.Wing.LAMINAR_FLOW_LOWER,
    meta_data=_MetaData,
    historical_name={"GASP": None,
                     "FLOPS": 'AERIN.TRLW',  # ['&DEFINE.AERIN.TRLW', 'XLAM.TRLW', ],
                     "LEAPS1": 'aircraft.inputs.L0_aerodynamics.wing_percent_laminar_flow_lower_surface'
                     },
    units='unitless',
    desc='define percent laminar flow for wing lower surface',
    default_value=0.0,
)

add_meta_data(
    Aircraft.Wing.LAMINAR_FLOW_UPPER,
    meta_data=_MetaData,
    historical_name={"GASP": None,
                     "FLOPS": 'AERIN.TRUW',  # ['&DEFINE.AERIN.TRUW', 'XLAM.TRUW', ],
                     "LEAPS1": 'aircraft.inputs.L0_aerodynamics.wing_percent_laminar_flow_upper_surface'
                     },
    units='unitless',
    desc='define percent laminar flow for wing upper surface',
    default_value=0.0,
)

add_meta_data(
    Aircraft.Wing.LEADING_EDGE_SWEEP,
    meta_data=_MetaData,
    historical_name={"GASP": 'INGASP.SWPLE',
                     "FLOPS": None,
                     "LEAPS1": None
                     },
    units='rad',
    desc='sweep angle at leading edge of wing',
)

add_meta_data(
    Aircraft.Wing.LOAD_DISTRIBUTION_CONTROL,
    meta_data=_MetaData,
    historical_name={"GASP": None,
                     "FLOPS": 'WTIN.PDIST',  # ['&DEFINE.WTIN.PDIST', 'WDEF.PDIST'],
                     "LEAPS1": 'aircraft.inputs.L0_detailed_wing.pressure_dist'
                     },
    units='unitless',
    desc='controls spatial distribution of integratin stations for detailed'
         ' wing',
    default_value=2.0,
    option=True,
)

add_meta_data(
    Aircraft.Wing.LOAD_FRACTION,
    meta_data=_MetaData,
    historical_name={"GASP": None,
                     "FLOPS": 'WTIN.PCTL',  # ['&DEFINE.WTIN.PCTL', 'WDEF.PCTL'],
                     "LEAPS1": 'aircraft.inputs.L0_detailed_wing.carried_load_fraction'
                     },
    units='unitless',
    desc='fraction of load carried by defined wing',
    default_value=1.0,
)

add_meta_data(
    Aircraft.Wing.LOAD_PATH_SWEEP_DIST,
    meta_data=_MetaData,
    historical_name={"GASP": None,
                     "FLOPS": 'WTIN.SWL',  # ['&DEFINE.WTIN.SWL', 'WDEF.SWL'],
                     "LEAPS1": 'aircraft.inputs.L0_detailed_wing.wing_station_load_path_sweeps'
                     },
    units='deg',
    desc='Define the sweep of load path at station locations. Typically '
         'parallel to rear spar tending toward max t/c of airfoil. The Ith value '
         'is used between wing stations I and I+1.',
    default_value=None,
)

add_meta_data(
    Aircraft.Wing.LOADING,
    meta_data=_MetaData,
    historical_name={"GASP": ['INGASP.WGS', 'INGASP.WOS'],
                     "FLOPS": None,
                     "LEAPS1": None
                     },
    units='lbf/ft**2',
    desc='wing loading',
)

add_meta_data(
    Aircraft.Wing.LOADING_ABOVE_20,
    meta_data=_MetaData,
    historical_name={"GASP": None,
                     "FLOPS": None,
                     "LEAPS1": None
                     },
    units="unitless",
    desc='if true the wing loading is stated to be above 20 psf. In GASP this depended on WGS',
    option=True,
    default_value=True,
    types=bool,
)

add_meta_data(
    # Note user override
    #    - see also: Aircraft.Wing.MASS_SCALER
    Aircraft.Wing.MASS,
    meta_data=_MetaData,
    historical_name={"GASP": None,
                     # ['WTS.WSP(1, 2)', '~WEIGHT.WWING', '~WTSTAT.WSP(1, 2)', '~WWGHT.WWING'],
                     "FLOPS": None,
                     "LEAPS1": ['(WeightABC)self._total_wing_weight',
                                'aircraft.outputs.L0_weights_summary.total_wing_weight',
                                ]
                     },
    units='lbm',
    desc='wing total mass',
    default_value=None,
)

add_meta_data(
    Aircraft.Wing.MASS_COEFFICIENT,
    meta_data=_MetaData,
    historical_name={"GASP": 'INGASP.SKWW',
                     "FLOPS": None,
                     "LEAPS1": None
                     },
    units="unitless",
    desc='mass trend coefficient of the wing without high lift devices',
    default_value=133.4,
)

add_meta_data(
    Aircraft.Wing.MASS_SCALER,
    meta_data=_MetaData,
    historical_name={"GASP": None,
                     "FLOPS": 'WTIN.FRWI',  # ['&DEFINE.WTIN.FRWI', 'WTS.FRWI'],
                     "LEAPS1": 'aircraft.inputs.L0_overrides.total_wing_weight'
                     },
    units='unitless',
    desc='mass scaler of the overall wing',
    default_value=1.0,
)

add_meta_data(
    Aircraft.Wing.MATERIAL_FACTOR,
    meta_data=_MetaData,
    historical_name={"GASP": 'INGASP.SKNO',
                     "FLOPS": None,
                     "LEAPS1": None
                     },
    units="unitless",
    desc='correction factor for the use of non optimum material',
    default_value=0,
)

add_meta_data(
    Aircraft.Wing.MAX_CAMBER_AT_70_SEMISPAN,
    meta_data=_MetaData,
    historical_name={"GASP": None,
                     "FLOPS": 'AERIN.CAM',
                     #  [  # inputs
                     #      '&DEFINE.AERIN.CAM', 'EDETIN.CAM',
                     #      # outputs
                     #      'MISSA.CAM', 'MISSA.CAMX',
                     #  ],
                     "LEAPS1": ['aircraft.inputs.L0_aerodynamics.max_camber_at_70_semispan',
                                'aircraft.outputs.L0_aerodynamics.mission_max_camber_at_70_semispan',
                                ]
                     },
    units='unitless',
    desc='Maximum camber at 70 percent semispan, percent of local chord',
    default_value=0.0,
)

add_meta_data(
    Aircraft.Wing.MAX_LIFT_REF,
    meta_data=_MetaData,
    historical_name={"GASP": 'INGASP.RCLMAX',
                     "FLOPS": None,
                     "LEAPS1": None
                     },
    units="unitless",
    desc='input reference maximum lift coefficient for basic wing',
)

add_meta_data(
    Aircraft.Wing.MAX_SLAT_DEFLECTION_LANDING,
    meta_data=_MetaData,
    historical_name={"GASP": 'INGASP.DELLED',
                     "FLOPS": None,
                     "LEAPS1": None
                     },
    units='deg',
    desc='leading edge slat deflection during landing',
    default_value=10,
)

add_meta_data(
    Aircraft.Wing.MAX_SLAT_DEFLECTION_TAKEOFF,
    meta_data=_MetaData,
    historical_name={"GASP": 'INGASP.DELLED',
                     "FLOPS": None,
                     "LEAPS1": None
                     },
    units='deg',
    desc='leading edge slat deflection during takeoff',
    default_value=10,
)

add_meta_data(
    Aircraft.Wing.MAX_THICKNESS_LOCATION,
    meta_data=_MetaData,
    historical_name={"GASP": 'INGASP.XCTCMX',
                     "FLOPS": None,
                     "LEAPS1": None
                     },
    units='unitless',
    desc='location (percent chord) of max wing thickness',
)

add_meta_data(
    Aircraft.Wing.MIN_PRESSURE_LOCATION,
    meta_data=_MetaData,
    historical_name={"GASP": 'INGASP.XCPS',
                     "FLOPS": None,
                     "LEAPS1": None
                     },
    units='unitless',
    desc='location (percent chord) of peak suction',
)

add_meta_data(
    # NOTE: user override
    #    - see also: Aircraft.Wing.MISC_MASS_SCALER
    Aircraft.Wing.MISC_MASS,
    meta_data=_MetaData,
    historical_name={"GASP": None,
                     "FLOPS": None,  # '~WWGHT.W3',
                     "LEAPS1": 'aircraft.outputs.L0_wing.misc_weight'
                     },
    units='lbm',
    desc='wing mass breakdown term 3',
    default_value=None,
)

add_meta_data(
    Aircraft.Wing.MISC_MASS_SCALER,
    meta_data=_MetaData,
    historical_name={"GASP": None,
                     "FLOPS": 'WTIN.FRWI3',  # ['&DEFINE.WTIN.FRWI3', 'WIOR3.FRWI3'],
                     "LEAPS1": 'aircraft.inputs.L0_overrides.wing_misc_weight'
                     },
    units='unitless',
    desc='mass scaler of the miscellaneous wing mass term',
    default_value=1.0,
)

add_meta_data(
    Aircraft.Wing.MOUNTING_TYPE,
    meta_data=_MetaData,
    historical_name={"GASP": 'INGASP.HWING',
                     "FLOPS": None,
                     "LEAPS1": None
                     },
    units='unitless',
    desc='wing location on fuselage (0 = low wing, 1 = high wing)',
)

add_meta_data(
    Aircraft.Wing.NUM_FLAP_SEGMENTS,
    meta_data=_MetaData,
    historical_name={"GASP": 'INGASP.FLAPN',
                     "FLOPS": None,
                     "LEAPS1": None
                     },
    units="unitless",
    desc='number of flap segments per wing panel',
    types=int,
    option=True,
    default_value=2,
)

add_meta_data(
    Aircraft.Wing.NUM_INTEGRATION_STATIONS,
    meta_data=_MetaData,
    historical_name={"GASP": None,
                     # ['&DEFINE.WTIN.NSTD', 'WDEF.NSTD', '~BNDMAT.NSD', '~DETA.NSD'],
                     "FLOPS": 'WTIN.NSTD',
                     "LEAPS1": 'aircraft.inputs.L0_detailed_wing.integration_station_count'
                     },
    units='unitless',
    desc='number of integration stations',
    types=int,
    option=True,
    default_value=50,
)

add_meta_data(
    Aircraft.Wing.OPTIMUM_FLAP_DEFLECTION,
    meta_data=_MetaData,
    historical_name={"GASP": 'INGASP.DELTEO',
                     "FLOPS": None,
                     "LEAPS1": None
                     },
    units='deg',
    desc='optimum flap deflection angle (default depends on flap type)',
)

add_meta_data(
    Aircraft.Wing.OPTIMUM_SLAT_DEFLECTION,
    meta_data=_MetaData,
    historical_name={"GASP": 'INGASP.DELLEO',
                     "FLOPS": None,
                     "LEAPS1": None
                     },
    units='deg',
    desc='optimum slat deflection angle',
    default_value=20,
)

add_meta_data(
    Aircraft.Wing.ROOT_CHORD,
    meta_data=_MetaData,
    historical_name={"GASP": ['INGASP.CROOT', 'INGASP.CROOTW'],
                     "FLOPS": None,
                     "LEAPS1": None
                     },
    units='ft',
    desc='wing chord length at wing root',
)

add_meta_data(
    # NOTE: user override
    #    - see also: Aircraft.Wing.SHEAR_CONTROL_MASS_SCALER
    Aircraft.Wing.SHEAR_CONTROL_MASS,
    meta_data=_MetaData,
    historical_name={"GASP": None,
                     "FLOPS": None,  # '~WWGHT.W2',
                     "LEAPS1": 'aircraft.outputs.L0_wing.struct_weight'
                     },
    units='lbm',
    desc='wing mass breakdown term 2',
    default_value=None,
)

add_meta_data(
    Aircraft.Wing.SHEAR_CONTROL_MASS_SCALER,
    meta_data=_MetaData,
    historical_name={"GASP": None,
                     "FLOPS": 'WTIN.FRWI2',  # ['&DEFINE.WTIN.FRWI2', 'WIOR3.FRWI2'],
                     "LEAPS1": 'aircraft.inputs.L0_overrides.wing_struct_weights'
                     },
    units='unitless',
    desc='mass scaler of the shear and control term',
    default_value=1.0,
)

add_meta_data(
    Aircraft.Wing.SLAT_CHORD_RATIO,
    meta_data=_MetaData,
    historical_name={"GASP": 'INGASP.CLEOC',
                     "FLOPS": None,
                     "LEAPS1": None
                     },
    units="unitless",
    desc='ratio of slat chord to wing chord',
    default_value=0.15,
)

add_meta_data(
    Aircraft.Wing.SLAT_LIFT_INCREMENT_OPTIMUM,
    meta_data=_MetaData,
    historical_name={"GASP": 'INGASP.DCLMLE',
                     "FLOPS": None,
                     "LEAPS1": None
                     },
    units="unitless",
    desc='lift coefficient increment due to optimally deflected LE slats',
)

add_meta_data(
    Aircraft.Wing.SLAT_SPAN_RATIO,
    meta_data=_MetaData,
    historical_name={"GASP": 'INGASP.BLEOB',
                     "FLOPS": None,
                     "LEAPS1": None
                     },
    units="unitless",
    desc='fraction of wing leading edge with slats',
    default_value=0.9,
)

add_meta_data(
    Aircraft.Wing.SPAN,
    meta_data=_MetaData,
    historical_name={"GASP": 'INGASP.B',
                     "FLOPS": 'WTIN.SPAN',
                     #  [  # inputs
                     #      '&DEFINE.WTIN.SPAN',
                     #      # outputs
                     #      '~WEIGHT.B', '~WWGHT.B', '~GESURF.B'
                     #  ],
                     "LEAPS1": ['aircraft.inputs.L0_wing.span',
                                'aircraft.outputs.L0_wing.span',
                                'BasicTransportWeight.wing_span'
                                ]
                     },
    units='ft',
    desc='span of main wing',
    default_value=0.0,
)

add_meta_data(
    Aircraft.Wing.SPAN_EFFICIENCY_FACTOR,
    meta_data=_MetaData,
    historical_name={"GASP": None,
                     "FLOPS": 'AERIN.E',  # ['&DEFINE.AERIN.E', 'OSWALD.E', ],
                     "LEAPS1": 'aircraft.inputs.L0_aerodynamics.wing_span_efficiency_factor'
                     },
    units='unitless',
    desc='coefficient for calculating span efficiency for extreme taper ratios',
    default_value=1.0,
)

add_meta_data(
    Aircraft.Wing.SPAN_EFFICIENCY_REDUCTION,
    meta_data=_MetaData,
    historical_name={"GASP": None,
                     "FLOPS": 'AERIN.MIKE',  # ['&DEFINE.AERIN.MIKE', 'MIMOD.MIKE'],
                     "LEAPS1": 'aircraft.inputs.L0_aerodynamics.wing_span_efficiency_reduction'
                     },
    units='unitless',
    desc='Define a switch for span efficiency reduction for extreme taper '
         'ratios: True == a span efficiency factor '
         '(*wing_span_efficiency_factor0*) is calculated based on wing taper ratio '
         'and aspect ratio; False == a span efficiency factor '
         '(*wing_span_efficiency_factor0*) is set to 1.0.',
    option=True,
    types=bool,
    default_value=False
)

add_meta_data(
    Aircraft.Wing.STRUT_BRACING_FACTOR,
    meta_data=_MetaData,
    historical_name={"GASP": None,
                     # ['&DEFINE.WTIN.FSTRT', 'WTS.FSTRT', '~WWGHT.FSTRT', '~BNDMAT.FSTRT'],
                     "FLOPS": 'WTIN.FSTRT',
                     "LEAPS1": 'aircraft.inputs.L0_wing.struct_bracing_factor'
                     },
    units='unitless',
    desc='Define the wing strut-bracing factor where: 0.0 == no wing-strut; '
         '1.0 == full benefit from strut bracing.',
    default_value=0.0,
)

add_meta_data(
    # Note user override
    #    - see also: Aircraft.Wing.SURFACE_CONTROL_MASS_SCALER
    Aircraft.Wing.SURFACE_CONTROL_MASS,
    meta_data=_MetaData,
    historical_name={"GASP": None,
                     # ['WTS.WSP(16, 2)', '~WEIGHT.WSC', '~WTSTAT.WSP(16, 2)'],
                     "FLOPS": None,
                     "LEAPS1": ['(WeightABC)self._surface_ctrls_weight',
                                'aircraft.outputs.L0_weights_summary.surface_ctrls_weight',
                                ]
                     },
    units='lbm',
    desc='mass of surface controls',
    default_value=None,
)

add_meta_data(
    Aircraft.Wing.SURFACE_CONTROL_MASS_COEFFICIENT,
    meta_data=_MetaData,
    historical_name={"GASP": 'INGASP.SKFW',
                     "FLOPS": None,
                     "LEAPS1": None
                     },
    units="unitless",
    desc='Surface controls weight coefficient',
    default_value=0.404,
)

add_meta_data(
    Aircraft.Wing.SURFACE_CONTROL_MASS_SCALER,
    meta_data=_MetaData,
    historical_name={"GASP": None,
                     "FLOPS": 'WTIN.FRSC',  # ['&DEFINE.WTIN.FRSC', 'WTS.FRSC'],
                     "LEAPS1": 'aircraft.inputs.L0_overrides.surface_ctrls_weight'
                     },
    units='unitless',
    desc='Surface controls mass scaler',
    default_value=1.0,
)

add_meta_data(
    Aircraft.Wing.SWEEP,
    meta_data=_MetaData,
    historical_name={"GASP": 'INGASP.DLMC4',
                     "FLOPS": "CONFIN.SWEEP",
                     #  [  # inputs
                     #      '&DEFINE.CONFIN.SWEEP', 'PARVAR.DVD(1,6)',
                     #      # outputs
                     #      'CONFIG.SWEEP', 'CONFIG.DVA(6)', '~FLOPS.DVA(6)', '~ANALYS.DVA(6)',
                     #      '~WWGHT.SWEEP', '~INERT.SWEEP',
                     #      # other
                     #      'MISSA.SW25', '~BUFFET.SW25', '~CDCC.SW25', '~CLDESN.SW25',
                     #      '~MDESN.SW25',
                     #  ],
                     "LEAPS1": ['aircraft.inputs.L0_design_variables.wing_sweep_at_quarter_chord',
                                'aircraft.outputs.L0_design_variables.wing_sweep_at_quarter_chord',
                                'aircraft.outputs.L0_design_variables.mission_wing_sweep_at_quarter_chord',
                                ]
                     },
    units='deg',
    desc='quarter-chord sweep angle of the wing',
    default_value=0.0,  # TODO required
)

add_meta_data(
    Aircraft.Wing.TAPER_RATIO,
    meta_data=_MetaData,
    historical_name={"GASP": 'INGASP.SLM',
                     "FLOPS": "CONFIN.TR",
                     #  [  # inputs
                     #      '&DEFINE.CONFIN.TR', 'PARVAR.DVD(1,5)',
                     #      # outputs
                     #      'CONFIG.TR', 'CONFIG.DVA(5)', 'CONFIG.TR1', '~FLOPS.DVA(5)',
                     #      '~ANALYS.DVA(5)', '~GESURF.TR', '~WWGHT.TR', '~INERT.TR',
                     #      # other
                     #      'MISSA.TAPER', '~CDCC.TAPER', '~MDESN.TAPER',
                     #  ],
                     "LEAPS1": ['aircraft.inputs.L0_design_variables.wing_taper_ratio',
                                'aircraft.outputs.L0_design_variables.wing_taper_ratio',
                                'aircraft.outputs.L0_design_variables.mission_wing_taper_ratio',
                                ]
                     },
    units='unitless',
    desc='taper ratio of the wing',
    default_value=0.0,  # TODO required
)

add_meta_data(
    Aircraft.Wing.THICKNESS_TO_CHORD,
    meta_data=_MetaData,
    historical_name={"GASP": None,
                     "FLOPS": 'CONFIN.TCA',
                     #  [  # inputs
                     #      '&DEFINE.CONFIN.TCA', 'PARVAR.DVD(1,7)',
                     #      # outputs
                     #      'CONFIG.TCA', 'CONFIG.DVA(7)', '~FLOPS.DVA(7)', '~ANALYS.DVA(7)',
                     #      '~WWGHT.TCA',
                     #      # other
                     #      'MISSA.TC', '~BUFFET.TC', '~CDCC.TC', '~CDPP.TC', '~CLDESN.TC',
                     #      '~MDESN.TC',
                     #  ],
                     "LEAPS1": ['aircraft.inputs.L0_design_variables.wing_thickness_to_chord_ratio',
                                'aircraft.outputs.L0_design_variables.wing_thickness_to_chord_ratio',
                                'aircraft.outputs.L0_design_variables.mission_wing_thickness_to_chord_ratio',
                                ]
                     },
    units='unitless',
    desc='wing thickness-chord ratio (weighted average)',
    default_value=0.0,  # TODO required
)

add_meta_data(
    Aircraft.Wing.THICKNESS_TO_CHORD_DIST,
    meta_data=_MetaData,
    historical_name={"GASP": None,
                     "FLOPS": 'WTIN.TOC',  # ['&DEFINE.WTIN.TOC', 'WDEF.TOC'],
                     "LEAPS1": 'aircraft.inputs.L0_detailed_wing.wing_station_thickness_to_chord_ratios'
                     },
    units='unitless',
    desc='the thickeness-chord ratios at station locations',
    default_value=None,
)

add_meta_data(
    Aircraft.Wing.THICKNESS_TO_CHORD_REF,
    meta_data=_MetaData,
    historical_name={"GASP": None,
                     "FLOPS": 'WTIN.TCREF',  # ['&DEFINE.WTIN.TCREF'],
                     "LEAPS1": 'aircraft.inputs.L0_detailed_wing.ref_thickness_to_chord_ratio'
                     },
    units='unitless',
    desc='Reference thickness-to-chord ratio, used for detailed wing bending.',
    default_value=0.0
)

add_meta_data(
    Aircraft.Wing.THICKNESS_TO_CHORD_ROOT,
    meta_data=_MetaData,
    historical_name={"GASP": 'INGASP.TCR',
                     "FLOPS": None,
                     "LEAPS1": None
                     },
    units='unitless',
    desc='thickness-to-chord ratio at the root of the wing',
)

add_meta_data(
    Aircraft.Wing.THICKNESS_TO_CHORD_TIP,
    meta_data=_MetaData,
    historical_name={"GASP": 'INGASP.TCT',
                     "FLOPS": None,
                     "LEAPS1": None
                     },
    units='unitless',
    desc='thickness-to-chord ratio at the tip of the wing',
)

add_meta_data(
    Aircraft.Wing.THICKNESS_TO_CHORD_UNWEIGHTED,
    meta_data=_MetaData,
    historical_name={"GASP": 'INGASP.TC',
                     "FLOPS": None,
                     "LEAPS1": None
                     },
    units='unitless',
    desc='wing thickness-chord ratio at the wing station of the mean aerodynamic chord')

add_meta_data(
    Aircraft.Wing.ULTIMATE_LOAD_FACTOR,
    meta_data=_MetaData,
    historical_name={"GASP": 'INGASP.ULF',
                     # ['&DEFINE.WTIN.ULF', 'WTS.ULF', '~WWGHT.ULF'],
                     "FLOPS": 'WTIN.ULF',
                     "LEAPS1": 'aircraft.inputs.L0_weights.struct_ult_load_factor'
                     },
    units='unitless',
    desc='structural ultimate load factor',
    default_value=3.75,
)

add_meta_data(
    Aircraft.Wing.VAR_SWEEP_MASS_PENALTY,
    meta_data=_MetaData,
    historical_name={"GASP": None,
                     # ['&DEFINE.WTIN.VARSWP', 'FAWT.VARSWP', '~WWGHT.VARSWP'],
                     "FLOPS": 'WTIN.VARSWP',
                     "LEAPS1": 'aircraft.inputs.L0_wing.var_sweep_weight_penalty'
                     },
    units='unitless',
    desc='Define the fraction of wing variable sweep mass penalty where: '
         '0.0 == fixed-geometry wing; 1.0 == full variable-sweep wing.',
    default_value=0.0,
)

add_meta_data(
    # Note user override
    #    - see also: Aircraft.Wing.WETTED_AREA_SCALER
    Aircraft.Wing.WETTED_AREA,
    meta_data=_MetaData,
    historical_name={"GASP": None,
                     "FLOPS": None,  # ['ACTWET.SWTWG', 'MISSA.SWET[1]'],
                     "LEAPS1": ['aircraft.outputs.L0_aerodynamics.wing_wetted_area',
                                'aircraft.outputs.L0_aerodynamics.mission_component_wetted_area_table[0]',
                                'aircraft.cached.L0_aerodynamics.mission_component_wetted_area_table[0]',
                                ]
                     },
    units='ft**2',
    desc='wing wetted area',
    default_value=None,
)

add_meta_data(
    Aircraft.Wing.WETTED_AREA_SCALER,
    meta_data=_MetaData,
    historical_name={"GASP": None,
                     "FLOPS": 'AERIN.SWETW',  # ['&DEFINE.AERIN.SWETW', 'AWETO.SWETW', ],
                     "LEAPS1": 'aircraft.inputs.L0_aerodynamics.wing_wetted_area'
                     },
    units='unitless',
    desc='wing wetted area scaler',
    default_value=1.0,
)

add_meta_data(
    Aircraft.Wing.ZERO_LIFT_ANGLE,
    meta_data=_MetaData,
    historical_name={"GASP": 'INGASP.ALPHL0',
                     "FLOPS": None,
                     "LEAPS1": None
                     },
    units='deg',
    desc='zero lift angle of attack',
)

# ============================================================================================================================================
#  .----------------.  .----------------.  .-----------------. .----------------.  .----------------.  .----------------.  .----------------.
# | .--------------. || .--------------. || .--------------. || .--------------. || .--------------. || .--------------. || .--------------. |
# | |  ________    | || |  ____  ____  | || | ____  _____  | || |      __      | || | ____    ____ | || |     _____    | || |     ______   | |
# | | |_   ___ `.  | || | |_  _||_  _| | || ||_   \|_   _| | || |     /  \     | || ||_   \  /   _|| || |    |_   _|   | || |   .' ___  |  | |
# | |   | |   `. \ | || |   \ \  / /   | || |  |   \ | |   | || |    / /\ \    | || |  |   \/   |  | || |      | |     | || |  / .'   \_|  | |
# | |   | |    | | | || |    \ \/ /    | || |  | |\ \| |   | || |   / ____ \   | || |  | |\  /| |  | || |      | |     | || |  | |         | |
# | |  _| |___.' / | || |    _|  |_    | || | _| |_\   |_  | || | _/ /    \ \_ | || | _| |_\/_| |_ | || |     _| |_    | || |  \ `.___.'\  | |
# | | |________.'  | || |   |______|   | || ||_____|\____| | || ||____|  |____|| || ||_____||_____|| || |    |_____|   | || |   `._____.'  | |
# | |              | || |              | || |              | || |              | || |              | || |              | || |              | |
# | '--------------' || '--------------' || '--------------' || '--------------' || '--------------' || '--------------' || '--------------' |
#  '----------------'  '----------------'  '----------------'  '----------------'  '----------------'  '----------------'  '----------------'
# ============================================================================================================================================

#  __  __   _               _
# |  \/  | (_)             (_)
# | \  / |  _   ___   ___   _    ___    _ __
# | |\/| | | | / __| / __| | |  / _ \  | '_ \
# | |  | | | | \__ \ \__ \ | | | (_) | | | | |
# |_|  |_| |_| |___/ |___/ |_|  \___/  |_| |_|
# ============================================

add_meta_data(
    Dynamic.Mission.ALTITUDE,
    meta_data=_MetaData,
    historical_name={"GASP": None,
                     "FLOPS": None,
                     "LEAPS1": None
                     },
    units='ft',
    desc='Current altitude of the vehicle'
)

add_meta_data(
    Dynamic.Mission.ALTITUDE_RATE,
    meta_data=_MetaData,
    historical_name={"GASP": None,
                     "FLOPS": None,
                     "LEAPS1": None
                     },
    units='ft/s',
    desc='Current rate of altitude change (climb rate) of the vehicle'
)

add_meta_data(
    Dynamic.Mission.ALTITUDE_RATE_MAX,
    meta_data=_MetaData,
    historical_name={"GASP": None,
                     "FLOPS": None,
                     "LEAPS1": None
                     },
    units='ft/s',
    desc='Current maximum possible rate of altitude change (climb rate) of the vehicle '
         '(at hypothetical maximum thrust condition)'
)

add_meta_data(
    Dynamic.Mission.BATTERY_STATE_OF_CHARGE,
    meta_data=_MetaData,
    historical_name={"GASP": None,
                     "FLOPS": None,
                     "LEAPS1": None
                     },
    units='unitless',
    desc="battery's current state of charge"
)

add_meta_data(
    Dynamic.Mission.CUMULATIVE_ELECTRIC_ENERGY_USED,
    meta_data=_MetaData,
    historical_name={"GASP": None,
                     "FLOPS": None,
                     "LEAPS1": None
                     },
    units='kJ',
    desc='Total amount of electric energy consumed by the vehicle up until this point in the mission',
)

add_meta_data(
    Dynamic.Mission.DENSITY,
    meta_data=_MetaData,
    historical_name={"GASP": None,
                     "FLOPS": None,
                     "LEAPS1": None
                     },
    units='lbm/ft**3',
    desc="Atmospheric density at the vehicle's current altitude"
)

add_meta_data(
    Dynamic.Mission.DISTANCE,
    meta_data=_MetaData,
    historical_name={"GASP": None,
                     "FLOPS": 'range',
                     "LEAPS1": None
                     },
    units='NM',
    desc="The total distance the vehicle has traveled since brake release at the current time"
)

add_meta_data(
    Dynamic.Mission.DISTANCE_RATE,
    meta_data=_MetaData,
    historical_name={"GASP": None,
                     "FLOPS": 'range_rate',
                     "LEAPS1": None
                     },
    units='NM/s',
    desc="The rate at which the distance traveled is changing at the current time"
)

add_meta_data(
    Dynamic.Mission.DRAG,
    meta_data=_MetaData,
    historical_name={"GASP": None,
                     "FLOPS": None,
                     "LEAPS1": None
                     },
    units='lbf',
    desc='Current total drag experienced by the vehicle'
)

add_meta_data(
    Dynamic.Mission.DYNAMIC_PRESSURE,
    meta_data=_MetaData,
    historical_name={"GASP": None,
                     "FLOPS": None,
                     "LEAPS1": None
                     },
    units='lbf/ft**2',
    desc="Atmospheric dynamic pressure at the vehicle's current flight condition"
)

add_meta_data(
    Dynamic.Mission.ELECTRIC_POWER_IN,
    meta_data=_MetaData,
    historical_name={"GASP": None,
                     "FLOPS": None,
                     "LEAPS1": None
                     },
    units='kW',
    desc='Current electric power consumption of each engine',
)

add_meta_data(
    Dynamic.Mission.ELECTRIC_POWER_IN_TOTAL,
    meta_data=_MetaData,
    historical_name={"GASP": None,
                     "FLOPS": None,
                     "LEAPS1": None
                     },
    units='kW',
    desc='Current total electric power consumption of the vehicle'
)

# add_meta_data(
#     Dynamic.Mission.EXIT_AREA,
#     meta_data=_MetaData,
#     historical_name={"GASP": None,
#                     "FLOPS": None,
#                     "LEAPS1": None
#                     },
#     units='kW',
#     desc='Current nozzle exit area of engines, per single instance of each '
#          'engine model'
# )

add_meta_data(
    Dynamic.Mission.FLIGHT_PATH_ANGLE,
    meta_data=_MetaData,
    historical_name={"GASP": None,
                     "FLOPS": None,
                     "LEAPS1": None
                     },
    units='rad',
    desc='Current flight path angle'
)

add_meta_data(
    Dynamic.Mission.FLIGHT_PATH_ANGLE_RATE,
    meta_data=_MetaData,
    historical_name={"GASP": None,
                     "FLOPS": None,
                     "LEAPS1": None
                     },
    units='rad/s',
    desc='Current rate at which flight path angle is changing'
)

add_meta_data(
    Dynamic.Mission.FUEL_FLOW_RATE,
    meta_data=_MetaData,
    historical_name={"GASP": None,
                     "FLOPS": None,
                     "LEAPS1": None
                     },
    units='lbm/h',
    desc='Current rate of fuel consumption of the vehicle, per single instance of '
         'each engine model. Consumption (i.e. mass reduction) of fuel is defined as '
         'positive.'
)

add_meta_data(
    Dynamic.Mission.FUEL_FLOW_RATE_NEGATIVE,
    meta_data=_MetaData,
    historical_name={"GASP": None,
                     "FLOPS": None,
                     "LEAPS1": None
                     },
    units='lbm/h',
    desc='Current rate of fuel consumption of the vehicle, per single instance of each '
         'engine model. Consumption (i.e. mass reduction) of fuel is defined as negative.'
)

add_meta_data(
    Dynamic.Mission.FUEL_FLOW_RATE_NEGATIVE_TOTAL,
    meta_data=_MetaData,
    historical_name={"GASP": None,
                     "FLOPS": None,
                     "LEAPS1": None
                     },
    units='lbm/h',
    desc='Current rate of total fuel consumption of the vehicle. Consumption (i.e. '
         'mass reduction) of fuel is defined as negative.'
)

add_meta_data(
    Dynamic.Mission.FUEL_FLOW_RATE_TOTAL,
    meta_data=_MetaData,
    historical_name={"GASP": None,
                     "FLOPS": None,
                     "LEAPS1": None
                     },
    units='lbm/h',
    desc='Current rate of total fuel consumption of the vehicle. Consumption (i.e. '
         'mass reduction) of fuel is defined as positive.'
)

add_meta_data(
    Dynamic.Mission.HYBRID_THROTTLE,
    meta_data=_MetaData,
    historical_name={"GASP": None,
                     "FLOPS": None,
                     "LEAPS1": None
                     },
    units='unitless',
    desc='Current secondary throttle setting of each individual engine model on the '
         'vehicle, used as an additional degree of control for hybrid engines'
)

add_meta_data(
    Dynamic.Mission.KINEMATIC_VISCOSITY,
    meta_data=_MetaData,
    historical_name={"GASP": 'XKV',
                     "FLOPS": None,
                     "LEAPS1": None
                     },
    units='ft**2/s',
    desc="Atmospheric kinematic viscosity at the vehicle's current flight condition"
)

add_meta_data(
    Dynamic.Mission.LIFT,
    meta_data=_MetaData,
    historical_name={"GASP": None,
                     "FLOPS": None,
                     "LEAPS1": None
                     },
    units='lbf',
    desc='Current total lift produced by the vehicle'
)

add_meta_data(
    Dynamic.Mission.MACH,
    meta_data=_MetaData,
    historical_name={"GASP": None,
                     "FLOPS": None,
                     "LEAPS1": None
                     },
    units='unitless',
    desc='Current Mach number of the vehicle'
)

add_meta_data(
    Dynamic.Mission.MACH_RATE,
    meta_data=_MetaData,
    historical_name={"GASP": None,
                     "FLOPS": None,
                     "LEAPS1": None
                     },
    units='unitless',
    desc='Current rate at which the Mach number of the vehicle is changing'
)

add_meta_data(
    Dynamic.Mission.MASS,
    meta_data=_MetaData,
    historical_name={"GASP": None,
                     "FLOPS": None,
                     "LEAPS1": None
                     },
    units='lbm',
    desc='Current total mass of the vehicle'
)

add_meta_data(
    Dynamic.Mission.MASS_RATE,
    meta_data=_MetaData,
    historical_name={"GASP": None,
                     "FLOPS": None,
                     "LEAPS1": None
                     },
    units='lbm/s',
    desc='Current rate at which the mass of the vehicle is changing'
)

add_meta_data(
    Dynamic.Mission.NOX_RATE,
    meta_data=_MetaData,
    historical_name={"GASP": None,
                     "FLOPS": None,
                     "LEAPS1": None
                     },
    units='lbm/h',
    desc='Current rate of nitrous oxide (NOx) production by the vehicle, per single '
         'instance of each engine model'
)

add_meta_data(
    Dynamic.Mission.NOX_RATE_TOTAL,
    meta_data=_MetaData,
    historical_name={"GASP": None,
                     "FLOPS": None,
                     "LEAPS1": None
                     },
    units='lbm/h',
    desc='Current total rate of nitrous oxide (NOx) production by the vehicle'
)

add_meta_data(
    Dynamic.Mission.PROPELLER_TIP_SPEED,
    meta_data=_MetaData,
    historical_name={"GASP": None,
                     "FLOPS": None,
                     "LEAPS1": None
                     },
    units='ft/s',
    desc='linear propeller tip speed due to rotation (not airspeed at propeller tip)',
    default_value=500.0,
)

add_meta_data(
    Dynamic.Mission.RPM,
    meta_data=_MetaData,
    historical_name={"GASP": ['RPM', 'RPMe'], "FLOPS": None, "LEAPS1": None},
    units='rpm',
    desc='Rotational rate of shaft, per engine.',
)

add_meta_data(
    Dynamic.Mission.SPECIFIC_ENERGY,
    meta_data=_MetaData,
    historical_name={"GASP": None,
                     "FLOPS": None,
                     "LEAPS1": None
                     },
    units='m/s',
    desc='Rate of change in specific energy (energy per unit weight) of the vehicle at current '
         'flight condition'
)

add_meta_data(
    Dynamic.Mission.SPECIFIC_ENERGY_RATE,
    meta_data=_MetaData,
    historical_name={"GASP": None,
                     "FLOPS": None,
                     "LEAPS1": None
                     },
    units='m/s',
    desc='Rate of change in specific energy (specific power) of the vehicle at current '
         'flight condition'
)

add_meta_data(
    Dynamic.Mission.SHAFT_POWER,
    meta_data=_MetaData,
    historical_name={"GASP": ['SHP, EHP'], "FLOPS": None, "LEAPS1": None},
    units='hp',
    desc='current shaft power, per engine',
)

add_meta_data(
    Dynamic.Mission.SHAFT_POWER_MAX,
    meta_data=_MetaData,
    historical_name={"GASP": None,
                     "FLOPS": None,
                     "LEAPS1": None
                     },
    units='hp',
    desc='The maximum possible shaft power currently producible, per engine'
)

add_meta_data(
    Dynamic.Mission.SPECIFIC_ENERGY_RATE_EXCESS,
    meta_data=_MetaData,
    historical_name={"GASP": None,
                     "FLOPS": None,
                     "LEAPS1": None
                     },
    units='m/s',
    desc='Specific excess power of the vehicle at current flight condition and at '
         'hypothetical maximum thrust'
)

add_meta_data(
    Dynamic.Mission.SPEED_OF_SOUND,
    meta_data=_MetaData,
    historical_name={"GASP": None,
                     "FLOPS": None,
                     "LEAPS1": None
                     },
    units='ft/s',
    desc="Atmospheric speed of sound at vehicle's current flight condition"
)

add_meta_data(
    Dynamic.Mission.STATIC_PRESSURE,
    meta_data=_MetaData,
    historical_name={"GASP": None,
                     "FLOPS": None,
                     "LEAPS1": None
                     },
    units='lbf/ft**2',
    desc="Atmospheric static pressure at the vehicle's current flight condition"
)

add_meta_data(
    Dynamic.Mission.TEMPERATURE,
    meta_data=_MetaData,
    historical_name={"GASP": None,
                     "FLOPS": None,
                     "LEAPS1": None
                     },
    units='degR',
    desc="Atmospheric temperature at vehicle's current flight condition"
)

add_meta_data(
    Dynamic.Mission.TEMPERATURE_T4,
    meta_data=_MetaData,
    historical_name={"GASP": None,
                     "FLOPS": None,
                     "LEAPS1": None
                     },
    units='degR',
    desc='Current turbine exit temperature (T4) of turbine engines on vehicle, per '
         'single instance of each engine model'
)

add_meta_data(
    Dynamic.Mission.THROTTLE,
    meta_data=_MetaData,
    historical_name={"GASP": None,
                     "FLOPS": None,
                     "LEAPS1": None
                     },
    units='unitless',
    desc='Current throttle setting for each individual engine model on the vehicle'
)

add_meta_data(
    Dynamic.Mission.THRUST,
    meta_data=_MetaData,
    historical_name={"GASP": None,
                     "FLOPS": None,
                     "LEAPS1": None
                     },
    units='lbf',
    desc='Current net thrust produced by engines, per single instance of each engine '
         'model'
)

add_meta_data(
    Dynamic.Mission.THRUST_MAX,
    meta_data=_MetaData,
    historical_name={"GASP": None,
                     "FLOPS": None,
                     "LEAPS1": None
                     },
    units='lbf',
    desc="Hypothetical maximum possible net thrust that can be produced per single "
         "instance of each engine model at the vehicle's current flight condition"
)

add_meta_data(
    Dynamic.Mission.THRUST_MAX_TOTAL,
    meta_data=_MetaData,
    historical_name={"GASP": None,
                     "FLOPS": None,
                     "LEAPS1": None
                     },
    units='lbf',
    desc='Hypothetical maximum possible net thrust produced by the vehicle at its '
         'current flight condition'
)

add_meta_data(
    Dynamic.Mission.THRUST_TOTAL,
    meta_data=_MetaData,
    historical_name={"GASP": None,
                     "FLOPS": None,
                     "LEAPS1": None
                     },
    units='lbf',
    desc='Current total net thrust produced by the vehicle'
)

add_meta_data(
    Dynamic.Mission.TORQUE,
    meta_data=_MetaData,
    historical_name={"GASP": 'TORQUE', "FLOPS": None, "LEAPS1": None},
    units='N*m',
    desc='Current torque being produced, per engine',
)

add_meta_data(
<<<<<<< HEAD
=======
    Dynamic.Mission.TORQUE_MAX,
    meta_data=_MetaData,
    historical_name={"GASP": None, "FLOPS": None, "LEAPS1": None},
    units='N*m',
    desc='Hypothetical maximum possible torque being produced at the current flight '
    'condition, per engine',
)

add_meta_data(
    Dynamic.Mission.TORQUE_GEARBOX,
    meta_data=_MetaData,
    historical_name={"GASP": None, "FLOPS": None, "LEAPS1": None},
    units='N*m',
    desc='Current torque being produced, per gearbox',
)

add_meta_data(
>>>>>>> f56d89ab
    Dynamic.Mission.VELOCITY,
    meta_data=_MetaData,
    historical_name={"GASP": None,
                     "FLOPS": None,
                     "LEAPS1": None
                     },
    units='ft/s',
    desc='Current velocity of the vehicle along its body axis'
)

add_meta_data(
    Dynamic.Mission.VELOCITY_RATE,
    meta_data=_MetaData,
    historical_name={"GASP": None,
                     "FLOPS": None,
                     "LEAPS1": None
                     },
    units='ft/s**2',
    desc='Current rate of change in velocity (acceleration) of the vehicle along its '
         'body axis'
)

# ============================================================================================================================================
#  .----------------.  .----------------.  .----------------.  .----------------.  .----------------.  .----------------.  .-----------------.
# | .--------------. || .--------------. || .--------------. || .--------------. || .--------------. || .--------------. || .--------------. |
# | | ____    ____ | || |     _____    | || |    _______   | || |    _______   | || |     _____    | || |     ____     | || | ____  _____  | |
# | ||_   \  /   _|| || |    |_   _|   | || |   /  ___  |  | || |   /  ___  |  | || |    |_   _|   | || |   .'    `.   | || ||_   \|_   _| | |
# | |  |   \/   |  | || |      | |     | || |  |  (__ \_|  | || |  |  (__ \_|  | || |      | |     | || |  /  .--.  \  | || |  |   \ | |   | |
# | |  | |\  /| |  | || |      | |     | || |   '.___`-.   | || |   '.___`-.   | || |      | |     | || |  | |    | |  | || |  | |\ \| |   | |
# | | _| |_\/_| |_ | || |     _| |_    | || |  |`\____) |  | || |  |`\____) |  | || |     _| |_    | || |  \  `--'  /  | || | _| |_\   |_  | |
# | ||_____||_____|| || |    |_____|   | || |  |_______.'  | || |  |_______.'  | || |    |_____|   | || |   `.____.'   | || ||_____|\____| | |
# | |              | || |              | || |              | || |              | || |              | || |              | || |              | |
# | '--------------' || '--------------' || '--------------' || '--------------' || '--------------' || '--------------' || '--------------' |
#  '----------------'  '----------------'  '----------------'  '----------------'  '----------------'  '----------------'  '----------------'
#  ============================================================================================================================================

#   _____                         _                    _           _
#  / ____|                       | |                  (_)         | |
# | |        ___    _ __    ___  | |_   _ __    __ _   _   _ __   | |_   ___
# | |       / _ \  | '_ \  / __| | __| | '__|  / _` | | | | '_ \  | __| / __|
# | |____  | (_) | | | | | \__ \ | |_  | |    | (_| | | | | | | | | |_  \__ \
#  \_____|  \___/  |_| |_| |___/  \__| |_|     \__,_| |_| |_| |_|  \__| |___/
# ===========================================================================
add_meta_data(
    Mission.Constraints.GEARBOX_SHAFT_POWER_RESIDUAL,
    meta_data=_MetaData,
    historical_name={"GASP": None, "FLOPS": None, "LEAPS1": None},
    units='kW',
    desc='Must be zero or positive to ensure that the gearbox is sized large enough to handle the maximum shaft power the engine could output during any part of the mission',
)

add_meta_data(
    Mission.Constraints.MASS_RESIDUAL,
    meta_data=_MetaData,
    historical_name={"GASP": None,
                     "FLOPS": None,
                     "LEAPS1": None
                     },
    units='lbm',
    desc='residual to make sure aircraft mass closes on actual '
         'gross takeoff mass, value should be zero at convergence '
         '(within acceptable tolerance)',
)

add_meta_data(
    Mission.Constraints.MAX_MACH,
    meta_data=_MetaData,
    historical_name={"GASP": None,
                     "FLOPS": 'WTIN.VMMO',
                     #  [  # inputs
                     #      '&DEFINE.WTIN.VMMO', 'VLIMIT.VMMO',
                     #      # outputs
                     #      'VLIMIT.VMAX',
                     #  ],
                     "LEAPS1": ['aircraft.inputs.L0_weights.max_mach',
                                'aircraft.outputs.L0_weights.max_mach',
                                ]
                     },
    units='unitless',
    desc='aircraft cruise mach number',
    # TODO: derived default value: Mission.Summary.CRUISE_MACH ???
    default_value=None,
    option=True,
)

add_meta_data(
    Mission.Constraints.RANGE_RESIDUAL,
    meta_data=_MetaData,
    historical_name={"GASP": None,
                     "FLOPS": None,
                     "LEAPS1": None
                     },
    units='NM',
    desc='residual to make sure aircraft range is equal to the targeted '
         'range, value should be zero at convergence (within acceptable '
         'tolerance)',
)

add_meta_data(
    Mission.Constraints.RANGE_RESIDUAL_RESERVE,
    meta_data=_MetaData,
    historical_name={"GASP": None,
                     "FLOPS": None,
                     "LEAPS1": None
                     },
    units='NM',
    desc='residual to make sure aircraft reserve mission range is equal to the targeted '
         'range, value should be zero at convergence (within acceptable '
         'tolerance)',
)

#  _____                 _
# |  __ \               (_)
# | |  | |   ___   ___   _    __ _   _ __
# | |  | |  / _ \ / __| | |  / _` | | '_ \
# | |__| | |  __/ \__ \ | | | (_| | | | | |
# |_____/   \___| |___/ |_|  \__, | |_| |_|
#                             __/ |
#                            |___/
# =========================================

add_meta_data(
    Mission.Design.CRUISE_ALTITUDE,
    meta_data=_MetaData,
    historical_name={"GASP": 'INGASP.CRALT',
                     "FLOPS": None,
                     "LEAPS1": None
                     },
    option=True,
    units='ft',
    default_value=25000,
    desc='design mission cruise altitude',
    types=[int, float]
)

add_meta_data(
    Mission.Design.CRUISE_RANGE,
    meta_data=_MetaData,
    historical_name={"GASP": None,
                     "FLOPS": None,
                     "LEAPS1": None},
    units='NM',
    desc='the distance flown by the aircraft during cruise',
    default_value=0.0,
)

add_meta_data(
    Mission.Design.FUEL_MASS,
    meta_data=_MetaData,
    historical_name={"GASP": "INGASP.WFADES",
                     "FLOPS": None,  # ['WSP(38, 2)', '~WEIGHT.FUELM', '~INERT.FUELM'],
                     "LEAPS1": ['(WeightABC)self._fuel_weight',
                                'aircraft.outputs.L0_weights_summary.fuel_weight'
                                ]
                     },
    units='lbm',
    desc='fuel carried by the aircraft when it is on the ramp at the '
         'beginning of the design mission',
)

add_meta_data(
    Mission.Design.FUEL_MASS_REQUIRED,
    meta_data=_MetaData,
    historical_name={"GASP": "INGASP.WFAREQ",
                     "FLOPS": None,
                     "LEAPS1": None
                     },
    units='lbm',
    desc='fuel carried by the aircraft when it is on the ramp at the '
         'beginning of the design mission',
)

add_meta_data(
    Mission.Design.GROSS_MASS,
    meta_data=_MetaData,
    historical_name={"GASP": 'INGASP.WG',
                     # ['&DEFINE.WTIN.DGW', 'WTS.DGW', '~WEIGHT.DG', '~WWGHT.DG'],
                     "FLOPS": 'WTIN.DGW',
                     "LEAPS1": [  # TODO: 'aircraft.inputs.L0_weights.design_ramp_weight_fraction' ???
                         #    - design_ramp_weight_fraction has a default: 1.0
                         #    - design_ramp_weight does not have an explicit default
                         #        - design_ramp_weight has an implicit default, by way of
                         #          design_ramp_weight_fraction:
                         #          [L0_design_variables] ramp_weight
                         'aircraft.inputs.L0_weights.design_ramp_weight',
                         '(weightABC)self._design_gross_weight'
                     ]
                     },
    units='lbm',
    desc='design gross mass of the aircraft',
    default_value=None,
)

add_meta_data(
    # NOTE: user override (no scaling)
    Mission.Design.LIFT_COEFFICIENT,
    meta_data=_MetaData,
    historical_name={"GASP": None,
                     "FLOPS": 'AERIN.FCLDES',
                     #  [  # inputs
                     #      '&DEFINE.AERIN.FCLDES', 'OSWALD.FCLDES',
                     #      # outputs
                     #      '~EDET.CLDES', '~CLDESN.CLDES', '~MDESN.CLDES'
                     #  ],
                     "LEAPS1": ['aircraft.inputs.L0_aerodynamics.design_lift_coeff',
                                'aircraft.outputs.L0_aerodynamics.design_lift_coeff'
                                ]
                     },
    units='unitless',
    desc='Fixed design lift coefficient. If input, overrides design lift '
         'coefficient computed by EDET.',
    default_value=None,
)

add_meta_data(
    Mission.Design.LIFT_COEFFICIENT_MAX_FLAPS_UP,
    meta_data=_MetaData,
    historical_name={"GASP": ['INGASP.CLMWFU', 'INGASP.CLMAX'],
                     "FLOPS": None,
                     "LEAPS1": None
                     },
    units='unitless',
    desc='maximum lift coefficient from flaps model when flaps are up '
         '(not deployed)',
)

add_meta_data(
    # NOTE: user override (no scaling)
    Mission.Design.MACH,
    meta_data=_MetaData,
    historical_name={"GASP": 'INGASP.CRMACH',
                     "FLOPS": 'AERIN.FMDES',
                     #  [  # inputs
                     #      '&DEFINE.AERIN.FMDES', 'OSWALD.FMDES'
                     #      # outputs
                     #      '~EDET.DESM', '~MDESN.DESM'
                     #  ],
                     "LEAPS1": ['aircraft.inputs.L0_design_variables.design_mach',
                                'aircraft.outputs.L0_design_variables.design_mach',
                                ]
                     },
    units='unitless',
    desc='aircraft design Mach number',
)

add_meta_data(
    Mission.Design.RANGE,
    meta_data=_MetaData,
    historical_name={"GASP": 'INGASP.ARNGE',
                     # ['&DEFINE.CONFIN.DESRNG', 'CONFIG.DESRNG'],
                     "FLOPS": 'CONFIN.DESRNG',
                     "LEAPS1": 'aircraft.inputs.L0_configuration.design_range'
                     },
    units='NM',
    desc='the aircraft target distance',
    default_value=0.0,
)

add_meta_data(
    Mission.Design.RATE_OF_CLIMB_AT_TOP_OF_CLIMB,
    meta_data=_MetaData,
    historical_name={"GASP": 'INGASP.ROCTOC',
                     "FLOPS": None,
                     "LEAPS1": None
                     },
    option=True,
    units='ft/min',
    desc='The required rate of climb at top of climb',
    default_value=0.0,
)

add_meta_data(
    Mission.Design.RESERVE_FUEL,
    meta_data=_MetaData,
    historical_name={"GASP": None,
                     "FLOPS": None,
                     "LEAPS1": None
                     },
    units="lbm",
    desc='the total fuel reserves which is the sum of: '
         'RESERVE_FUEL_BURNED, RESERVE_FUEL_ADDITIONAL, RESERVE_FUEL_FRACTION',
    default_value=0,
)

add_meta_data(
    # TODO move to Engine?
    Mission.Design.THRUST_TAKEOFF_PER_ENG,
    meta_data=_MetaData,
    historical_name={"GASP": None,
                     # FLOPS may scale the input value as it resizes the engine if requested by
                     # the user
                     # ['&DEFINE.AERIN.THROFF', 'LANDG.THROF', 'LANDG.THROFF'],
                     "FLOPS": 'AERIN.THROFF',
                     # LEAPS1 uses the average thrust_takeoff of all operational engines
                     # actually on the airplane, possibly after resizing (as with FLOPS)
                     "LEAPS1": ['aircraft.inputs.L0_engine.thrust_takeoff',
                                '(SimpleTakeoff)self.thrust',
                                ]
                     },
    units='lbf',
    # need better description of what state. rolling takeoff condition? alt? mach?
    desc='thrust on the aircraft for takeoff',
    default_value=0.0,
)

#  _                            _   _
# | |                          | | (_)
# | |        __ _   _ __     __| |  _   _ __     __ _
# | |       / _` | | '_ \   / _` | | | | '_ \   / _` |
# | |____  | (_| | | | | | | (_| | | | | | | | | (_| |
# |______|  \__,_| |_| |_|  \__,_| |_| |_| |_|  \__, |
#                                                __/ |
#                                               |___/
# ====================================================

add_meta_data(
    Mission.Landing.AIRPORT_ALTITUDE,
    meta_data=_MetaData,
    historical_name={"GASP": 'INGASP.ALTLND',
                     "FLOPS": None,
                     "LEAPS1": None
                     },
    units='ft',
    desc='altitude of airport where aircraft lands',
    default_value=0,
)

add_meta_data(
    Mission.Landing.BRAKING_DELAY,
    meta_data=_MetaData,
    historical_name={"GASP": 'INGASP.TDELAY',
                     "FLOPS": None,
                     "LEAPS1": None
                     },
    units='s',
    desc='time delay between touchdown and the application of brakes',
    default_value=1,
)

add_meta_data(
    Mission.Landing.BRAKING_FRICTION_COEFFICIENT,
    meta_data=_MetaData,
    # NOTE: FLOPS uses the same value for both takeoff and landing
    # historical_name={
    #     'FLOPS': ['&DEFTOL.TOLIN.BRAKMU', 'BALFLD.BRAKMU'],
    #     'GASP': None,
    #     'LEAPS1': 'aircraft.inputs.L0_takeoff_and_landing.braking_mu'},
    historical_name={'FLOPS': None, 'GASP': None, 'LEAPS1': None},    default_value=0.3,
    units='unitless',
    desc='landing coefficient of friction, with brakes on')

add_meta_data(
    Mission.Landing.DRAG_COEFFICIENT_FLAP_INCREMENT,
    meta_data=_MetaData,
    historical_name={"GASP": 'INGASP.DCD',
                     "FLOPS": None,
                     "LEAPS1": None
                     },
    units='unitless',
    desc='drag coefficient increment at landing due to flaps',
)

add_meta_data(
    Mission.Landing.DRAG_COEFFICIENT_MIN,
    meta_data=_MetaData,
    historical_name={"GASP": None,
                     "FLOPS": 'AERIN.CDMLD',  # ['&DEFINE.AERIN.CDMLD', 'LANDG.CDMLD'],
                     "LEAPS1": None
                     },
    units='unitless',
    desc='Minimum drag coefficient for takeoff. Typically this is CD at zero lift.',
    default_value=0.0,
)

add_meta_data(
    Mission.Landing.FIELD_LENGTH,
    meta_data=_MetaData,
    historical_name={"GASP": None,
                     "FLOPS": None,  # '~ANALYS.FARLDG',
                     "LEAPS1": '(SimpleLanding)self.landing_distance'
                     },
    units='ft',
    desc='FAR landing field length'
)

add_meta_data(
    Mission.Landing.FLARE_RATE,
    meta_data=_MetaData,
    historical_name={"GASP": None,
                     "FLOPS": 'TOLIN.VANGLD',
                     "LEAPS1": None
                     },
    units="deg/s",
    desc='flare rate in detailed landing',
    default_value=2.0,
)

add_meta_data(
    Mission.Landing.GLIDE_TO_STALL_RATIO,
    meta_data=_MetaData,
    historical_name={"GASP": 'INGASP.VRATT',
                     "FLOPS": None,
                     "LEAPS1": None
                     },
    units="unitless",
    desc='ratio of glide (approach) speed to stall speed',
    default_value=1.3,
)

add_meta_data(
    Mission.Landing.GROUND_DISTANCE,
    meta_data=_MetaData,
    historical_name={"GASP": 'INGASP.DLT',  # Is DLT actual landing distance or field length?
                     "FLOPS": None,
                     "LEAPS1": None
                     },
    units='ft',
    desc='distance covered over the ground during landing'
)

add_meta_data(
    Mission.Landing.INITIAL_ALTITUDE,
    meta_data=_MetaData,
    historical_name={"GASP": 'INGASP.HIN',
                     "FLOPS": None,
                     "LEAPS1": None
                     },
    units='ft',
    desc='altitude where landing calculations begin'
)

add_meta_data(
    Mission.Landing.INITIAL_MACH,
    meta_data=_MetaData,
    historical_name={"GASP": None,
                     "FLOPS": None,
                     "LEAPS1": None
                     },
    units="unitless",
    desc='approach mach number',
    default_value=0.1
)

add_meta_data(
    Mission.Landing.INITIAL_VELOCITY,
    meta_data=_MetaData,
    historical_name={"GASP": "INGASP.VGL",
                     "FLOPS": 'AERIN.VAPPR',
                     "LEAPS1": '(SimpleLanding)self.vapp'
                     },
    units='ft/s',
    desc='approach velocity'
)

add_meta_data(
    Mission.Landing.LIFT_COEFFICIENT_FLAP_INCREMENT,
    meta_data=_MetaData,
    historical_name={"GASP": 'INGASP.DCL',
                     "FLOPS": None,
                     "LEAPS1": None
                     },
    units='unitless',
    desc='lift coefficient increment at landing due to flaps',
)

add_meta_data(
    # TODO: missing &DEFINE.AERIN.CLAPP ???
    #    - NOTE: there is a relationship in FLOPS/LEAPS1 between CLAPP and
    #      CLLDM (this variable)
    Mission.Landing.LIFT_COEFFICIENT_MAX,
    meta_data=_MetaData,
    historical_name={"GASP": 'INGASP.CLMWLD',
                     "FLOPS": 'AERIN.CLLDM',  # ['&DEFINE.AERIN.CLLDM', 'LANDG.CLLDM'],
                     "LEAPS1": 'aircraft.inputs.L0_takeoff_and_landing.max_landing_lift_coeff'
                     },
    units='unitless',
    desc='maximum lift coefficient for landing',
    default_value=3.0,
)

add_meta_data(
    Mission.Landing.MAXIMUM_FLARE_LOAD_FACTOR,
    meta_data=_MetaData,
    historical_name={"GASP": 'INGASP.XLFMX',
                     "FLOPS": None,
                     "LEAPS1": None
                     },
    units="unitless",
    desc='maximum load factor during landing flare',
    default_value=1.15,
)

add_meta_data(
    Mission.Landing.MAXIMUM_SINK_RATE,
    meta_data=_MetaData,
    historical_name={"GASP": 'INGASP.RSMX',
                     "FLOPS": None,
                     "LEAPS1": None
                     },
    units='ft/min',
    desc='maximum rate of sink during glide',
    default_value=1000,
)

add_meta_data(
    Mission.Landing.OBSTACLE_HEIGHT,
    meta_data=_MetaData,
    historical_name={"GASP": 'INGASP.HAPP',
                     "FLOPS": None,
                     "LEAPS1": None
                     },
    units='ft',
    desc='landing obstacle height above the ground at airport altitude',
    default_value=50,
)

add_meta_data(
    Mission.Landing.ROLLING_FRICTION_COEFFICIENT,
    meta_data=_MetaData,
    # historical_name={"GASP": None,
    #                  "FLOPS": ['&DEFTOL.TOLIN.ROLLMU', 'BALFLD.ROLLMU'],
    #                  "LEAPS1": ['aircraft.inputs.L0_takeoff_and_landing.rolling_mu',
    #                             '(GroundRoll)self.mu',
    #                             '(Rotate)self.mu',
    #                             '(GroundBrake)self.rolling_mu',
    #                             ]
    #                  },
    historical_name={'FLOPS': None, 'GASP': None, 'LEAPS1': None},
    units='unitless',
    desc='coefficient of rolling friction for groundroll '
         'portion of takeoff',
    default_value=0.025,
)

add_meta_data(
    Mission.Landing.SPOILER_DRAG_COEFFICIENT,
    meta_data=_MetaData,
    # historical_name={"GASP": None,
    #                  "FLOPS": '&DEFTOL.TOLIN.CDSPOL',
    #                  "LEAPS1": None
    #                  },
    historical_name={'FLOPS': None, 'GASP': None, 'LEAPS1': None},
    units='unitless',
    desc='drag coefficient for spoilers during landing rollout',
    default_value=0.0,
)

add_meta_data(
    Mission.Landing.SPOILER_LIFT_COEFFICIENT,
    meta_data=_MetaData,
    # historical_name={"GASP": None,
    #                  "FLOPS": '&DEFTOL.TOLIN.CLSPOL',
    #                  "LEAPS1": None
    #                  },
    historical_name={'FLOPS': None, 'GASP': None, 'LEAPS1': None},
    units='unitless',
    desc='lift coefficient for spoilers during landing rollout',
    default_value=0.0,
)

add_meta_data(
    Mission.Landing.STALL_VELOCITY,
    meta_data=_MetaData,
    historical_name={"GASP": 'INGASP.VST',
                     "FLOPS": None,
                     "LEAPS1": None
                     },
    units='ft/s',
    desc='stall speed during approach',
)

add_meta_data(
    Mission.Landing.TOUCHDOWN_MASS,
    meta_data=_MetaData,
    historical_name={"GASP": None,
                     "FLOPS": None,  # ['~ANALYS.WLDG', '~LNDING.GROSWT'],
                     "LEAPS1": '(SimpleLanding)self.weight'
                     },
    units='lbm',
    desc='computed mass of aircraft for landing, is only '
         'required to be equal to Aircraft.Design.TOUCHDOWN_MASS '
         'when the design case is being run '
         'for HEIGHT_ENERGY missions this is the mass at the end of the last regular phase (non-reserve phase)',
)

add_meta_data(
    Mission.Landing.TOUCHDOWN_SINK_RATE,
    meta_data=_MetaData,
    historical_name={"GASP": 'INGASP.SINKTD',
                     "FLOPS": None,
                     "LEAPS1": None
                     },
    units='ft/s',
    desc='sink rate at touchdown',
    default_value=3,
)

#   ____    _         _                 _     _
#  / __ \  | |       (_)               | |   (_)
# | |  | | | |__      _    ___    ___  | |_   _  __   __   ___   ___
# | |  | | | '_ \    | |  / _ \  / __| | __| | | \ \ / /  / _ \ / __|
# | |__| | | |_) |   | | |  __/ | (__  | |_  | |  \ V /  |  __/ \__ \
#  \____/  |_.__/    | |  \___|  \___|  \__| |_|   \_/    \___| |___/
#                   _/ |
#                  |__/
# ===================================================================

add_meta_data(
    Mission.Objectives.FUEL,
    meta_data=_MetaData,
    historical_name={"GASP": None,
                     "FLOPS": None,
                     "LEAPS1": None
                     },
    units='unitless',
    desc='regularized objective that minimizes total fuel mass subject '
         'to other necessary additions',
)

add_meta_data(
    Mission.Objectives.RANGE,
    meta_data=_MetaData,
    historical_name={"GASP": None,
                     "FLOPS": None,
                     "LEAPS1": None
                     },
    units='unitless',
    desc='regularized objective that maximizes range subject to other '
         'necessary additions',
)

#   _____
#  / ____|
# | (___    _   _   _ __ ___    _ __ ___     __ _   _ __   _   _
#  \___ \  | | | | | '_ ` _ \  | '_ ` _ \   / _` | | '__| | | | |
#  ____) | | |_| | | | | | | | | | | | | | | (_| | | |    | |_| |
# |_____/   \__,_| |_| |_| |_| |_| |_| |_|  \__,_| |_|     \__, |
#                                                           __/ |
#                                                          |___/
# ===============================================================

add_meta_data(
    Mission.Summary.CRUISE_MACH,
    meta_data=_MetaData,
    historical_name={"GASP": None,
                     "FLOPS": 'CONFIN.VCMN',
                     #  [  # inputs
                     #      '&DEFINE.CONFIN.VCMN', 'PARVAR.DVD(1,8)',
                     #      # outputs
                     #      'CONFIG.VCMN', 'CONFIG.DVA(8)', '~FLOPS.DVA(8)', '~ANALYS.DVA(8)',
                     #      # other
                     #      'MISSA.VCMIN',
                     #  ],
                     "LEAPS1": ['aircraft.inputs.L0_design_variables.cruise_mach',
                                'aircraft.outputs.L0_design_variables.cruise_mach',
                                'aircraft.outputs.L0_design_variables.mission_cruise_mach',
                                ]
                     },
    units='unitless',
    desc='aircraft cruise mach number',
    default_value=0.0,  # TODO: required
)

add_meta_data(
    Mission.Summary.CRUISE_MASS_FINAL,
    meta_data=_MetaData,
    historical_name={"GASP": None,
                     "FLOPS": None,
                     "LEAPS1": None
                     },
    units='lbm',
    desc='mass of the aircraft at the end of cruise',
    default_value=0.0,
)

add_meta_data(
    Mission.Summary.FUEL_BURNED,
    meta_data=_MetaData,
    historical_name={"GASP": None,
                     "FLOPS": None,
                     "LEAPS1": None
                     },
    units='lbm',
    desc='fuel burned during regular phases, this '
         'does not include fuel burned in reserve phases'
)

# NOTE if per-mission level scaling is not best mapping for GASP's 'CKFF', map
#      to FFFSUB/FFFSUP
# CKFF is consistent for one aircraft over all missions, once the vehicle is sized
# can we map it to both FFFSUB and FFFSUP?
add_meta_data(
    Mission.Summary.FUEL_FLOW_SCALER,
    meta_data=_MetaData,
    historical_name={"GASP": 'INGASP.CKFF',
                     "FLOPS": 'MISSIN.FACT',  # ['&DEFMSS.MISSIN.FACT', 'TRNSF.FACT'],
                     "LEAPS1": ['aircraft.inputs.L0_fuel_flow.overall_factor']
                     },
    units='unitless',
    desc='scale factor on overall fuel flow',
    default_value=1.0,
    option=True
)

add_meta_data(
    Mission.Summary.GROSS_MASS,
    meta_data=_MetaData,
    historical_name={"GASP": None,
                     "FLOPS": None,
                     "LEAPS1": None
                     },
    units='lbm',
    desc='gross takeoff mass of aircraft for that specific mission, not '
         'necessarily the value for the aircraft`s design mission'
)

add_meta_data(
    Mission.Summary.RANGE,
    meta_data=_MetaData,
    historical_name={"GASP": None,
                     "FLOPS": None,
                     "LEAPS1": None
                     },
    units='NM',
    desc='actual range that the aircraft flies, whether '
         'it is a design case or an off design case. Equal '
         'to Mission.Design.RANGE value in the design case.'
)

add_meta_data(
    Mission.Summary.RESERVE_FUEL_BURNED,
    meta_data=_MetaData,
    historical_name={"GASP": None,
                     "FLOPS": None,
                     "LEAPS1": None
                     },
    units='lbm',
    desc='fuel burned during reserve phases, this '
         'does not include fuel burned in regular phases',
    default_value=0.,
)

add_meta_data(
    Mission.Summary.TOTAL_FUEL_MASS,
    meta_data=_MetaData,
    historical_name={"GASP": "INGASP.WFA",
                     "FLOPS": None,
                     "LEAPS1": None
                     },
    units='lbm',
    desc='total fuel carried at the beginnning of a mission '
         'includes fuel burned in the mission, reserve fuel '
         'and fuel margin',
)


#  _______           _                      __    __
# |__   __|         | |                    / _|  / _|
#    | |      __ _  | | __   ___    ___   | |_  | |_
#    | |     / _` | | |/ /  / _ \  / _ \  |  _| |  _|
#    | |    | (_| | |   <  |  __/ | (_) | | |   | |
#    |_|     \__,_| |_|\_\  \___|  \___/  |_|   |_|
# ===================================================

add_meta_data(
    Mission.Takeoff.AIRPORT_ALTITUDE,
    meta_data=_MetaData,
    historical_name={"GASP": None,
                     "FLOPS": None,
                     "LEAPS1": None
                     },
    units='ft',
    desc='altitude of airport where aircraft takes off'
)

add_meta_data(
    Mission.Takeoff.ANGLE_OF_ATTACK_RUNWAY,
    meta_data=_MetaData,
    historical_name={
        # ['&DEFTOL.TOLIN.ALPRUN', 'BALFLD.ALPRUN', '~CLGRAD.ALPRUN'],
        'FLOPS': 'TOLIN.ALPRUN',
        'GASP': None,
        'LEAPS1': 'aircraft.inputs.L0_takeoff_and_landing.alpha_runway'},
    option=True,
    default_value=0.,
    units='deg',
    desc='angle of attack on ground')

add_meta_data(
    Mission.Takeoff.ASCENT_DURATION,
    meta_data=_MetaData,
    historical_name={"GASP": None,
                     "FLOPS": None,
                     "LEAPS1": None
                     },
    units='s',
    desc='duration of the ascent phase of takeoff',
)

add_meta_data(
    Mission.Takeoff.ASCENT_T_INTIIAL,
    meta_data=_MetaData,
    historical_name={"GASP": None,
                     "FLOPS": None,
                     "LEAPS1": None
                     },
    units='s',
    desc='time that the ascent phase of takeoff starts at',
    default_value=10,
)

add_meta_data(
    Mission.Takeoff.BRAKING_FRICTION_COEFFICIENT,
    meta_data=_MetaData,
    # NOTE: FLOPS uses the same value for both takeoff and landing
    historical_name={
        'FLOPS': 'TOLIN.BRAKMU',  # ['&DEFTOL.TOLIN.BRAKMU', 'BALFLD.BRAKMU'],
        'GASP': None,
        'LEAPS1': 'aircraft.inputs.L0_takeoff_and_landing.braking_mu'},
    default_value=0.3,
    units='unitless',
    desc='takeoff coefficient of friction, with brakes on')

add_meta_data(
    Mission.Takeoff.DECISION_SPEED_INCREMENT,
    meta_data=_MetaData,
    historical_name={"GASP": 'INGASP.DV1',
                     "FLOPS": None,
                     "LEAPS1": None
                     },
    units='kn',
    desc='increment of engine failure decision speed above stall speed',
    default_value=5,
)

add_meta_data(
    Mission.Takeoff.DRAG_COEFFICIENT_FLAP_INCREMENT,
    meta_data=_MetaData,
    historical_name={"GASP": 'INGASP.DCD',
                     "FLOPS": None,
                     "LEAPS1": None
                     },
    units='unitless',
    desc='drag coefficient increment at takeoff due to flaps',
)

add_meta_data(
    Mission.Takeoff.DRAG_COEFFICIENT_MIN,
    meta_data=_MetaData,
    historical_name={"GASP": None,
                     "FLOPS": 'AERIN.CDMTO',  # ['&DEFINE.AERIN.CDMTO', 'LANDG.CDMTO'],
                     "LEAPS1": None
                     },
    units='unitless',
    desc='Minimum drag coefficient for takeoff. Typically this is CD at zero lift.',
    default_value=0.0,
)

add_meta_data(
    Mission.Takeoff.FIELD_LENGTH,
    meta_data=_MetaData,
    historical_name={"GASP": None,
                     "FLOPS": None,  # '~ANALYS.FAROFF',
                     "LEAPS1": '(SimpleTakeoff)self.takeoff_distance'
                     },
    units='ft',
    desc='FAR takeoff field length'
)

add_meta_data(
    Mission.Takeoff.FINAL_ALTITUDE,
    meta_data=_MetaData,
    historical_name={"GASP": None,
                     # ['&DEFTOL.TOLIN.OBSTO', 'TOCOMM.OBSTO', 'TOCOMM.DUMC(8)'],
                     "FLOPS": 'TOLIN.OBSTO',
                     "LEAPS1": 'aircraft.inputs.L0_takeoff_and_landing.obstacle_height'
                     },
    units='ft',
    desc='altitude of aircraft at the end of takeoff',
    # Note default value is aircraft type dependent
    #    - transport: 35 ft
    # assume transport for now
    default_value=35.0,
)

add_meta_data(
    Mission.Takeoff.FINAL_MACH,
    meta_data=_MetaData,
    historical_name={"GASP": None,
                     "FLOPS": None,
                     "LEAPS1": None,
                     },
    units='unitless',
    desc='Mach number of aircraft after taking off and '
         'clearing a 35 foot obstacle'
)

add_meta_data(
    Mission.Takeoff.FINAL_MASS,
    meta_data=_MetaData,
    historical_name={"GASP": None,
                     "FLOPS": None,
                     "LEAPS1": None
                     },
    units='lbm',
    desc='mass after aircraft has cleared 35 ft obstacle'
)

add_meta_data(
    # TODO FLOPS/LEAPS1 implementation is different from Aviary
    #    - correct variable reference?
    #    - correct Aviary equations?
    Mission.Takeoff.FINAL_VELOCITY,
    meta_data=_MetaData,
    historical_name={"GASP": None,
                     "FLOPS": None,  # '~TOFF.V2',
                     "LEAPS1": '(ClimbToObstacle)self.V2'
                     },
    units='m/s',
    desc='velocity of aircraft after taking off and '
         'clearing a 35 foot obstacle'
)

add_meta_data(
    # Note user override (no scaling)
    # Note FLOPS/LEAPS1 calculated as part of mission analysis, and not as
    # part of takeoff
    Mission.Takeoff.FUEL_SIMPLE,
    meta_data=_MetaData,
    historical_name={"GASP": None,
                     # ['&DEFMSS.MISSIN.FTKOFL', 'FFLALL.FTKOFL', '~MISSON.TAKOFL'],
                     "FLOPS": 'MISSIN.FTKOFL',
                     "LEAPS1": ['aircraft.inputs.L0_mission.fixed_takeoff_fuel',
                                'aircraft.outputs.L0_takeoff_and_landing.takeoff_fuel',
                                ]
                     },
    units='lbm',
    desc='fuel burned during simple takeoff calculation',
    default_value=None,
)

add_meta_data(
    Mission.Takeoff.GROUND_DISTANCE,
    meta_data=_MetaData,
    historical_name={"GASP": None,
                     "FLOPS": None,
                     "LEAPS1": None
                     },
    units='ft',
    desc='ground distance covered by takeoff with all engines operating'
)

add_meta_data(
    Mission.Takeoff.LIFT_COEFFICIENT_FLAP_INCREMENT,
    meta_data=_MetaData,
    historical_name={"GASP": 'INGASP.DCL',
                     "FLOPS": None,
                     "LEAPS1": None
                     },
    units='unitless',
    desc='lift coefficient increment at takeoff due to flaps',
)

add_meta_data(
    Mission.Takeoff.LIFT_COEFFICIENT_MAX,
    meta_data=_MetaData,
    historical_name={"GASP": 'INGASP.CLMWTO',
                     # ['&DEFINE.AERIN.CLTOM', 'LANDG.CLTOM', '~DEFTOL.CLTOA'],
                     "FLOPS": 'AERIN.CLTOM',
                     "LEAPS1": 'aircraft.inputs.L0_takeoff_and_landing.max_takeoff_lift_coeff'
                     },
    units='unitless',
    desc='maximum lift coefficient for takeoff',
    default_value=2.0,
)

add_meta_data(
    Mission.Takeoff.LIFT_OVER_DRAG,
    meta_data=_MetaData,
    historical_name={"GASP": None,
                     "FLOPS": None,  # '~ANALYS.CLOD',
                     "LEAPS1": '(SimpleTakeoff)self.lift_over_drag_ratio'
                     },
    units='unitless',
    desc='ratio of lift to drag at takeoff'
)

add_meta_data(
    Mission.Takeoff.OBSTACLE_HEIGHT,
    meta_data=_MetaData,
    # historical_name={
    #     'GASP': None,
    #     'FLOPS': ['&DEFTOL.TOLIN.OBSTO', 'TOCOMM.OBSTO', 'TOCOMM.DUMC(8)'],
    #     'LEAPS1': 'aircraft.inputs.L0_takeoff_and_landing.obstacle_height'},
    historical_name={'GASP': None, 'FLOPS': None, 'LEAPS1': None},
    option=True,
    # Note default value is aircraft type dependent
    #    - transport: 35 ft
    # assume transport for now
    default_value=35.,
    units='ft',
    desc='takeoff obstacle height above the ground at airport altitude'
)

add_meta_data(
    Mission.Takeoff.ROLLING_FRICTION_COEFFICIENT,
    meta_data=_MetaData,
    historical_name={"GASP": None,
                     # ['&DEFTOL.TOLIN.ROLLMU', 'BALFLD.ROLLMU'],
                     "FLOPS": 'TOLIN.ROLLMU',
                     "LEAPS1": ['aircraft.inputs.L0_takeoff_and_landing.rolling_mu',
                                '(GroundRoll)self.mu',
                                '(Rotate)self.mu',
                                '(GroundBrake)self.rolling_mu',
                                ]
                     },
    units='unitless',
    desc='coefficient of rolling friction for groundroll '
         'portion of takeoff',
    default_value=0.025,
)

add_meta_data(
    Mission.Takeoff.ROTATION_SPEED_INCREMENT,
    meta_data=_MetaData,
    historical_name={"GASP": 'INGASP.DVR',
                     "FLOPS": None,
                     "LEAPS1": None
                     },
    units='kn',
    desc='increment of takeoff rotation speed above engine failure decision speed',
    default_value=5,
)

add_meta_data(
    Mission.Takeoff.ROTATION_VELOCITY,
    meta_data=_MetaData,
    historical_name={"GASP": 'INGASP.VR',
                     "FLOPS": None,
                     "LEAPS1": None
                     },
    units='kn',
    desc='rotation velocity',
)

add_meta_data(
    Mission.Takeoff.SPOILER_DRAG_COEFFICIENT,
    meta_data=_MetaData,
    historical_name={"GASP": None,
                     "FLOPS": 'TOLIN.CDSPOL',  # '&DEFTOL.TOLIN.CDSPOL',
                     "LEAPS1": None
                     },
    units='unitless',
    desc='drag coefficient for spoilers during takeoff abort',
    default_value=0.0,
)

add_meta_data(
    Mission.Takeoff.SPOILER_LIFT_COEFFICIENT,
    meta_data=_MetaData,
    historical_name={"GASP": None,
                     "FLOPS": 'TOLIN.CLSPOL',  # '&DEFTOL.TOLIN.CLSPOL',
                     "LEAPS1": None
                     },
    units='unitless',
    desc='lift coefficient for spoilers during takeoff abort',
    default_value=0.0,
)

add_meta_data(
    Mission.Takeoff.THRUST_INCIDENCE,
    meta_data=_MetaData,
    historical_name={
        'FLOPS': 'TOLIN.TINC',  # ['&DEFTOL.TOLIN.TINC', 'BALFLD.TINC', '~CLGRAD.TINC'],
        'GASP': None,
        'LEAPS1': 'aircraft.inputs.L0_takeoff_and_landing.thrust_incidence_angle'},
    option=True,
    default_value=0.,
    units='deg',
    desc='thrust incidence on ground')

#   _______                  _
#  |__   __|                (_)
#     | |      __ _  __  __  _
#     | |     / _` | \ \/ / | |
#     | |    | (_| |  >  <  | |
#     |_|     \__,_| /_/\_\ |_|
# =============================

add_meta_data(
    Mission.Taxi.DURATION,
    meta_data=_MetaData,
    historical_name={"GASP": 'INGASP.DELTT',
                     "FLOPS": None,
                     "LEAPS1": None
                     },
    units='h',
    desc='time spent taxiing before takeoff',
    option=True,
    default_value=0.167,
)

add_meta_data(
    Mission.Taxi.MACH,
    meta_data=_MetaData,
    historical_name={"GASP": None,
                     "FLOPS": None,
                     "LEAPS1": None
                     },
    units="unitless",
    desc='speed during taxi, must be nonzero if pycycle is enabled',
    option=True,
    default_value=0.0001,
)

#  .----------------.  .----------------.  .----------------.  .----------------.  .----------------.  .-----------------. .----------------.  .----------------.
# | .--------------. || .--------------. || .--------------. || .--------------. || .--------------. || .--------------. || .--------------. || .--------------. |
# | |    _______   | || |  _________   | || |  _________   | || |  _________   | || |     _____    | || | ____  _____  | || |    ______    | || |    _______   | |
# | |   /  ___  |  | || | |_   ___  |  | || | |  _   _  |  | || | |  _   _  |  | || |    |_   _|   | || ||_   \|_   _| | || |  .' ___  |   | || |   /  ___  |  | |
# | |  |  (__ \_|  | || |   | |_  \_|  | || | |_/ | | \_|  | || | |_/ | | \_|  | || |      | |     | || |  |   \ | |   | || | / .'   \_|   | || |  |  (__ \_|  | |
# | |   '.___`-.   | || |   |  _|  _   | || |     | |      | || |     | |      | || |      | |     | || |  | |\ \| |   | || | | |    ____  | || |   '.___`-.   | |
# | |  |`\____) |  | || |  _| |___/ |  | || |    _| |_     | || |    _| |_     | || |     _| |_    | || | _| |_\   |_  | || | \ `.___]  _| | || |  |`\____) |  | |
# | |  |_______.'  | || | |_________|  | || |   |_____|    | || |   |_____|    | || |    |_____|   | || ||_____|\____| | || |  `._____.'   | || |  |_______.'  | |
# | |              | || |              | || |              | || |              | || |              | || |              | || |              | || |              | |
# | '--------------' || '--------------' || '--------------' || '--------------' || '--------------' || '--------------' || '--------------' || '--------------' |
#  '----------------'  '----------------'  '----------------'  '----------------'  '----------------'  '----------------'  '----------------'  '----------------'

add_meta_data(
    Settings.EQUATIONS_OF_MOTION,
    meta_data=_MetaData,
    historical_name={"GASP": None,
                     "FLOPS": None,
                     "LEAPS1": None
                     },
    desc='Sets which equations of motion Aviary will use in mission analysis',
    option=True,
    types=EquationsOfMotion,
    default_value=None,
)

add_meta_data(
    Settings.MASS_METHOD,
    meta_data=_MetaData,
    historical_name={"GASP": None,
                     "FLOPS": None,
                     "LEAPS1": None
                     },
    desc="Sets which legacy code's methods will be used for mass estimation",
    option=True,
    types=LegacyCode,
    default_value=None
)

add_meta_data(
    Settings.PROBLEM_TYPE,
    meta_data=_MetaData,
    historical_name={"GASP": None,
                     "FLOPS": None,
                     "LEAPS1": None
                     },
    desc="Select from Aviary's built in problem types: Sizing, Alternate, and Fallout",
    option=True,
    types=ProblemType,
    default_value=None
)

add_meta_data(
    Settings.VERBOSITY,
    meta_data=_MetaData,
    historical_name={"GASP": None,
                     "FLOPS": None,
                     "LEAPS1": None
                     },
    desc='Sets how much information Aviary outputs when run. Options include:'
         '0. QUIET: All output except errors are suppressed'
         '1. BRIEF: Only important information is output, in human-readable format'
         '2. VERBOSE: All user-relevant information is output, in human-readable format'
         '3. DEBUG: Any information can be outtputed, including warnings, intermediate calculations, etc., with no formatting requirement',
    option=True,
    types=Verbosity,
    default_value=Verbosity.BRIEF
)

# here we create a copy of the Aviary-core metadata. The reason for this copy is that if we simply imported the Aviary _MetaData in all the external subsystem extensions, we would be modifying the original and the original _MetaData in the core of Aviary could get altered in undesirable ways. By importing this copy to the API the user modifies a new MetaData designed just for their purposes.
CoreMetaData = deepcopy(_MetaData)<|MERGE_RESOLUTION|>--- conflicted
+++ resolved
@@ -920,7 +920,8 @@
 add_meta_data(
     Aircraft.CrewPayload.PASSENGER_PAYLOAD_MASS,
     meta_data=_MetaData,
-    # note: this GASP variable does not include cargo, but it does include passenger baggage
+    # note: this GASP variable does not include cargo, but it does include
+    # passenger baggage
     historical_name={"GASP": 'INGASP.WPL',
                      "FLOPS": None,
                      "LEAPS1": None
@@ -1225,16 +1226,11 @@
 )
 
 add_meta_data(
-    Aircraft.Design.IJEFF,
-    meta_data=_MetaData,
-    historical_name={"GASP": 'INGASP.IJEFF',
-                     "FLOPS": None,
-                     "LEAPS1": None
-                     },
+    Aircraft.Design.IJEFF, meta_data=_MetaData,
+    historical_name={"GASP": 'INGASP.IJEFF', "FLOPS": None, "LEAPS1": None},
     desc="A flag used by Jeff V. Bowles to debug GASP code during his 53 years supporting the development of GASP. "
-         "This flag is planted here to thank him for his hard work and dedication, Aviary wouldn't be what it is today "
-         "without his help.",
-)
+    "This flag is planted here to thank him for his hard work and dedication, Aviary wouldn't be what it is today "
+    "without his help.",)
 
 add_meta_data(
     Aircraft.Design.LAMINAR_FLOW_LOWER,
@@ -1375,21 +1371,15 @@
 )
 
 add_meta_data(
-    Aircraft.Design.RESERVE_FUEL_FRACTION,
-    meta_data=_MetaData,
-    historical_name={"GASP": None,
-                     "FLOPS": None,
-                     "LEAPS1": None
-                     },
-    option=True,
-    units="unitless",
+    Aircraft.Design.RESERVE_FUEL_FRACTION, meta_data=_MetaData,
+    historical_name={"GASP": None, "FLOPS": None, "LEAPS1": None},
+    option=True, units="unitless",
     desc='required fuel reserves: given as a proportion of mission fuel. This value must be nonnegative. '
-          'Mission fuel only includes normal phases and excludes reserve phases. '
-          'If it is 0.5, the reserve fuel is half of the mission fuel (one third of the total fuel). Note '
-          'it can be greater than 1. If it is 2, there would be twice as much reserve fuel as mission fuel '
-          '(the total fuel carried would be 1/3 for the mission and 2/3 for the reserve)',
-    default_value=0,
-)
+    'Mission fuel only includes normal phases and excludes reserve phases. '
+    'If it is 0.5, the reserve fuel is half of the mission fuel (one third of the total fuel). Note '
+    'it can be greater than 1. If it is 2, there would be twice as much reserve fuel as mission fuel '
+    '(the total fuel carried would be 1/3 for the mission and 2/3 for the reserve)',
+    default_value=0,)
 
 add_meta_data(
     Aircraft.Design.SMOOTH_MASS_DISCONTINUITIES,
@@ -1741,15 +1731,16 @@
 add_meta_data(
     Aircraft.Engine.CONSTANT_FUEL_CONSUMPTION,
     meta_data=_MetaData,
-    historical_name={"GASP": None,
-                     "FLOPS": 'MISSIN.FLEAK',
-                     "LEAPS1": ['iengine.fuel_leak', 'aircraft.inputs.L0_engine.fuel_leak']
-                     },
+    historical_name={
+        "GASP": None,
+        "FLOPS": 'MISSIN.FLEAK',
+        "LEAPS1": [
+            'iengine.fuel_leak',
+            'aircraft.inputs.L0_engine.fuel_leak']},
     option=True,
     units='lbm/h',
     desc='Additional constant fuel flow. This value is not scaled with the engine',
-    default_value=0.0
-)
+    default_value=0.0)
 
 add_meta_data(
     Aircraft.Engine.CONTROLS_MASS,
@@ -1897,19 +1888,11 @@
 
 # TODO dependency on NTYE? Does this var need preprocessing? Can this mention be removed?
 add_meta_data(
-    Aircraft.Engine.HAS_PROPELLERS,
-    meta_data=_MetaData,
-    historical_name={"GASP": None,
-                     "FLOPS": None,
-                     "LEAPS1": None
-                     },
-    option=True,
-    units="unitless",
-    default_value=False,
-    types=bool,
+    Aircraft.Engine.HAS_PROPELLERS, meta_data=_MetaData,
+    historical_name={"GASP": None, "FLOPS": None, "LEAPS1": None},
+    option=True, units="unitless", default_value=False, types=bool,
     desc='if True, the aircraft has propellers, otherwise aircraft is assumed to have no '
-         'propellers. In GASP this depended on NTYE',
-)
+    'propellers. In GASP this depended on NTYE',)
 
 add_meta_data(
     Aircraft.Engine.IGNORE_NEGATIVE_THRUST,
@@ -1927,19 +1910,11 @@
 )
 
 add_meta_data(
-    Aircraft.Engine.INTERPOLATION_METHOD,
-    meta_data=_MetaData,
-    historical_name={"GASP": None,
-                     "FLOPS": None,
-                     "LEAPS1": None
-                     },
-    units="unitless",
-    option=True,
-    default_value='slinear',
-    types=str,
+    Aircraft.Engine.INTERPOLATION_METHOD, meta_data=_MetaData,
+    historical_name={"GASP": None, "FLOPS": None, "LEAPS1": None},
+    units="unitless", option=True, default_value='slinear', types=str,
     desc="method used for interpolation on an engine deck's data file, allowable values are "
-         'table methods from openmdao.components.interp_util.interp',
-)
+    'table methods from openmdao.components.interp_util.interp',)
 
 add_meta_data(
     Aircraft.Engine.MASS,
@@ -3834,19 +3809,11 @@
     desc='landing gear drag coefficient')
 
 add_meta_data(
-    Aircraft.LandingGear.FIXED_GEAR,
-    meta_data=_MetaData,
-    historical_name={"GASP": 'INGASP.IGEAR',
-                     "FLOPS": None,
-                     "LEAPS1": None
-                     },
-    option=True,
-    default_value=True,
-    types=bool,
-    units="unitless",
+    Aircraft.LandingGear.FIXED_GEAR, meta_data=_MetaData,
+    historical_name={"GASP": 'INGASP.IGEAR', "FLOPS": None, "LEAPS1": None},
+    option=True, default_value=True, types=bool, units="unitless",
     desc='Type of landing gear. In GASP, 0 is retractable and 1 is deployed (fixed). Here, '
-          'false is retractable and true is deployed (fixed).',
-)
+    'false is retractable and true is deployed (fixed).',)
 
 add_meta_data(
     Aircraft.LandingGear.MAIN_GEAR_LOCATION,
@@ -5325,19 +5292,11 @@
 )
 
 add_meta_data(
-    Aircraft.Wing.FOLD_DIMENSIONAL_LOCATION_SPECIFIED,
-    meta_data=_MetaData,
-    historical_name={"GASP": None,
-                     "FLOPS": None,
-                     "LEAPS1": None
-                     },
-    units="unitless",
-    default_value=False,
-    types=bool,
-    option=True,
+    Aircraft.Wing.FOLD_DIMENSIONAL_LOCATION_SPECIFIED, meta_data=_MetaData,
+    historical_name={"GASP": None, "FLOPS": None, "LEAPS1": None},
+    units="unitless", default_value=False, types=bool, option=True,
     desc='if true, fold location from the chosen input is an actual fold span, '
-         'if false it is normalized to the half span. In GASP this depended on STRUT or YWFOLD'
-)
+    'if false it is normalized to the half span. In GASP this depended on STRUT or YWFOLD')
 
 add_meta_data(
     Aircraft.Wing.FOLD_MASS,
@@ -6417,16 +6376,11 @@
 )
 
 add_meta_data(
-    Dynamic.Mission.FUEL_FLOW_RATE_NEGATIVE,
-    meta_data=_MetaData,
-    historical_name={"GASP": None,
-                     "FLOPS": None,
-                     "LEAPS1": None
-                     },
+    Dynamic.Mission.FUEL_FLOW_RATE_NEGATIVE, meta_data=_MetaData,
+    historical_name={"GASP": None, "FLOPS": None, "LEAPS1": None},
     units='lbm/h',
     desc='Current rate of fuel consumption of the vehicle, per single instance of each '
-         'engine model. Consumption (i.e. mass reduction) of fuel is defined as negative.'
-)
+    'engine model. Consumption (i.e. mass reduction) of fuel is defined as negative.')
 
 add_meta_data(
     Dynamic.Mission.FUEL_FLOW_RATE_NEGATIVE_TOTAL,
@@ -6740,8 +6694,6 @@
 )
 
 add_meta_data(
-<<<<<<< HEAD
-=======
     Dynamic.Mission.TORQUE_MAX,
     meta_data=_MetaData,
     historical_name={"GASP": None, "FLOPS": None, "LEAPS1": None},
@@ -6751,15 +6703,6 @@
 )
 
 add_meta_data(
-    Dynamic.Mission.TORQUE_GEARBOX,
-    meta_data=_MetaData,
-    historical_name={"GASP": None, "FLOPS": None, "LEAPS1": None},
-    units='N*m',
-    desc='Current torque being produced, per gearbox',
-)
-
-add_meta_data(
->>>>>>> f56d89ab
     Dynamic.Mission.VELOCITY,
     meta_data=_MetaData,
     historical_name={"GASP": None,
@@ -7107,7 +7050,7 @@
     #     'FLOPS': ['&DEFTOL.TOLIN.BRAKMU', 'BALFLD.BRAKMU'],
     #     'GASP': None,
     #     'LEAPS1': 'aircraft.inputs.L0_takeoff_and_landing.braking_mu'},
-    historical_name={'FLOPS': None, 'GASP': None, 'LEAPS1': None},    default_value=0.3,
+    historical_name={'FLOPS': None, 'GASP': None, 'LEAPS1': None}, default_value=0.3,
     units='unitless',
     desc='landing coefficient of friction, with brakes on')
 
@@ -7927,21 +7870,19 @@
 )
 
 add_meta_data(
-    Settings.VERBOSITY,
-    meta_data=_MetaData,
-    historical_name={"GASP": None,
-                     "FLOPS": None,
-                     "LEAPS1": None
-                     },
+    Settings.VERBOSITY, meta_data=_MetaData,
+    historical_name={"GASP": None, "FLOPS": None, "LEAPS1": None},
     desc='Sets how much information Aviary outputs when run. Options include:'
-         '0. QUIET: All output except errors are suppressed'
-         '1. BRIEF: Only important information is output, in human-readable format'
-         '2. VERBOSE: All user-relevant information is output, in human-readable format'
-         '3. DEBUG: Any information can be outtputed, including warnings, intermediate calculations, etc., with no formatting requirement',
-    option=True,
-    types=Verbosity,
-    default_value=Verbosity.BRIEF
-)
-
-# here we create a copy of the Aviary-core metadata. The reason for this copy is that if we simply imported the Aviary _MetaData in all the external subsystem extensions, we would be modifying the original and the original _MetaData in the core of Aviary could get altered in undesirable ways. By importing this copy to the API the user modifies a new MetaData designed just for their purposes.
+    '0. QUIET: All output except errors are suppressed'
+    '1. BRIEF: Only important information is output, in human-readable format'
+    '2. VERBOSE: All user-relevant information is output, in human-readable format'
+    '3. DEBUG: Any information can be outtputed, including warnings, intermediate calculations, etc., with no formatting requirement',
+    option=True, types=Verbosity, default_value=Verbosity.BRIEF)
+
+# here we create a copy of the Aviary-core metadata. The reason for this
+# copy is that if we simply imported the Aviary _MetaData in all the
+# external subsystem extensions, we would be modifying the original and
+# the original _MetaData in the core of Aviary could get altered in
+# undesirable ways. By importing this copy to the API the user modifies a
+# new MetaData designed just for their purposes.
 CoreMetaData = deepcopy(_MetaData)