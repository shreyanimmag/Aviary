--- conflicted
+++ resolved
@@ -12,11 +12,8 @@
     Iterator,
     Tuple,
 )
-<<<<<<< HEAD
+import warnings
 import zipfile  # Use typing.List and typing.Tuple for compatibility
-=======
-import warnings  # Use typing.List and typing.Tuple for compatibility
->>>>>>> e8ce94f8
 
 import numpy as np
 from bokeh.palettes import Category10
@@ -125,6 +122,26 @@
         dest="debug_output",
         help="show debugging output",
     )
+
+    # parser.add_argument(
+    #     "--save",
+    #     type=_none_or_str,
+    #     help="Name of zip file in which dashboard files are saved",
+    #     dest="saved_dashboard_filename",
+    #     default=None,
+    # )
+
+    parser.add_argument("--save", 
+                        nargs='?', 
+                        const=True, 
+                        default=False,
+                        help="Name of zip file in which dashboard files are saved",
+                        )
+
+    parser.add_argument("--force", 
+                        action='store_true',
+                        help="When displaying data from a shared zip file, if the directory in the reports directory exists, overrite if this is True",
+                        )
 
     # parser.add_argument(
     #     "--save",
@@ -859,10 +876,6 @@
     high_level_tabs.append(("Model", model_tabs))
     high_level_tabs.append(("Optimization", optimization_tabs))
     tabs = pn.Tabs(*high_level_tabs, stylesheets=["assets/aviary_styles.css"])
-    tabs.active = 0  # make the Results tab active initially
-
-    # get status of run for display in the header of each page
-    status_string_for_header = get_run_status(f"{reports_dir}/status.json")
 
 
 #     pn.config.raw_css.append("""
@@ -950,6 +963,10 @@
     
     save_dashboard_button.on_click(save_dashboard)
 
+    tabs.active = 0  # make the Results tab active initially
+
+    # get status of run for display in the header of each page
+    status_string_for_header = get_run_status(f"{reports_dir}/status.json")
 
     template = pn.template.FastListTemplate(
         title=f"Aviary Dashboard for {script_name}:  {status_string_for_header}",
