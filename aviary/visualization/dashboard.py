import argparse
from collections import defaultdict
import functools
import importlib.util
import json
import os
from pathlib import Path
import re
import shutil
import traceback
import zipfile

import numpy as np
import pandas as pd

<<<<<<< HEAD
from bokeh.models import Legend, LegendItem, CustomJS, TextInput, \
    ColumnDataSource, CustomJS, Div, Range1d, LinearAxis, PrintfTickFormatter
=======
from bokeh.models import (
    Legend,
    LegendItem,
    CheckboxGroup,
    CustomJS,
    TextInput,
    ColumnDataSource,
    CustomJS,
    Div,
    Range1d,
    LinearAxis,
    PrintfTickFormatter,
)
>>>>>>> 62c20687
from bokeh.plotting import figure
from bokeh.palettes import Category20, d3

import panel as pn

import openmdao.api as om
from openmdao.utils.general_utils import env_truthy
from openmdao.utils.units import conversion_to_base_units

try:
    from openmdao.utils.gui_testing_utils import get_free_port
except BaseException:
    # If get_free_port is unavailable, the default port will be used
    def get_free_port():
        return 5000


from openmdao.utils.om_warnings import issue_warning

from dymos.visualization.timeseries.bokeh_timeseries_report import _meta_tree_subsys_iter

from aviary.visualization.aircraft_3d_model import Aircraft3DModel

# support getting this function from OpenMDAO post movement of the function to utils
#    but also support its old location
try:
    from openmdao.utils.array_utils import convert_ndarray_to_support_nans_in_json
except ImportError:
    from openmdao.visualization.n2_viewer.n2_viewer import (
        _convert_ndarray_to_support_nans_in_json as convert_ndarray_to_support_nans_in_json,
    )

import aviary.api as av

# Enable Panel extensions
pn.extension(sizing_mode='stretch_width')
# Initialize any custom extensions
pn.extension('tabulator')

# Constants
aviary_variables_json_file_name = 'aviary_vars.json'
documentation_text_align = 'left'

# functions for the aviary command line command


def _none_or_str(value):
    """
    Get the value of the argparse option.

    If "None", return None. Else, just return the string.

    Parameters
    ----------
    value : str
        The value used by the user on the command line for the argument.

    Returns
    -------
    option_value : str or None
        The value of the option after possibly converting from 'None' to None.
    """
    if value == 'None':
        return None
    return value


def _dashboard_setup_parser(parser):
    """
    Set up the aviary subparser for the 'aviary dashboard' command.

    Parameters
    ----------
    parser : argparse subparser
        The parser we're adding options to.
    """
    parser.add_argument(
        'script_name',
        type=str,
        nargs='*',
        help='Name of aviary script that was run (not including .py).',
    )

    parser.add_argument(
        '--problem_recorder',
        type=str,
        help='Problem case recorder file name',
        dest='problem_recorder',
        default='problem_history.db',
    )
    parser.add_argument(
        '--driver_recorder',
        type=_none_or_str,
        help='Driver case recorder file name. Set to None if file is ignored',
        dest='driver_recorder',
        default='driver_history.db',
    )
    parser.add_argument(
        '--port',
        dest='port',
        type=int,
        default=0,
        help='dashboard server port ID (default is 0, which indicates get any free port)',
    )
    parser.add_argument(
        '-b',
        '--background',
        action='store_true',
        dest='run_in_background',
        help="Run the server in the background (don't automatically open the browser)",
    )

    # For future use
    parser.add_argument(
        '-d',
        '--debug',
        action='store_true',
        dest='debug_output',
        help='show debugging output',
    )

    parser.add_argument(
        '--save',
        nargs='?',
        const=True,
        default=False,
        help='Name of zip file in which dashboard files are saved. If no argument given, use the script name to name the zip file',
    )

    parser.add_argument(
        '--force',
        action='store_true',
        help='When displaying data from a shared zip file, if the directory in the reports directory exists, overrite if this is True',
    )


def _dashboard_cmd(options, user_args):
    """
    Run the dashboard command.

    Parameters
    ----------
    options : argparse Namespace
        Command line options.
    user_args : list of str
        Args to be passed to the user script.
    """

    if options.save and not options.script_name:
        if options.save is not True:
            options.script_name = options.save
            options.save = True

    if not options.script_name:
        raise argparse.ArgumentError('script_name argument missing')

    if isinstance(options.script_name, list):
        options.script_name = options.script_name[0]

    # check to see if options.script_name is a zip file
    # if yes, then unzip into reports directory and run dashboard on it
    if zipfile.is_zipfile(options.script_name):
        report_dir_name = Path(options.script_name).stem
        report_dir_path = Path(f'{report_dir_name}_out')
        # need to check to see if that directory already exists
        if not options.force and report_dir_path.is_dir():
            raise RuntimeError(
                f'The reports directory {report_dir_path} already exists. If you wish '
                'to overrite the existing directory, use the --force option'
            )
        if (
            report_dir_path.is_dir()
        ):  # need to delete it. The unpacking will just add to what is there, not do a clean unpack
            shutil.rmtree(report_dir_path)

        shutil.unpack_archive(options.script_name, report_dir_path)
        dashboard(
            report_dir_name,
            options.problem_recorder,
            options.driver_recorder,
            options.port,
            options.run_in_background,
        )
        return

    # Save the dashboard files to a zip file that can be shared with others
    if options.save is not False:
        if options.save is True:
            save_filename_stem = options.script_name
        else:
            save_filename_stem = Path(options.save).stem
        print(f'Saving to {save_filename_stem}.zip')
        shutil.make_archive(save_filename_stem, 'zip', f'{options.script_name}_out')
        return

    dashboard(
        options.script_name,
        options.problem_recorder,
        options.driver_recorder,
        options.port,
        options.run_in_background,
    )


def _handle_pane_creation_errors():
    """
    A decorator used with the functions that creates panes for use in the dashboard.
    If the function executes without throwing an exception, the pane is added 
    to the pane list that will be shown in the dashboard. 
    If the function does throw an exception, it puts the error message 
    and stack trace into the pane so the user can see why it failed.
    """
    def decorator(func):
        @functools.wraps(func)
        def wrapper(pane_title, pane_list, pane_documentation, *args, **kwargs):
            try:
                pane = func(pane_documentation, *args, **kwargs)
                pane_list.append((pane_title, pane))
                return pane
            except Exception as e:
                # Get the full stack trace as a string
                stack_trace = traceback.format_exc()
                pane = _create_message_pane(
                    pane_documentation,
                    f"Unable to create {pane_title} due to error: {e}\n\nStack trace:\n{stack_trace}",
                )
                pane_list.append((pane_title, pane))
                return None
        return wrapper
    return decorator


@_handle_pane_creation_errors()
def create_table_pane_from_json(documentation, json_filepath):
    """
    Create a Tabulator Pane with Name and Value columns using tabular data
    from a JSON file.

    Parameters
    ----------
    json_filepath : str
        Path to the JSON file containing tabular data.

    Returns
    -------
    pane : Panel.Pane or None
        A Panel Pane that is a Panel library Tabular widget.
        Or None if there was an error.
    """

    try:
        with open(json_filepath) as json_file:
            parsed_json = json.load(json_file)

        # Convert the dictionary to a DataFrame
        df = pd.DataFrame(list(parsed_json.items()), columns=['Name', 'Value'])
        table_pane = pn.widgets.Tabulator(
            df,
            show_index=False,
            selectable=False,
            sortable=False,
            disabled=True,  # disables editing of the table
            titles={
                'Name': '',
                'Value': '',
            },
        )
        table_pane_with_doc = pn.Column(
<<<<<<< HEAD
            pn.pane.HTML(f'<p class="pane_doc">{documentation}</p>',
                         stylesheets=["assets/aviary_styles.css"],
                         styles={'text-align': documentation_text_align}),
            table_pane
        )
    except Exception as err:
        table_pane_with_doc = pn.Column(
            pn.pane.HTML(f'<p class="pane_doc">{documentation}</p>',
                         stylesheets=["assets/aviary_styles.css"],
                         styles={'text-align': documentation_text_align}),
=======
            pn.pane.HTML(
                f'<p>{documentation}</p>', styles={'text-align': documentation_text_align}
            ),
            table_pane,
        )
    except Exception as err:
        table_pane_with_doc = pn.Column(
            pn.pane.HTML(
                f'<p>{documentation}</p>', styles={'text-align': documentation_text_align}
            ),
>>>>>>> 62c20687
            pn.pane.Markdown(
                f"# Table not shown because data source JSON file, '{json_filepath}', not found."
            ),
        )

    return table_pane_with_doc


# functions for creating Panel Panes given different kinds of
#    data inputs
@_handle_pane_creation_errors()
def create_csv_frame(documentation, csv_filepath):
    """
    Create a Panel Pane that contains a tabular display of the data in a CSV file.

    Parameters
    ----------
    csv_filepath : str
        Path to the input CSV file.
    documentation : str
        Explanation of what this tab is showing.

    Returns
    -------
    pane : Panel.Pane or None
        A Panel Pane object showing the tabular display of the CSV file contents.
        Or None if the CSV file does not exist.
    """
    if os.path.isfile(csv_filepath):
        df = pd.read_csv(csv_filepath)
        df_pane = pn.widgets.Tabulator(
            df,
            show_index=False,
            sortable=False,
            layout='fit_data_stretch',
            max_height=600,
            sizing_mode='scale_both',
        )
        report_pane = pn.Column(
<<<<<<< HEAD
            pn.pane.HTML(f'<p class="pane_doc">{documentation}</p>',
                         stylesheets=["assets/aviary_styles.css"],
                         styles={'text-align': documentation_text_align}),
            df_pane
        )
    else:
        report_pane = pn.Column(
            pn.pane.HTML(f'<p class="pane_doc">{documentation}</p>',
                         stylesheets=["assets/aviary_styles.css"],
                         styles={'text-align': documentation_text_align}),
=======
            pn.pane.HTML(
                f'<p>{documentation}</p>', styles={'text-align': documentation_text_align}
            ),
            df_pane,
        )
    else:
        report_pane = pn.Column(
            pn.pane.HTML(
                f'<p>{documentation}</p>', styles={'text-align': documentation_text_align}
            ),
>>>>>>> 62c20687
            pn.pane.Markdown(
                f"# Report not shown because data source CSV file, '{csv_filepath}', not found."
            ),
        )

    return report_pane


def get_run_status(status_filepath):
    """
    Get run status
    """

    try:
        with open(status_filepath) as f:
            status_dct = json.load(f)
            if status_dct['Exit status'] == 'SUCCESS':
                return '✅ Success'
            else:
                return f'❌ {status_dct["Exit status"]}'
    except Exception as err:
        return 'Unknown'


def _create_message_pane(documentation, message):
    """
    A simple pane showing a text message. Mostly used for 
    showing error messages.
    """
    report_pane = pn.Column(
        pn.pane.HTML(f'<p class="pane_doc">{documentation}</p>',
                     stylesheets=["assets/aviary_styles.css"],
                     styles={'text-align': 'left'}),
        # pn.pane.HTML(f"<p>{message}</p>", styles={'text-align': 'left'})
        pn.pane.Str(f"<p>{message}</p>", styles={'text-align': 'left'})
    )
    return report_pane


@_handle_pane_creation_errors()
def create_report_frame(documentation, format, text_filepath):
    """
    Create a Panel Pane that contains an embedded external file in HTML, Markdown, or text format,
    or a simple message in HTML format.

    Parameters
    ----------
    format : str
        Format of the file to be embedded. Options are 'html', 'text', 'markdown', 'simple_message'.
    text_filepath : str
        Path to the report text file or message if format is 'simple_message'.
    documentation : str
        Explanation of what this tab is showing.

    Returns
    -------
    pane : Panel.Pane or None
        A Panel Pane object to be displayed in the dashboard. Or None if the file
        does not exist.
    """
<<<<<<< HEAD
    if os.path.isfile(text_filepath):
        if format == "html":
            iframe_css = 'width=1200px height=800px overflow-x="scroll" overflow="scroll" margin=0px padding=0px border=20px frameBorder=20px scrolling="yes"'
            report_pane = pn.Column(
                pn.pane.HTML(f'<p class="pane_doc">{documentation}</p>',
                             stylesheets=["assets/aviary_styles.css"],
                             styles={'text-align': 'left'}),
                pn.pane.HTML(f"<iframe {iframe_css} src=/home/{text_filepath}></iframe>")
=======
    if format == 'simple_message':
        report_pane = pn.Column(
            pn.pane.HTML(f'<p>{documentation}</p>', styles={'text-align': 'left'}),
            pn.pane.HTML(f'<p>{text_filepath}</p>', styles={'text-align': 'left'}),
        )
    elif os.path.isfile(text_filepath):
        if format == 'html':
            iframe_css = 'width=1200px height=800px overflow-x="scroll" overflow="scroll" margin=0px padding=0px border=20px frameBorder=20px scrolling="yes"'
            report_pane = pn.Column(
                pn.pane.HTML(f'<p>{documentation}</p>', styles={'text-align': 'left'}),
                pn.pane.HTML(f'<iframe {iframe_css} src=/home/{text_filepath}></iframe>'),
>>>>>>> 62c20687
            )
        elif format in ['markdown', 'text']:
            with open(text_filepath, 'rb') as f:
                file_text = f.read()
                # need to deal with some encoding errors
                file_text = file_text.decode('latin-1')
            if format == 'markdown':
                report_pane = pn.pane.Markdown(file_text)
            elif format == 'text':
                report_pane = pn.pane.Str(file_text)
            report_pane = pn.Column(
<<<<<<< HEAD
                pn.pane.HTML(f'<p class="pane_doc">{documentation}</p>',
                             stylesheets=["assets/aviary_styles.css"],
                             styles={'text-align': 'left'}),
                report_pane
=======
                pn.pane.HTML(f'<p>{documentation}</p>', styles={'text-align': 'left'}), report_pane
>>>>>>> 62c20687
            )
        else:
            raise RuntimeError(f'Report format of {format} is not supported.')
    else:
        report_pane = pn.Column(
<<<<<<< HEAD
            pn.pane.HTML(f'<p class="pane_doc">{documentation}</p>',
                         stylesheets=["assets/aviary_styles.css"],
                         styles={'text-align': 'left'},
                         ),
=======
            pn.pane.HTML(f'<p>{documentation}</p>', styles={'text-align': 'left'}),
>>>>>>> 62c20687
            pn.pane.Markdown(
                f"# Report not shown because report file, '{text_filepath}', not found."
            ),
        )
    return report_pane


def create_aviary_variables_table_data_nested(script_name, recorder_file):
    """
    Create a JSON file with information about Aviary variables.

    The JSON file has one level of hierarchy of the variables. The file
    is written to aviary_vars.json. That file is then read in by the
    aviary/visualization/assets/aviary_vars/script.js script. That is inside the
    aviary/visualization/assets/aviary_vars/index.html file that is embedded in the
    dashboard.

    The information about the variables comes from a case recorder file.

    Parameters
    ----------
    recorder_file : str
        Name of the recorder file containing the Problem cases.

    Returns
    -------
    table_data_nested
        A nested list of information about the Aviary variables.

    """
    cr = om.CaseReader(recorder_file)

    if 'final' not in cr.list_cases():
        return None

    case = cr.get_case('final')
    outputs = case.list_outputs(
        explicit=True,
        implicit=True,
        val=True,
        residuals=False,
        residuals_tol=None,
        units=True,
        shape=False,
        bounds=False,
        desc=False,
        scaling=False,
        hierarchical=False,
        print_arrays=False,
        out_stream=None,
        return_format='dict',
    )
    sorted_abs_names = sorted(outputs.keys())

    grouped = {}
    for s in sorted_abs_names:
        prefix = s.split(':')[0]
        if prefix not in grouped:
            grouped[prefix] = []
        grouped[prefix].append(s)

    sorted_group_names = sorted(grouped.keys())

    table_data_nested = []
    for group_name in sorted_group_names:
        if len(grouped[group_name]) == 1:  # a list of one var.
            var_info = grouped[group_name][0]
            prom_name = outputs[var_info]['prom_name']
            aviary_metadata = av.CoreMetaData.get(prom_name)
            table_data_nested.append(
                {
                    'abs_name': group_name,
                    'prom_name': prom_name,
                    'value': convert_ndarray_to_support_nans_in_json(outputs[var_info]['val']),
                    'units': outputs[var_info]['units'],
                    'metadata': json.dumps(aviary_metadata),
                }
            )
        else:
            # create children
            children_list = []
            for children_name in grouped[group_name]:
                prom_name = outputs[children_name]['prom_name']
                aviary_metadata = av.CoreMetaData.get(prom_name)
                children_list.append(
                    {
                        'abs_name': children_name,
                        'prom_name': prom_name,
                        'value': convert_ndarray_to_support_nans_in_json(
                            outputs[children_name]['val']
                        ),
                        'units': outputs[children_name]['units'],
                        'metadata': json.dumps(aviary_metadata),
                    }
                )
            table_data_nested.append(  # not a real var, just a group of vars so no values
                {
                    'abs_name': group_name,
                    'prom_name': '',
                    'value': '',
                    'units': '',
                    '_children': children_list,
                }
            )

    aviary_variables_file_path = (
        f'{script_name}_out/reports/aviary_vars/{aviary_variables_json_file_name}'
    )
    with open(aviary_variables_file_path, 'w') as fp:
        json.dump(table_data_nested, fp)

    return table_data_nested


def convert_driver_case_recorder_file_to_df(recorder_file_name):
    """
    Convert a case recorder file into a Pandas data frame.

    Parameters
    ----------
    recorder_file_name : str
        Name of the case recorder file.
    """
    cr = om.CaseReader(recorder_file_name)
    driver_cases = cr.list_cases('driver', out_stream=None)

    df = None
    for i, case in enumerate(driver_cases):
        driver_case = cr.get_case(case)

        desvars = driver_case.get_design_vars(scaled=False)
        objectives = driver_case.get_objectives(scaled=False)
        constraints = driver_case.get_constraints(scaled=False)

        if i == 0:  # Only need to get header of the data frame once
            # Need to worry about the fact that a variable can be in more than one of
            #  desvars, cons, and obj. So filter out the dupes
            initial_desvars_names = list(desvars.keys())
            initial_constraints_names = list(constraints.keys())
            objectives_names = list(objectives.keys())

            # Start with obj, then cons, then desvars
            # Give priority to having a duplicate being in the obj and cons
            #  over being in the desvars
            all_var_names = objectives_names.copy()
            constraints_names = []
            for name in initial_constraints_names:
                if name not in all_var_names:
                    constraints_names.append(name)
                    all_var_names.append(name)
            desvars_names = []
            for name in initial_desvars_names:
                if name not in all_var_names:
                    desvars_names.append(name)
                    all_var_names.append(name)
            header = ['iter_count'] + all_var_names
            df = pd.DataFrame(columns=header)

        # Now fill up a row
        row = [
            i,
        ]
        # important to do in this order since that is the order added to the header
        for varname in objectives_names:
            value = objectives[varname]
            if not np.isscalar(value):
                value = np.linalg.norm(value)
            row.append(value)

        for varname in constraints_names:
            value = constraints[varname]
            if not np.isscalar(value):
                value = np.linalg.norm(value)
            row.append(value)

        for varname in desvars_names:
            value = desvars[varname]
            if not np.isscalar(value):
                value = np.linalg.norm(value)
            row.append(value)
        df.loc[i] = row

    return df


def create_aircraft_3d_file(recorder_file, reports_dir, outfilepath):
    """
    Create the HTML file with the display of the aircraft design
    in 3D using the A-Frame library.

    Parameters
    ----------
    recorder_file : str
        Name of the case recorder file.
    reports_dir : str
        Path of the directory containing the reports from the run.
    outfilepath : str
        The path to the location where the file should be created.
    """
    # Get the location of the HTML template file for this HTML file
    aviary_dir = Path(importlib.util.find_spec('aviary').origin).parent
    aircraft_3d_template_filepath = aviary_dir.joinpath(
        'visualization/assets/aircraft_3d_file_template.html'
    )

    # texture for the aircraft. Need to copy it to the reports directory
    #  next to the HTML file
    shutil.copy(
        aviary_dir.joinpath('visualization/assets/aviary_airlines.png'),
        Path(reports_dir) / 'aviary_airlines.png',
    )

    aircraft_3d_model = Aircraft3DModel(recorder_file)
    aircraft_3d_model.read_variables()
    aircraft_3d_model.get_aframe_markup()
    aircraft_3d_model.get_camera_entity(aircraft_3d_model.fuselage.length)
    aircraft_3d_model.write_file(aircraft_3d_template_filepath, outfilepath)


def _get_interactive_plot_sources(data_by_varname_and_phase, x_varname, y_varname, phase):
    x = data_by_varname_and_phase[x_varname][phase]
    y = data_by_varname_and_phase[y_varname][phase]
    if len(x) > 0 and len(x) == len(y):
        return x, y
    else:
        return [], []


def create_optimization_history_plot(case_recorder, df):
    # Create a ColumnDataSource
    source = ColumnDataSource(df)

    # Create a Bokeh figure
    plotting_figure = figure(
        title='Optimization History',
        width=1000,
        height=600,
    )
    plotting_figure.title.align = 'center'
    plotting_figure.yaxis.visible = False
    plotting_figure.xaxis.axis_label = 'Iterations'
    plotting_figure.yaxis.formatter = PrintfTickFormatter(format='%5.2e')
    plotting_figure.title.text_font_size = '25px'

    # Choose a palette
    palette = Category20[20]

    # Plot each time series and keep references to the renderers
    renderers = {}
    variable_names = list(df.columns)[1:]
    for i, variable_name in enumerate(variable_names):
        color = palette[i % 20]

        renderers[variable_name] = plotting_figure.line(
            x='iter_count',
            y=variable_name,
            source=source,
            y_range_name=f'extra_y_{variable_name}',
            color=color,
            line_width=2,
            visible=False,  # hide them all initially. clicking checkboxes makes them visible
        )

        # create axes both to the right and left of the plot.
        # hide them initially
        # as the user selects/deselects variables to be plotted, they get turned on/off
        extra_y_axis = LinearAxis(
            y_range_name=f'extra_y_{variable_name}',
            axis_label=f'{variable_name}',
            axis_label_text_color=color,
        )
        plotting_figure.add_layout(extra_y_axis, 'right')
        plotting_figure.right[i].visible = False

        extra_y_axis = LinearAxis(
            y_range_name=f'extra_y_{variable_name}',
            axis_label=f'{variable_name}',
            axis_label_text_color=color,
        )
        plotting_figure.add_layout(extra_y_axis, 'left')
        plotting_figure.left[i + 1].visible = False

        # set the range
        y_min = df[variable_name].min()
        y_max = df[variable_name].max()
        # if the range is zero, the axis will not be displayed. Plus need some range to make it
        #    look good. Some other code seems to do +- 1 for the range in this case.
        if y_min == y_max:
            y_min = y_min - 1
            y_max = y_max + 1
        plotting_figure.extra_y_ranges[f'extra_y_{variable_name}'] = Range1d(y_min, y_max)

    # Make a Legend with no items in it. those will be added in JavaScript
    #    as users select variables to be plotted
    legend = Legend(items=[], location=(-50, -5), border_line_width=0)

    # make the legend items in Python. Pass them to JavaScript where they can
    # be added to the Legend
    legend_items = []
    for variable_name in variable_names:
        units = case_recorder.problem_metadata['variables'][variable_name]['units']
        legend_item = LegendItem(
            label=f'{variable_name} ({units})', renderers=[renderers[variable_name]]
        )
        legend_items.append(legend_item)

    plotting_figure.add_layout(legend, 'below')

    # make the list of variables with checkboxes
    data_source = ColumnDataSource(
        data=dict(options=variable_names, checked=[False] * len(variable_names))
    )
    # Create a Div to act as a scrollable container
    variable_scroll_box = Div(
        styles={
            'overflow-y': 'scroll',
            'height': '500px',
            'border': '1px solid #ddd',
            'padding': '10px',
        }
    )

    # make the text box used to filter variables
    filter_variables_text_box = TextInput(placeholder='Variable name filter')

    # CustomJS callback for checkbox changes
    variable_checkbox_callback = CustomJS(
        args=dict(
            data_source=data_source,
            plotting_figure=plotting_figure,
            renderers=renderers,
            legend=legend,
            legend_items=legend_items,
        ),
        code="""
    // Three things happen in this code.
    //   1. turn on/off the plot lines
    //   2. show the legend items for the items being plotted
    //   3. show the y axes for each of the lines being plotted
    // The incoming Legend is empty. The items are passed in separately

    // 1. Plots
    // turn off or on the line plot for the clicked on variable
    const checkedIndex = cb_obj.index;
    const isChecked = cb_obj.checked;
    data_source.data['checked'][checkedIndex] = isChecked;
    renderers[data_source.data['options'][checkedIndex]].visible = isChecked;

    // 2. Legend
    // empty the Legend items and then add in the ones for the variables that are checked
    legend.items = [];
    for (let i =0; i < legend_items.length; i++){
       if ( data_source.data['checked'][i] ) {
            legend.items.push(legend_items[i]);
        }
    }

    // 3. Y axes
    // first hide all of them
    for (let i =0; i < legend_items.length; i++){
       var extra_y_axis = plotting_figure.left[i + 1];
       extra_y_axis.visible = false ;

       var extra_y_axis = plotting_figure.right[i];
       extra_y_axis.visible = false ;
    }
    // alternate between making visible the axes on the left and the right to make it more even.
    // this variable keeps track of which side to add the axes to.
    let put_on_left_side = true;
    for (let i =0; i < legend_items.length; i++){
        if (data_source.data['checked'][i]){
            if (put_on_left_side){
                plotting_figure.left[i + 1].visible = true;
            } else {
                plotting_figure.right[i].visible = true;
            }
            put_on_left_side = ! put_on_left_side ;
        }
    }
    data_source.change.emit();
    """,
    )

    # CustomJS callback for the variable filtering
    filter_variables_callback = CustomJS(
        args=dict(
            data_source=data_source,
            variable_scroll_box=variable_scroll_box,
            variable_checkbox_callback=variable_checkbox_callback,
        ),
        code="""

        const filter_text = cb_obj.value.toLowerCase();
        const all_options = data_source.data['options'];
        const checked_states = data_source.data['checked'];

        // Filter options
        const filtered_options = all_options.filter(option =>
            option.toLowerCase().includes(filter_text)
        );

        // Update the scroll box content
        let checkboxes_html = '';
        filtered_options.forEach((label) => {
            const index = all_options.indexOf(label);
            checkboxes_html += `
                <label style="display:block; margin-bottom:5px;">
                    <input type="checkbox" value="${label}" ${checked_states[index] ? 'checked' : ''}
                        onchange="Bokeh.documents[0].get_model_by_id('${variable_checkbox_callback.id}').execute({index: ${index}, checked: this.checked})">
                    ${label}
                </label>
            `;
        });
        variable_scroll_box.text = checkboxes_html;
    """,
    )

    filter_variables_text_box.js_on_change('value', filter_variables_callback)

    # Initial population of the scroll box
    initial_html = ''.join(
        f"""
        <label style="display:block; margin-bottom:5px;">
            <input type="checkbox" value="{variable_name}"
                onchange="Bokeh.documents[0].get_model_by_id('{variable_checkbox_callback.id}').execute({index: {i}, checked: this.checked} )">
            {variable_name}
        </label>
    """
        for i, variable_name in enumerate(variable_names)
    )
    variable_scroll_box.text = initial_html

    # Arrange the layout using Panel
    layout = pn.Row(pn.Column(filter_variables_text_box, variable_scroll_box), plotting_figure)

    return layout

<<<<<<< HEAD
=======

# The main script that generates all the tabs in the dashboard
>>>>>>> 62c20687

@_handle_pane_creation_errors()
def _create_interactive_xy_plot_mission_variables(documentation, problem_recorder_path):
    """
    Create a pane showing an XY plot of mission variables. 
    """
    if problem_recorder_path:
        if os.path.exists(problem_recorder_path):
            cr = om.CaseReader(problem_recorder_path)

            # determine what trajectories there are
            traj_nodes = [
                n
                for n in _meta_tree_subsys_iter(
                    cr.problem_metadata['tree'],
                    cls='dymos.trajectory.trajectory:Trajectory')]

            if len(traj_nodes) == 0:
                raise ValueError(
                    "No trajectories available in case recorder file for use "
                    "in generating interactive XY plot of mission variables")
            traj_name = traj_nodes[0]["name"]
            if len(traj_nodes) > 1:
                issue_warning("More than one trajectory found in problem case recorder file. Only using "
                              f'the first one, "{traj_name}", for the interactive XY plot of mission variables')
            case = cr.get_case("final")
            outputs = case.list_outputs(out_stream=None, units=True)

            # data_by_varname_and_phase = defaultdict(dict)
            data_by_varname_and_phase = defaultdict(lambda: defaultdict(list))

            # Find the "largest" unit used for any timeseries output across all phases
            units_by_varname = {}
            phases = set()
            varnames = set()
            # pattern used to parse out the phase names and variable names
            pattern = fr"{traj_name}\.phases\.([a-zA-Z0-9_]+)\.timeseries\.timeseries_comp\.([a-zA-Z0-9_]+)"
            for varname, meta in outputs:
                match = re.match(pattern, varname)
                if match:
                    phase, name = match.group(1), match.group(2)
                    phases.add(phase)
                    varnames.add(name)
                    if name not in units_by_varname:
                        units_by_varname[name] = meta['units']
                    else:
                        _, new_conv_factor = conversion_to_base_units(meta['units'])
                        _, old_conv_factor = conversion_to_base_units(
                            units_by_varname[name])
                        if new_conv_factor < old_conv_factor:
                            units_by_varname[name] = meta['units']

            # Now get the values using those units
            for varname, meta in outputs:
                match = re.match(pattern, varname)
                if match:
                    phase, name = match.group(1), match.group(2)
                    val = case.get_val(varname, units=units_by_varname[name])
                    data_by_varname_and_phase[name][phase] = val

            # determine the initial variables used for X and Y
            varname_options = list(sorted(varnames, key=str.casefold))
            if "distance" in varname_options:
                x_varname_default = "distance"
            elif "time" in varname_options:
                x_varname_default = "time"
            else:
                x_varname_default = varname_options[0]

<<<<<<< HEAD
            if "altitude" in varname_options:
                y_varname_default = "altitude"
            else:
                y_varname_default = varname_options[-1]

            # need to create ColumnDataSource for each phase
            sources = {}
            for phase in phases:
                x, y = _get_interactive_plot_sources(
                    data_by_varname_and_phase, x_varname_default, y_varname_default, phase)
                sources[phase] = ColumnDataSource(data=dict(
                    x=x,
                    y=y))

            # Create the figure
            p = figure(
                width=800, height=400,
                tools='pan,box_zoom,xwheel_zoom,hover,undo,reset,save',
                tooltips=[
                    ('x', '@x'),
                    ('y', '@y'),
                ],
            )

            colors = d3['Category20'][20][0::2] + d3['Category20'][20][1::2]
            legend_data = []
            phases = sorted(phases, key=str.casefold)
            for i, phase in enumerate(phases):
                color = colors[i % 20]
                scatter_plot = p.scatter('x', 'y', source=sources[phase],
                                         color=color,
                                         size=5,
                                         )
                line_plot = p.line('x', 'y', source=sources[phase],
                                   color=color,
                                   line_width=1,
                                   )
                legend_data.append((phase, [scatter_plot, line_plot]))

            # Make the Legend
            legend = Legend(items=legend_data, location='center',
                            label_text_font_size='8pt')
            # so users can click on the dot in the legend to turn off/on that phase in
            # the plot
            legend.click_policy = "hide"
            p.add_layout(legend, 'right')

            # Create dropdown menus for X and Y axis selection
            x_select = pn.widgets.Select(
                name="X-Axis", value=x_varname_default, options=varname_options)
            y_select = pn.widgets.Select(
                name="Y-Axis", value=y_varname_default, options=varname_options)

            # Callback function to update the plot
            @pn.depends(x_select, y_select)
            def update_plot(x_varname, y_varname):
                for phase in phases:
                    x = data_by_varname_and_phase[x_varname][phase]
                    y = data_by_varname_and_phase[y_varname][phase]
                    x, y = _get_interactive_plot_sources(data_by_varname_and_phase,
                                                         x_varname, y_varname, phase)
                    sources[phase].data = dict(x=x, y=y)

                p.xaxis.axis_label = f'{x_varname} ({units_by_varname[x_varname]})'
                p.yaxis.axis_label = f'{y_varname} ({units_by_varname[y_varname]})'

                p.hover.tooltips = [
                    (x_varname, "@x"),
                    (y_varname, "@y")
                ]
                return p

            # Create the dashboard pane for this plot
            interactive_mission_var_plot_pane = pn.Column(
                pn.pane.Markdown(
                    f"# Interactive Mission Variable Plot for Trajectory, {traj_name}"),
                pn.Row(x_select, y_select),
                pn.Row(pn.HSpacer(), update_plot, pn.HSpacer())
            )
        else:
            interactive_mission_var_plot_pane = pn.pane.Markdown(
                f"# Recorder file '{problem_recorder_path}' not found.")

        interactive_mission_var_plot_pane_with_doc = pn.Column(
            pn.pane.HTML(
                f'<p class="pane_doc">{documentation}</p>',
                stylesheets=["assets/aviary_styles.css"],
                styles={
                    'text-align': documentation_text_align}),
            interactive_mission_var_plot_pane)

    return interactive_mission_var_plot_pane_with_doc


# The main script that generates all the tabs in the dashboard
def dashboard(script_name, problem_recorder, driver_recorder,
              port, run_in_background=False):
=======
def dashboard(script_name, problem_recorder, driver_recorder, port, run_in_background=False):
>>>>>>> 62c20687
    """
    Generate the dashboard app display.

    Parameters
    ----------
    script_name : str
        Name of the script file whose results will be displayed by this dashboard.
    problem_recorder : str
        Name of the recorder file containing the Problem cases.
    driver_recorder : str or None
        Name of the recorder file containing the Driver cases. If None, the driver tab will not be added
    port : int
        HTTP port used for the dashboard webapp. If 0, use any free port
    """
    reports_dir = f'{script_name}_out/reports/'
    out_dir = f'{script_name}_out/'

    if not Path(reports_dir).is_dir():
        raise ValueError(
            f"The script name, '{script_name}', does not have a reports folder "
            f"associated with it. The directory '{reports_dir}' does not exist."
        )

    problem_recorder_path = Path(out_dir) / problem_recorder

    if not os.path.isfile(problem_recorder_path):
        issue_warning(f'Given Problem case recorder file {problem_recorder_path} does not exist.')

    # TODO - use lists and functions to do this with a lot less code
    ####### Model Tab #######
    model_tabs_list = []

    # Input Checks
<<<<<<< HEAD
    create_report_frame(
        "Input Checks",
        model_tabs_list,
        "Detailed checks on the model inputs.",
        "markdown",
        Path(reports_dir) / "input_checks.md",
    )

    #  Debug Input List
    create_report_frame(
        "Debug Input List",
        model_tabs_list,
        """
        A plain text display of the model inputs. Recommended for beginners. Only created if Settings.VERBOSITY is set to at least 2 in the input deck.
=======
    input_checks_pane = create_report_frame(
        'markdown', Path(reports_dir) / 'input_checks.md', 'Detailed checks on the model inputs.'
    )
    model_tabs_list.append(('Input Checks', input_checks_pane))

    #  Debug Input List
    input_list_pane = create_report_frame(
        'text',
        Path(reports_dir) / 'input_list.txt',
        """
       A plain text display of the model inputs. Recommended for beginners. Only created if Settings.VERBOSITY is set to at least 2 in the input deck.
>>>>>>> 62c20687
        The variables are listed in a tree structure. There are three columns. The left column is a list of variable names,
        the middle column is the value, and the right column is the
        promoted variable name. The hierarchy is phase, subgroups, components, and variables. An input variable can appear under
        different phases and within different components. Its values can be different because its value has
        been updated during the computation. On the top-left corner is the total number of inputs.
        That number counts the duplicates because one variable can appear in different phases.""",
<<<<<<< HEAD
        "text",
        Path(reports_dir) / "input_list.txt",
    )

    #  Debug Output List
    create_report_frame(
        "Debug Output List",
        model_tabs_list,
=======
    )
    model_tabs_list.append(('Debug Input List', input_list_pane))

    #  Debug Output List
    output_list_pane = create_report_frame(
        'text',
        Path(reports_dir) / 'output_list.txt',
>>>>>>> 62c20687
        """
       A plain text display of the model outputs. Recommended for beginners. Only created if Settings.VERBOSITY is set to at least 2 in the input deck.
        The variables are listed in a tree structure. There are three columns. The left column is a list of variable names,
        the middle column is the value, and the right column is the
        promoted variable name. The hierarchy is phase, subgroups, components, and variables. An output variable can appear under
        different phases and within different components. Its values can be different because its value has
        been updated during the computation. On the top-left corner is the total number of outputs.
        That number counts the duplicates because one variable can appear in different phases.""",
<<<<<<< HEAD
        "text",
        Path(reports_dir) / "output_list.txt",
    )

    # Inputs
    create_report_frame(
        "Inputs",
        model_tabs_list,
        "Detailed report on the model inputs.",
        "html",
        Path(reports_dir) / "inputs.html",
    )

    # N2
    create_report_frame(
        "N2",
        model_tabs_list,
=======
    )
    model_tabs_list.append(('Debug Output List', output_list_pane))

    # Inputs
    inputs_pane = create_report_frame(
        'html', Path(reports_dir) / 'inputs.html', 'Detailed report on the model inputs.'
    )
    model_tabs_list.append(('Inputs', inputs_pane))

    # N2
    n2_pane = create_report_frame(
        'html',
        Path(reports_dir) / 'n2.html',
>>>>>>> 62c20687
        """
        The N2 diagram, sometimes referred to as an eXtended Design Structure Matrix (XDSM), is a
        powerful tool for understanding your model in OpenMDAO. It is an N-squared diagram in the
        shape of a matrix representing functional or physical interfaces between system elements.
        It can be used to systematically identify, define, tabulate, design, and analyze functional
        and physical interfaces.""",
<<<<<<< HEAD
        "html",
        Path(reports_dir) / "n2.html",
    )

    # Trajectory Linkage
    create_report_frame(
        "Trajectory Linkage",
        model_tabs_list,
=======
    )
    model_tabs_list.append(('N2', n2_pane))

    # Trajectory Linkage
    traj_linkage_report_pane = create_report_frame(
        'html',
        Path(reports_dir) / 'traj_linkage_report.html',
>>>>>>> 62c20687
        """
        This is a Dymos linkage report in a customized N2 diagram. It provides a report detailing how phases
        are linked together via constraint or connection. The diagram clearly shows how mission phases are linked.
        It can be used to identify errant linkages between fixed quantities.
        """,
<<<<<<< HEAD
        "html",
        Path(reports_dir) / "traj_linkage_report.html",
    )

    # Driver scaling
    create_report_frame(
        "Driver Scaling",
        model_tabs_list,
=======
    )
    model_tabs_list.append(('Trajectory Linkage', traj_linkage_report_pane))

    # Driver scaling
    driver_scaling_report_pane = create_report_frame(
        'html',
        Path(reports_dir) / 'driver_scaling_report.html',
>>>>>>> 62c20687
        """
            This report is a summary of driver scaling information. After all design variables, objectives, and constraints
            are declared and the problem has been set up, this report presents all the design variables and constraints
            in all phases as well as the objectives. It also shows Jacobian information showing responses with respect to
            design variables (DV).
        """,
<<<<<<< HEAD
        "html",
        Path(reports_dir) / "driver_scaling_report.html",
    )
=======
    )
    model_tabs_list.append(('Driver Scaling', driver_scaling_report_pane))
>>>>>>> 62c20687

    ####### Optimization Tab #######
    optimization_tabs_list = []

    # Optimization History Plot
    if driver_recorder:
        if os.path.isfile(driver_recorder):
            df = convert_driver_case_recorder_file_to_df(f'{driver_recorder}')
            cr = om.CaseReader(f'{driver_recorder}')
            opt_history_pane = create_optimization_history_plot(cr, df)
            optimization_tabs_list.append(('Optimization History', opt_history_pane))

    # IPOPT report
<<<<<<< HEAD
    if os.path.isfile(Path(reports_dir) / "IPOPT.out"):
        ipopt_pane = create_report_frame(
            "IPOPT Output",
            optimization_tabs_list,
            """
            This report is generated by the IPOPT optimizer.
                                        """,
            "text",
            Path(reports_dir) / "IPOPT.out",
        )

    # Optimization report
    opt_report_pane = create_report_frame(
        "Summary",
        optimization_tabs_list,
=======
    if os.path.isfile(Path(reports_dir) / 'IPOPT.out'):
        ipopt_pane = create_report_frame(
            'text',
            Path(reports_dir) / 'IPOPT.out',
            """
            This report is generated by the IPOPT optimizer.
                                        """,
        )
        optimization_tabs_list.append(('IPOPT Output', ipopt_pane))

    # Optimization report
    opt_report_pane = create_report_frame(
        'html',
        Path(reports_dir) / 'opt_report.html',
>>>>>>> 62c20687
        """
        This report is an OpenMDAO optimization report. All values are in unscaled, physical units.
        On the top is a summary of the optimization, followed by the objective, design variables, constraints,
        and optimizer settings. This report is important when dissecting optimal results produced by Aviary.""",
<<<<<<< HEAD
        "html",
        Path(reports_dir) / "opt_report.html",
    )

    # PyOpt report
    if os.path.isfile(Path(reports_dir) / "pyopt_solution.out"):
        create_report_frame(
            "PyOpt Solution",
            optimization_tabs_list,
            """
            This report is generated by the pyOptSparse optimizer.
            """,
            "text",
            Path(reports_dir) / "pyopt_solution.txt",
        )

    # SNOPT report
    if os.path.isfile(Path(reports_dir) / "SNOPT_print.out"):
        create_report_frame(
            "SNOPT Output",
            optimization_tabs_list,
            """
            This report is generated by the SNOPT optimizer.
                                        """,
            "text",
            Path(reports_dir) / "SNOPT_print.out",
        )

    # SNOPT summary
    if os.path.isfile(Path(reports_dir) / "SNOPT_summary.out"):
        create_report_frame(
            "SNOPT Summary",
            optimization_tabs_list,
            """
            This is a report generated by the SNOPT optimizer that summarizes the optimization results.""",
            "text",
            Path(reports_dir) / "SNOPT_summary.out",
        )

    # Coloring report
    create_report_frame(
        "Total Coloring",
        optimization_tabs_list,
        "The report shows metadata associated with the creation of the coloring.",
        "html",
        Path(reports_dir) / "total_coloring.html",
    )
=======
    )
    optimization_tabs_list.append(('Summary', opt_report_pane))

    # PyOpt report
    if os.path.isfile(Path(reports_dir) / 'pyopt_solution.out'):
        pyopt_solution_pane = create_report_frame(
            'text',
            Path(reports_dir) / 'pyopt_solution.txt',
            """
            This report is generated by the pyOptSparse optimizer.
        """,
        )
        optimization_tabs_list.append(('PyOpt Solution', pyopt_solution_pane))

    # SNOPT report
    if os.path.isfile(Path(reports_dir) / 'SNOPT_print.out'):
        snopt_pane = create_report_frame(
            'text',
            Path(reports_dir) / 'SNOPT_print.out',
            """
            This report is generated by the SNOPT optimizer.
                                        """,
        )
        optimization_tabs_list.append(('SNOPT Output', snopt_pane))

    # SNOPT summary
    if os.path.isfile(Path(reports_dir) / 'SNOPT_summary.out'):
        snopt_summary_pane = create_report_frame(
            'text',
            Path(reports_dir) / 'SNOPT_summary.out',
            """
            This is a report generated by the SNOPT optimizer that summarizes the optimization results.""",
        )
        optimization_tabs_list.append(('SNOPT Summary', snopt_summary_pane))

    # Coloring report
    coloring_report_pane = create_report_frame(
        'html',
        Path(reports_dir) / 'total_coloring.html',
        'The report shows metadata associated with the creation of the coloring.',
    )
    optimization_tabs_list.append(('Total Coloring', coloring_report_pane))
>>>>>>> 62c20687

    ####### Results Tab #######
    results_tabs_list = []

    # Aircraft 3d model display
    if problem_recorder_path:
        if os.path.isfile(problem_recorder_path):
            try:
<<<<<<< HEAD
                aircraft_3d_file = Path(reports_dir) / "aircraft_3d.html"
                create_aircraft_3d_file(
                    problem_recorder_path, reports_dir, aircraft_3d_file
                )
                create_report_frame(
                    "Aircraft 3d model",
                    results_tabs_list,
                    "3D model view of designed aircraft.",
                    "html",
                    aircraft_3d_file,
                )
            except Exception as e:
                create_report_frame(
                    "Aircraft 3d model",
                    results_tabs_list,
                    "3D model view of designed aircraft.",
                    "simple_message",
                    f"Unable to create aircraft 3D model display due to error: {e}",
                )

    # Make the Aviary variables table pane
    if os.path.isfile(problem_recorder_path):
        try:
            # Make dir reports/script_name/aviary_vars if needed
            aviary_vars_dir = Path(reports_dir) / "aviary_vars"
            aviary_vars_dir.mkdir(parents=True, exist_ok=True)

            # copy index.html file to reports/script_name/aviary_vars/index.html
            aviary_dir = Path(importlib.util.find_spec("aviary").origin).parent

            shutil.copy(
                aviary_dir.joinpath("visualization/assets/aviary_vars/index.html"),
                aviary_vars_dir.joinpath("index.html"),
            )
            shutil.copy(
                aviary_dir.joinpath("visualization/assets/aviary_vars/script.js"),
                aviary_vars_dir.joinpath("script.js"),
            )
            # copy script.js file to reports/script_name/aviary_vars/index.html.
            # mod the script.js file to point at the json file
            # create the json file and put it in
            # reports/script_name/aviary_vars/aviary_vars.json
            create_aviary_variables_table_data_nested(
                script_name, problem_recorder_path
            )  # create the json file
        except Exception as e:
            pane = _create_message_pane(
                "Table showing Aviary variables",
                f"Unable to create 'Aviary Variables' pane in dashboard due to error: {e}.",
            )
            results_tabs_list.append(("Aviary Variables", pane))

        create_report_frame(
            "Aviary Variables",
            results_tabs_list,
            "Table showing Aviary variables.",
            "html",
            Path(reports_dir) / "aviary_vars/index.html",
        )

    # Mission Summary
    create_report_frame(
        "Mission Summary",
        results_tabs_list,
        "A report of mission results from an Aviary problem.",
        "markdown",
        Path(reports_dir) / "mission_summary.md",
    )

    # Run status pane
    create_table_pane_from_json(
        "Run status pane",
        results_tabs_list,
        "A high level overview of the status of the run.",
        Path(reports_dir) / "status.json",
    )
    run_status_pane_tab_number = len(results_tabs_list) - 1

    # Timeseries Mission Output Report
    create_csv_frame(
        "Timeseries Mission Output",
        results_tabs_list,
=======
                aircraft_3d_file = Path(reports_dir) / 'aircraft_3d.html'
                create_aircraft_3d_file(problem_recorder_path, reports_dir, aircraft_3d_file)
                aircraft_3d_pane = create_report_frame(
                    'html', aircraft_3d_file, '3D model view of designed aircraft.'
                )
            except Exception as e:
                aircraft_3d_pane = create_report_frame(
                    'simple_message',
                    f'Unable to create aircraft 3D model display due to error: {e}',
                    '3D model view of designed aircraft.',
                )
            results_tabs_list.append(('Aircraft 3d model', aircraft_3d_pane))

    # Make the Aviary variables table pane
    if os.path.isfile(problem_recorder_path):
        # Make dir reports/script_name/aviary_vars if needed
        aviary_vars_dir = Path(reports_dir) / 'aviary_vars'
        aviary_vars_dir.mkdir(parents=True, exist_ok=True)

        # copy index.html file to reports/script_name/aviary_vars/index.html
        aviary_dir = Path(importlib.util.find_spec('aviary').origin).parent

        shutil.copy(
            aviary_dir.joinpath('visualization/assets/aviary_vars/index.html'),
            aviary_vars_dir.joinpath('index.html'),
        )
        shutil.copy(
            aviary_dir.joinpath('visualization/assets/aviary_vars/script.js'),
            aviary_vars_dir.joinpath('script.js'),
        )
        # copy script.js file to reports/script_name/aviary_vars/index.html.
        # mod the script.js file to point at the json file
        # create the json file and put it in
        # reports/script_name/aviary_vars/aviary_vars.json
        try:
            create_aviary_variables_table_data_nested(
                script_name, problem_recorder_path
            )  # create the json file

            aviary_vars_pane = create_report_frame(
                'html',
                Path(reports_dir) / 'aviary_vars/index.html',
                'Table showing Aviary variables',
            )
            results_tabs_list.append(('Aviary Variables', aviary_vars_pane))
        except Exception as e:
            issue_warning(
                f'Unable to create Aviary Variables tab in dashboard due to the error: {e}'
            )

    # Mission Summary
    mission_summary_pane = create_report_frame(
        'markdown',
        Path(reports_dir) / 'mission_summary.md',
        'A report of mission results from an Aviary problem',
    )
    results_tabs_list.append(('Mission Summary', mission_summary_pane))

    # Run status pane
    status_pane = create_table_pane_from_json(
        Path(reports_dir) / 'status.json', 'A high level overview of the status of the run'
    )
    results_tabs_list.append(('Run status pane', status_pane))
    run_status_pane_tab_number = len(results_tabs_list) - 1

    # Timeseries Mission Output Report
    mission_timeseries_pane = create_csv_frame(
        Path(reports_dir) / 'mission_timeseries_data.csv',
>>>>>>> 62c20687
        """
        The outputs of the aircraft trajectory.
        Any value that is included in the timeseries data is included in this report.
        This data is useful for post-processing, especially those used for acoustic analysis.
        """,
<<<<<<< HEAD
        Path(reports_dir) / "mission_timeseries_data.csv",
=======
>>>>>>> 62c20687
    )
    results_tabs_list.append(('Timeseries Mission Output', mission_timeseries_pane))

    # Trajectory results
    traj_results_report_pane = create_report_frame(
<<<<<<< HEAD
        "Trajectory Results",
        results_tabs_list,
=======
        'html',
        Path(reports_dir) / 'traj_results_report.html',
>>>>>>> 62c20687
        """
            This is one of the most important reports produced by Aviary. It will help you visualize and
            understand the optimal trajectory produced by Aviary.
            Users should play with it and try to grasp all possible features.
            This report contains timeseries and phase parameters in different tabs.
            On the timeseries tab, users can select which phases to view.
            Other features include hovering the mouse over the solution points to see solution value and
            zooming into a particular region for details, etc.
        """,
<<<<<<< HEAD
        "html",
        Path(reports_dir) / "traj_results_report.html",
=======
>>>>>>> 62c20687
    )
    results_tabs_list.append(('Trajectory Results', traj_results_report_pane))

    # Interactive XY plot of mission variables
<<<<<<< HEAD
    _create_interactive_xy_plot_mission_variables(
        "Interactive Mission Variable Plot",
        results_tabs_list,
        "Plot of mission variables allowing user to select X and Y plot values.",
        problem_recorder_path,
    )
=======
    if problem_recorder_path:
        if os.path.exists(problem_recorder_path):
            cr = om.CaseReader(problem_recorder_path)

            # determine what trajectories there are
            traj_nodes = [
                n
                for n in _meta_tree_subsys_iter(
                    cr.problem_metadata['tree'], cls='dymos.trajectory.trajectory:Trajectory'
                )
            ]

            if len(traj_nodes) == 0:
                raise ValueError(
                    'No trajectories available in case recorder file for use '
                    'in generating interactive XY plot of mission variables'
                )
            traj_name = traj_nodes[0]['name']
            if len(traj_nodes) > 1:
                issue_warning(
                    'More than one trajectory found in problem case recorder file. Only using '
                    f'the first one, "{traj_name}", for the interactive XY plot of mission variables'
                )
            case = cr.get_case('final')
            outputs = case.list_outputs(out_stream=None, units=True)

            # data_by_varname_and_phase = defaultdict(dict)
            data_by_varname_and_phase = defaultdict(lambda: defaultdict(list))

            # Find the "largest" unit used for any timeseries output across all phases
            units_by_varname = {}
            phases = set()
            varnames = set()
            # pattern used to parse out the phase names and variable names
            pattern = rf'{traj_name}\.phases\.([a-zA-Z0-9_]+)\.timeseries\.timeseries_comp\.([a-zA-Z0-9_]+)'
            for varname, meta in outputs:
                match = re.match(pattern, varname)
                if match:
                    phase, name = match.group(1), match.group(2)
                    phases.add(phase)
                    varnames.add(name)
                    if name not in units_by_varname:
                        units_by_varname[name] = meta['units']
                    else:
                        _, new_conv_factor = conversion_to_base_units(meta['units'])
                        _, old_conv_factor = conversion_to_base_units(units_by_varname[name])
                        if new_conv_factor < old_conv_factor:
                            units_by_varname[name] = meta['units']

            # Now get the values using those units
            for varname, meta in outputs:
                match = re.match(pattern, varname)
                if match:
                    phase, name = match.group(1), match.group(2)
                    val = case.get_val(varname, units=units_by_varname[name])
                    data_by_varname_and_phase[name][phase] = val

            # determine the initial variables used for X and Y
            varname_options = list(sorted(varnames, key=str.casefold))
            if 'distance' in varname_options:
                x_varname_default = 'distance'
            elif 'time' in varname_options:
                x_varname_default = 'time'
            else:
                x_varname_default = varname_options[0]

            if 'altitude' in varname_options:
                y_varname_default = 'altitude'
            else:
                y_varname_default = varname_options[-1]

            # need to create ColumnDataSource for each phase
            sources = {}
            for phase in phases:
                x, y = _get_interactive_plot_sources(
                    data_by_varname_and_phase, x_varname_default, y_varname_default, phase
                )
                sources[phase] = ColumnDataSource(data=dict(x=x, y=y))

            # Create the figure
            p = figure(
                width=800,
                height=400,
                tools='pan,box_zoom,xwheel_zoom,hover,undo,reset,save',
                tooltips=[
                    ('x', '@x'),
                    ('y', '@y'),
                ],
            )

            colors = d3['Category20'][20][0::2] + d3['Category20'][20][1::2]
            legend_data = []
            phases = sorted(phases, key=str.casefold)
            for i, phase in enumerate(phases):
                color = colors[i % 20]
                scatter_plot = p.scatter(
                    'x',
                    'y',
                    source=sources[phase],
                    color=color,
                    size=5,
                )
                line_plot = p.line(
                    'x',
                    'y',
                    source=sources[phase],
                    color=color,
                    line_width=1,
                )
                legend_data.append((phase, [scatter_plot, line_plot]))

            # Make the Legend
            legend = Legend(items=legend_data, location='center', label_text_font_size='8pt')
            # so users can click on the dot in the legend to turn off/on that phase in
            # the plot
            legend.click_policy = 'hide'
            p.add_layout(legend, 'right')

            # Create dropdown menus for X and Y axis selection
            x_select = pn.widgets.Select(
                name='X-Axis', value=x_varname_default, options=varname_options
            )
            y_select = pn.widgets.Select(
                name='Y-Axis', value=y_varname_default, options=varname_options
            )

            # Callback function to update the plot
            @pn.depends(x_select, y_select)
            def update_plot(x_varname, y_varname):
                for phase in phases:
                    x = data_by_varname_and_phase[x_varname][phase]
                    y = data_by_varname_and_phase[y_varname][phase]
                    x, y = _get_interactive_plot_sources(
                        data_by_varname_and_phase, x_varname, y_varname, phase
                    )
                    sources[phase].data = dict(x=x, y=y)

                p.xaxis.axis_label = f'{x_varname} ({units_by_varname[x_varname]})'
                p.yaxis.axis_label = f'{y_varname} ({units_by_varname[y_varname]})'

                p.hover.tooltips = [(x_varname, '@x'), (y_varname, '@y')]
                return p

            # Create the dashboard pane for this plot
            interactive_mission_var_plot_pane = pn.Column(
                pn.pane.Markdown(
                    f'# Interactive Mission Variable Plot for Trajectory, {traj_name}'
                ),
                pn.Row(x_select, y_select),
                pn.Row(pn.HSpacer(), update_plot, pn.HSpacer()),
            )
        else:
            interactive_mission_var_plot_pane = pn.pane.Markdown(
                f"# Recorder file '{problem_recorder_path}' not found."
            )

        interactive_mission_var_plot_pane_with_doc = pn.Column(
            pn.pane.HTML(
                f'<p>Plot of mission variables allowing user to select X and Y plot values.</p>',
                styles={'text-align': documentation_text_align},
            ),
            interactive_mission_var_plot_pane,
        )
        results_tabs_list.append(
            ('Interactive Mission Variable Plot', interactive_mission_var_plot_pane_with_doc)
        )
>>>>>>> 62c20687

    ####### Subsystems Tab #######
    subsystem_tabs_list = []

    # Look through subsystems directory for markdown files
    # The subsystems report tab shows selected results for every major
    # subsystem in the Aviary problem

<<<<<<< HEAD
    for md_file in sorted(Path(f"{reports_dir}subsystems").glob("*.md"), key=str):
        create_report_frame(
            md_file.stem,
            subsystem_tabs_list,
=======
    for md_file in sorted(Path(f'{reports_dir}subsystems').glob('*.md'), key=str):
        subsystems_pane = create_report_frame(
            'markdown',
            str(md_file),
>>>>>>> 62c20687
            f"""

        The subsystems report tab shows selected results for every major subsystem in the Aviary problem.
        This report is for the
            {md_file.stem}
             subsystem. Reports available currently are mass, geometry, and propulsion.
            """,
<<<<<<< HEAD
            "markdown",
            str(md_file),
        )
=======
        )
        subsystem_tabs_list.append((md_file.stem, subsystems_pane))
>>>>>>> 62c20687

    # Actually make the tabs from the list of Panes
    model_tabs = pn.Tabs(*model_tabs_list, stylesheets=['assets/aviary_styles.css'])
    optimization_tabs = pn.Tabs(*optimization_tabs_list, stylesheets=['assets/aviary_styles.css'])
    results_tabs = pn.Tabs(*results_tabs_list, stylesheets=['assets/aviary_styles.css'])
    if run_status_pane_tab_number:
        # make the run status tab active initially
        results_tabs.active = run_status_pane_tab_number
    if subsystem_tabs_list:
        subsystem_tabs = pn.Tabs(*subsystem_tabs_list, stylesheets=['assets/aviary_styles.css'])

    # Add subtabs to tabs
    high_level_tabs = []
    high_level_tabs.append(('Results', results_tabs))
    if subsystem_tabs_list:
        high_level_tabs.append(('Subsystems', subsystem_tabs))
    high_level_tabs.append(('Model', model_tabs))
    high_level_tabs.append(('Optimization', optimization_tabs))
    tabs = pn.Tabs(*high_level_tabs, stylesheets=['assets/aviary_styles.css'])

    save_dashboard_button = pn.widgets.Button(
        name='Save Dashboard',
        width_policy='min',
        css_classes=['save-button'],
        button_type='success',
        button_style='solid',
        stylesheets=['assets/aviary_styles.css'],
    )
    header = pn.Row(save_dashboard_button, pn.HSpacer(), pn.HSpacer(), pn.HSpacer())

    def save_dashboard(event):
        print(f'Saving dashboard files to {script_name}.zip')
        shutil.make_archive(script_name, 'zip', f'{script_name}_out')

    save_dashboard_button.on_click(save_dashboard)

    tabs.active = 0  # make the Results tab active initially

    # get status of run for display in the header of each page
    status_string_for_header = get_run_status(Path(reports_dir) / 'status.json')

    template = pn.template.FastListTemplate(
        title=f'Aviary Dashboard for {script_name}:  {status_string_for_header}',
        logo='assets/aviary_logo.png',
        favicon='assets/aviary_logo.png',
        main=[tabs],
        accent_base_color='black',
        header_background='rgb(0, 212, 169)',
        header=header,
        background_color='white',
        theme=pn.theme.DefaultTheme,
        theme_toggle=False,
        main_layout=None,
        css_files=['assets/aviary_styles.css'],
    )

    if env_truthy('TESTFLO_RUNNING'):
        show = False
        threaded = True
    else:
        show = True
        threaded = False

    # override `show` without changing `threaded`
    if run_in_background:
        show = False

    assets_dir = Path(importlib.util.find_spec('aviary').origin).parent.joinpath(
        'visualization/assets/'
    )
    home_dir = '.'
    if port == 0:
        port = get_free_port()

    server = pn.serve(
        template,
        port=port,
        address='localhost',
        websocket_origin=f'localhost:{port}',
        show=show,
        threaded=threaded,
        static_dirs={
            'reports': reports_dir,
            'home': home_dir,
            'assets': assets_dir,
        },
    )
    server.stop()


if __name__ == '__main__':
    parser = argparse.ArgumentParser()
    _dashboard_setup_parser(parser)
    args = parser.parse_args()
    _dashboard_cmd(args, None)<|MERGE_RESOLUTION|>--- conflicted
+++ resolved
@@ -13,24 +13,8 @@
 import numpy as np
 import pandas as pd
 
-<<<<<<< HEAD
 from bokeh.models import Legend, LegendItem, CustomJS, TextInput, \
     ColumnDataSource, CustomJS, Div, Range1d, LinearAxis, PrintfTickFormatter
-=======
-from bokeh.models import (
-    Legend,
-    LegendItem,
-    CheckboxGroup,
-    CustomJS,
-    TextInput,
-    ColumnDataSource,
-    CustomJS,
-    Div,
-    Range1d,
-    LinearAxis,
-    PrintfTickFormatter,
-)
->>>>>>> 62c20687
 from bokeh.plotting import figure
 from bokeh.palettes import Category20, d3
 
@@ -299,7 +283,6 @@
             },
         )
         table_pane_with_doc = pn.Column(
-<<<<<<< HEAD
             pn.pane.HTML(f'<p class="pane_doc">{documentation}</p>',
                          stylesheets=["assets/aviary_styles.css"],
                          styles={'text-align': documentation_text_align}),
@@ -310,18 +293,6 @@
             pn.pane.HTML(f'<p class="pane_doc">{documentation}</p>',
                          stylesheets=["assets/aviary_styles.css"],
                          styles={'text-align': documentation_text_align}),
-=======
-            pn.pane.HTML(
-                f'<p>{documentation}</p>', styles={'text-align': documentation_text_align}
-            ),
-            table_pane,
-        )
-    except Exception as err:
-        table_pane_with_doc = pn.Column(
-            pn.pane.HTML(
-                f'<p>{documentation}</p>', styles={'text-align': documentation_text_align}
-            ),
->>>>>>> 62c20687
             pn.pane.Markdown(
                 f"# Table not shown because data source JSON file, '{json_filepath}', not found."
             ),
@@ -361,7 +332,6 @@
             sizing_mode='scale_both',
         )
         report_pane = pn.Column(
-<<<<<<< HEAD
             pn.pane.HTML(f'<p class="pane_doc">{documentation}</p>',
                          stylesheets=["assets/aviary_styles.css"],
                          styles={'text-align': documentation_text_align}),
@@ -372,18 +342,6 @@
             pn.pane.HTML(f'<p class="pane_doc">{documentation}</p>',
                          stylesheets=["assets/aviary_styles.css"],
                          styles={'text-align': documentation_text_align}),
-=======
-            pn.pane.HTML(
-                f'<p>{documentation}</p>', styles={'text-align': documentation_text_align}
-            ),
-            df_pane,
-        )
-    else:
-        report_pane = pn.Column(
-            pn.pane.HTML(
-                f'<p>{documentation}</p>', styles={'text-align': documentation_text_align}
-            ),
->>>>>>> 62c20687
             pn.pane.Markdown(
                 f"# Report not shown because data source CSV file, '{csv_filepath}', not found."
             ),
@@ -444,7 +402,6 @@
         A Panel Pane object to be displayed in the dashboard. Or None if the file
         does not exist.
     """
-<<<<<<< HEAD
     if os.path.isfile(text_filepath):
         if format == "html":
             iframe_css = 'width=1200px height=800px overflow-x="scroll" overflow="scroll" margin=0px padding=0px border=20px frameBorder=20px scrolling="yes"'
@@ -453,19 +410,6 @@
                              stylesheets=["assets/aviary_styles.css"],
                              styles={'text-align': 'left'}),
                 pn.pane.HTML(f"<iframe {iframe_css} src=/home/{text_filepath}></iframe>")
-=======
-    if format == 'simple_message':
-        report_pane = pn.Column(
-            pn.pane.HTML(f'<p>{documentation}</p>', styles={'text-align': 'left'}),
-            pn.pane.HTML(f'<p>{text_filepath}</p>', styles={'text-align': 'left'}),
-        )
-    elif os.path.isfile(text_filepath):
-        if format == 'html':
-            iframe_css = 'width=1200px height=800px overflow-x="scroll" overflow="scroll" margin=0px padding=0px border=20px frameBorder=20px scrolling="yes"'
-            report_pane = pn.Column(
-                pn.pane.HTML(f'<p>{documentation}</p>', styles={'text-align': 'left'}),
-                pn.pane.HTML(f'<iframe {iframe_css} src=/home/{text_filepath}></iframe>'),
->>>>>>> 62c20687
             )
         elif format in ['markdown', 'text']:
             with open(text_filepath, 'rb') as f:
@@ -477,27 +421,19 @@
             elif format == 'text':
                 report_pane = pn.pane.Str(file_text)
             report_pane = pn.Column(
-<<<<<<< HEAD
                 pn.pane.HTML(f'<p class="pane_doc">{documentation}</p>',
                              stylesheets=["assets/aviary_styles.css"],
                              styles={'text-align': 'left'}),
                 report_pane
-=======
-                pn.pane.HTML(f'<p>{documentation}</p>', styles={'text-align': 'left'}), report_pane
->>>>>>> 62c20687
             )
         else:
             raise RuntimeError(f'Report format of {format} is not supported.')
     else:
         report_pane = pn.Column(
-<<<<<<< HEAD
             pn.pane.HTML(f'<p class="pane_doc">{documentation}</p>',
                          stylesheets=["assets/aviary_styles.css"],
                          styles={'text-align': 'left'},
                          ),
-=======
-            pn.pane.HTML(f'<p>{documentation}</p>', styles={'text-align': 'left'}),
->>>>>>> 62c20687
             pn.pane.Markdown(
                 f"# Report not shown because report file, '{text_filepath}', not found."
             ),
@@ -935,11 +871,6 @@
 
     return layout
 
-<<<<<<< HEAD
-=======
-
-# The main script that generates all the tabs in the dashboard
->>>>>>> 62c20687
 
 @_handle_pane_creation_errors()
 def _create_interactive_xy_plot_mission_variables(documentation, problem_recorder_path):
@@ -954,18 +885,22 @@
             traj_nodes = [
                 n
                 for n in _meta_tree_subsys_iter(
-                    cr.problem_metadata['tree'],
-                    cls='dymos.trajectory.trajectory:Trajectory')]
+                    cr.problem_metadata['tree'], cls='dymos.trajectory.trajectory:Trajectory'
+                )
+            ]
 
             if len(traj_nodes) == 0:
                 raise ValueError(
-                    "No trajectories available in case recorder file for use "
-                    "in generating interactive XY plot of mission variables")
-            traj_name = traj_nodes[0]["name"]
+                    'No trajectories available in case recorder file for use '
+                    'in generating interactive XY plot of mission variables'
+                )
+            traj_name = traj_nodes[0]['name']
             if len(traj_nodes) > 1:
-                issue_warning("More than one trajectory found in problem case recorder file. Only using "
-                              f'the first one, "{traj_name}", for the interactive XY plot of mission variables')
-            case = cr.get_case("final")
+                issue_warning(
+                    'More than one trajectory found in problem case recorder file. Only using '
+                    f'the first one, "{traj_name}", for the interactive XY plot of mission variables'
+                )
+            case = cr.get_case('final')
             outputs = case.list_outputs(out_stream=None, units=True)
 
             # data_by_varname_and_phase = defaultdict(dict)
@@ -976,7 +911,7 @@
             phases = set()
             varnames = set()
             # pattern used to parse out the phase names and variable names
-            pattern = fr"{traj_name}\.phases\.([a-zA-Z0-9_]+)\.timeseries\.timeseries_comp\.([a-zA-Z0-9_]+)"
+            pattern = rf'{traj_name}\.phases\.([a-zA-Z0-9_]+)\.timeseries\.timeseries_comp\.([a-zA-Z0-9_]+)'
             for varname, meta in outputs:
                 match = re.match(pattern, varname)
                 if match:
@@ -987,8 +922,7 @@
                         units_by_varname[name] = meta['units']
                     else:
                         _, new_conv_factor = conversion_to_base_units(meta['units'])
-                        _, old_conv_factor = conversion_to_base_units(
-                            units_by_varname[name])
+                        _, old_conv_factor = conversion_to_base_units(units_by_varname[name])
                         if new_conv_factor < old_conv_factor:
                             units_by_varname[name] = meta['units']
 
@@ -1002,16 +936,15 @@
 
             # determine the initial variables used for X and Y
             varname_options = list(sorted(varnames, key=str.casefold))
-            if "distance" in varname_options:
-                x_varname_default = "distance"
-            elif "time" in varname_options:
-                x_varname_default = "time"
+            if 'distance' in varname_options:
+                x_varname_default = 'distance'
+            elif 'time' in varname_options:
+                x_varname_default = 'time'
             else:
                 x_varname_default = varname_options[0]
 
-<<<<<<< HEAD
-            if "altitude" in varname_options:
-                y_varname_default = "altitude"
+            if 'altitude' in varname_options:
+                y_varname_default = 'altitude'
             else:
                 y_varname_default = varname_options[-1]
 
@@ -1019,14 +952,14 @@
             sources = {}
             for phase in phases:
                 x, y = _get_interactive_plot_sources(
-                    data_by_varname_and_phase, x_varname_default, y_varname_default, phase)
-                sources[phase] = ColumnDataSource(data=dict(
-                    x=x,
-                    y=y))
+                    data_by_varname_and_phase, x_varname_default, y_varname_default, phase
+                )
+                sources[phase] = ColumnDataSource(data=dict(x=x, y=y))
 
             # Create the figure
             p = figure(
-                width=800, height=400,
+                width=800,
+                height=400,
                 tools='pan,box_zoom,xwheel_zoom,hover,undo,reset,save',
                 tooltips=[
                     ('x', '@x'),
@@ -1039,29 +972,36 @@
             phases = sorted(phases, key=str.casefold)
             for i, phase in enumerate(phases):
                 color = colors[i % 20]
-                scatter_plot = p.scatter('x', 'y', source=sources[phase],
-                                         color=color,
-                                         size=5,
-                                         )
-                line_plot = p.line('x', 'y', source=sources[phase],
-                                   color=color,
-                                   line_width=1,
-                                   )
+                scatter_plot = p.scatter(
+                    'x',
+                    'y',
+                    source=sources[phase],
+                    color=color,
+                    size=5,
+                )
+                line_plot = p.line(
+                    'x',
+                    'y',
+                    source=sources[phase],
+                    color=color,
+                    line_width=1,
+                )
                 legend_data.append((phase, [scatter_plot, line_plot]))
 
             # Make the Legend
-            legend = Legend(items=legend_data, location='center',
-                            label_text_font_size='8pt')
+            legend = Legend(items=legend_data, location='center', label_text_font_size='8pt')
             # so users can click on the dot in the legend to turn off/on that phase in
             # the plot
-            legend.click_policy = "hide"
+            legend.click_policy = 'hide'
             p.add_layout(legend, 'right')
 
             # Create dropdown menus for X and Y axis selection
             x_select = pn.widgets.Select(
-                name="X-Axis", value=x_varname_default, options=varname_options)
+                name='X-Axis', value=x_varname_default, options=varname_options
+            )
             y_select = pn.widgets.Select(
-                name="Y-Axis", value=y_varname_default, options=varname_options)
+                name='Y-Axis', value=y_varname_default, options=varname_options
+            )
 
             # Callback function to update the plot
             @pn.depends(x_select, y_select)
@@ -1069,29 +1009,29 @@
                 for phase in phases:
                     x = data_by_varname_and_phase[x_varname][phase]
                     y = data_by_varname_and_phase[y_varname][phase]
-                    x, y = _get_interactive_plot_sources(data_by_varname_and_phase,
-                                                         x_varname, y_varname, phase)
+                    x, y = _get_interactive_plot_sources(
+                        data_by_varname_and_phase, x_varname, y_varname, phase
+                    )
                     sources[phase].data = dict(x=x, y=y)
 
                 p.xaxis.axis_label = f'{x_varname} ({units_by_varname[x_varname]})'
                 p.yaxis.axis_label = f'{y_varname} ({units_by_varname[y_varname]})'
 
-                p.hover.tooltips = [
-                    (x_varname, "@x"),
-                    (y_varname, "@y")
-                ]
+                p.hover.tooltips = [(x_varname, '@x'), (y_varname, '@y')]
                 return p
 
             # Create the dashboard pane for this plot
             interactive_mission_var_plot_pane = pn.Column(
                 pn.pane.Markdown(
-                    f"# Interactive Mission Variable Plot for Trajectory, {traj_name}"),
+                    f'# Interactive Mission Variable Plot for Trajectory, {traj_name}'
+                ),
                 pn.Row(x_select, y_select),
-                pn.Row(pn.HSpacer(), update_plot, pn.HSpacer())
+                pn.Row(pn.HSpacer(), update_plot, pn.HSpacer()),
             )
         else:
             interactive_mission_var_plot_pane = pn.pane.Markdown(
-                f"# Recorder file '{problem_recorder_path}' not found.")
+                f"# Recorder file '{problem_recorder_path}' not found."
+            )
 
         interactive_mission_var_plot_pane_with_doc = pn.Column(
             pn.pane.HTML(
@@ -1107,9 +1047,6 @@
 # The main script that generates all the tabs in the dashboard
 def dashboard(script_name, problem_recorder, driver_recorder,
               port, run_in_background=False):
-=======
-def dashboard(script_name, problem_recorder, driver_recorder, port, run_in_background=False):
->>>>>>> 62c20687
     """
     Generate the dashboard app display.
 
@@ -1124,8 +1061,8 @@
     port : int
         HTTP port used for the dashboard webapp. If 0, use any free port
     """
-    reports_dir = f'{script_name}_out/reports/'
-    out_dir = f'{script_name}_out/'
+    reports_dir = f"{script_name}_out/reports/"
+    out_dir = f"{script_name}_out/"
 
     if not Path(reports_dir).is_dir():
         raise ValueError(
@@ -1136,14 +1073,14 @@
     problem_recorder_path = Path(out_dir) / problem_recorder
 
     if not os.path.isfile(problem_recorder_path):
-        issue_warning(f'Given Problem case recorder file {problem_recorder_path} does not exist.')
+        issue_warning(
+            f"Given Problem case recorder file {problem_recorder_path} does not exist.")
 
     # TODO - use lists and functions to do this with a lot less code
     ####### Model Tab #######
     model_tabs_list = []
 
     # Input Checks
-<<<<<<< HEAD
     create_report_frame(
         "Input Checks",
         model_tabs_list,
@@ -1158,26 +1095,12 @@
         model_tabs_list,
         """
         A plain text display of the model inputs. Recommended for beginners. Only created if Settings.VERBOSITY is set to at least 2 in the input deck.
-=======
-    input_checks_pane = create_report_frame(
-        'markdown', Path(reports_dir) / 'input_checks.md', 'Detailed checks on the model inputs.'
-    )
-    model_tabs_list.append(('Input Checks', input_checks_pane))
-
-    #  Debug Input List
-    input_list_pane = create_report_frame(
-        'text',
-        Path(reports_dir) / 'input_list.txt',
-        """
-       A plain text display of the model inputs. Recommended for beginners. Only created if Settings.VERBOSITY is set to at least 2 in the input deck.
->>>>>>> 62c20687
         The variables are listed in a tree structure. There are three columns. The left column is a list of variable names,
         the middle column is the value, and the right column is the
         promoted variable name. The hierarchy is phase, subgroups, components, and variables. An input variable can appear under
         different phases and within different components. Its values can be different because its value has
         been updated during the computation. On the top-left corner is the total number of inputs.
         That number counts the duplicates because one variable can appear in different phases.""",
-<<<<<<< HEAD
         "text",
         Path(reports_dir) / "input_list.txt",
     )
@@ -1186,15 +1109,6 @@
     create_report_frame(
         "Debug Output List",
         model_tabs_list,
-=======
-    )
-    model_tabs_list.append(('Debug Input List', input_list_pane))
-
-    #  Debug Output List
-    output_list_pane = create_report_frame(
-        'text',
-        Path(reports_dir) / 'output_list.txt',
->>>>>>> 62c20687
         """
        A plain text display of the model outputs. Recommended for beginners. Only created if Settings.VERBOSITY is set to at least 2 in the input deck.
         The variables are listed in a tree structure. There are three columns. The left column is a list of variable names,
@@ -1203,7 +1117,6 @@
         different phases and within different components. Its values can be different because its value has
         been updated during the computation. On the top-left corner is the total number of outputs.
         That number counts the duplicates because one variable can appear in different phases.""",
-<<<<<<< HEAD
         "text",
         Path(reports_dir) / "output_list.txt",
     )
@@ -1221,28 +1134,12 @@
     create_report_frame(
         "N2",
         model_tabs_list,
-=======
-    )
-    model_tabs_list.append(('Debug Output List', output_list_pane))
-
-    # Inputs
-    inputs_pane = create_report_frame(
-        'html', Path(reports_dir) / 'inputs.html', 'Detailed report on the model inputs.'
-    )
-    model_tabs_list.append(('Inputs', inputs_pane))
-
-    # N2
-    n2_pane = create_report_frame(
-        'html',
-        Path(reports_dir) / 'n2.html',
->>>>>>> 62c20687
         """
         The N2 diagram, sometimes referred to as an eXtended Design Structure Matrix (XDSM), is a
         powerful tool for understanding your model in OpenMDAO. It is an N-squared diagram in the
         shape of a matrix representing functional or physical interfaces between system elements.
         It can be used to systematically identify, define, tabulate, design, and analyze functional
         and physical interfaces.""",
-<<<<<<< HEAD
         "html",
         Path(reports_dir) / "n2.html",
     )
@@ -1251,21 +1148,11 @@
     create_report_frame(
         "Trajectory Linkage",
         model_tabs_list,
-=======
-    )
-    model_tabs_list.append(('N2', n2_pane))
-
-    # Trajectory Linkage
-    traj_linkage_report_pane = create_report_frame(
-        'html',
-        Path(reports_dir) / 'traj_linkage_report.html',
->>>>>>> 62c20687
         """
         This is a Dymos linkage report in a customized N2 diagram. It provides a report detailing how phases
         are linked together via constraint or connection. The diagram clearly shows how mission phases are linked.
         It can be used to identify errant linkages between fixed quantities.
         """,
-<<<<<<< HEAD
         "html",
         Path(reports_dir) / "traj_linkage_report.html",
     )
@@ -1274,29 +1161,15 @@
     create_report_frame(
         "Driver Scaling",
         model_tabs_list,
-=======
-    )
-    model_tabs_list.append(('Trajectory Linkage', traj_linkage_report_pane))
-
-    # Driver scaling
-    driver_scaling_report_pane = create_report_frame(
-        'html',
-        Path(reports_dir) / 'driver_scaling_report.html',
->>>>>>> 62c20687
         """
             This report is a summary of driver scaling information. After all design variables, objectives, and constraints
             are declared and the problem has been set up, this report presents all the design variables and constraints
             in all phases as well as the objectives. It also shows Jacobian information showing responses with respect to
             design variables (DV).
         """,
-<<<<<<< HEAD
         "html",
         Path(reports_dir) / "driver_scaling_report.html",
     )
-=======
-    )
-    model_tabs_list.append(('Driver Scaling', driver_scaling_report_pane))
->>>>>>> 62c20687
 
     ####### Optimization Tab #######
     optimization_tabs_list = []
@@ -1304,13 +1177,12 @@
     # Optimization History Plot
     if driver_recorder:
         if os.path.isfile(driver_recorder):
-            df = convert_driver_case_recorder_file_to_df(f'{driver_recorder}')
-            cr = om.CaseReader(f'{driver_recorder}')
+            df = convert_driver_case_recorder_file_to_df(f"{driver_recorder}")
+            cr = om.CaseReader(f"{driver_recorder}")
             opt_history_pane = create_optimization_history_plot(cr, df)
-            optimization_tabs_list.append(('Optimization History', opt_history_pane))
+            optimization_tabs_list.append(("Optimization History", opt_history_pane))
 
     # IPOPT report
-<<<<<<< HEAD
     if os.path.isfile(Path(reports_dir) / "IPOPT.out"):
         ipopt_pane = create_report_frame(
             "IPOPT Output",
@@ -1326,27 +1198,10 @@
     opt_report_pane = create_report_frame(
         "Summary",
         optimization_tabs_list,
-=======
-    if os.path.isfile(Path(reports_dir) / 'IPOPT.out'):
-        ipopt_pane = create_report_frame(
-            'text',
-            Path(reports_dir) / 'IPOPT.out',
-            """
-            This report is generated by the IPOPT optimizer.
-                                        """,
-        )
-        optimization_tabs_list.append(('IPOPT Output', ipopt_pane))
-
-    # Optimization report
-    opt_report_pane = create_report_frame(
-        'html',
-        Path(reports_dir) / 'opt_report.html',
->>>>>>> 62c20687
         """
         This report is an OpenMDAO optimization report. All values are in unscaled, physical units.
         On the top is a summary of the optimization, followed by the objective, design variables, constraints,
         and optimizer settings. This report is important when dissecting optimal results produced by Aviary.""",
-<<<<<<< HEAD
         "html",
         Path(reports_dir) / "opt_report.html",
     )
@@ -1394,50 +1249,6 @@
         "html",
         Path(reports_dir) / "total_coloring.html",
     )
-=======
-    )
-    optimization_tabs_list.append(('Summary', opt_report_pane))
-
-    # PyOpt report
-    if os.path.isfile(Path(reports_dir) / 'pyopt_solution.out'):
-        pyopt_solution_pane = create_report_frame(
-            'text',
-            Path(reports_dir) / 'pyopt_solution.txt',
-            """
-            This report is generated by the pyOptSparse optimizer.
-        """,
-        )
-        optimization_tabs_list.append(('PyOpt Solution', pyopt_solution_pane))
-
-    # SNOPT report
-    if os.path.isfile(Path(reports_dir) / 'SNOPT_print.out'):
-        snopt_pane = create_report_frame(
-            'text',
-            Path(reports_dir) / 'SNOPT_print.out',
-            """
-            This report is generated by the SNOPT optimizer.
-                                        """,
-        )
-        optimization_tabs_list.append(('SNOPT Output', snopt_pane))
-
-    # SNOPT summary
-    if os.path.isfile(Path(reports_dir) / 'SNOPT_summary.out'):
-        snopt_summary_pane = create_report_frame(
-            'text',
-            Path(reports_dir) / 'SNOPT_summary.out',
-            """
-            This is a report generated by the SNOPT optimizer that summarizes the optimization results.""",
-        )
-        optimization_tabs_list.append(('SNOPT Summary', snopt_summary_pane))
-
-    # Coloring report
-    coloring_report_pane = create_report_frame(
-        'html',
-        Path(reports_dir) / 'total_coloring.html',
-        'The report shows metadata associated with the creation of the coloring.',
-    )
-    optimization_tabs_list.append(('Total Coloring', coloring_report_pane))
->>>>>>> 62c20687
 
     ####### Results Tab #######
     results_tabs_list = []
@@ -1446,7 +1257,6 @@
     if problem_recorder_path:
         if os.path.isfile(problem_recorder_path):
             try:
-<<<<<<< HEAD
                 aircraft_3d_file = Path(reports_dir) / "aircraft_3d.html"
                 create_aircraft_3d_file(
                     problem_recorder_path, reports_dir, aircraft_3d_file
@@ -1529,97 +1339,18 @@
     create_csv_frame(
         "Timeseries Mission Output",
         results_tabs_list,
-=======
-                aircraft_3d_file = Path(reports_dir) / 'aircraft_3d.html'
-                create_aircraft_3d_file(problem_recorder_path, reports_dir, aircraft_3d_file)
-                aircraft_3d_pane = create_report_frame(
-                    'html', aircraft_3d_file, '3D model view of designed aircraft.'
-                )
-            except Exception as e:
-                aircraft_3d_pane = create_report_frame(
-                    'simple_message',
-                    f'Unable to create aircraft 3D model display due to error: {e}',
-                    '3D model view of designed aircraft.',
-                )
-            results_tabs_list.append(('Aircraft 3d model', aircraft_3d_pane))
-
-    # Make the Aviary variables table pane
-    if os.path.isfile(problem_recorder_path):
-        # Make dir reports/script_name/aviary_vars if needed
-        aviary_vars_dir = Path(reports_dir) / 'aviary_vars'
-        aviary_vars_dir.mkdir(parents=True, exist_ok=True)
-
-        # copy index.html file to reports/script_name/aviary_vars/index.html
-        aviary_dir = Path(importlib.util.find_spec('aviary').origin).parent
-
-        shutil.copy(
-            aviary_dir.joinpath('visualization/assets/aviary_vars/index.html'),
-            aviary_vars_dir.joinpath('index.html'),
-        )
-        shutil.copy(
-            aviary_dir.joinpath('visualization/assets/aviary_vars/script.js'),
-            aviary_vars_dir.joinpath('script.js'),
-        )
-        # copy script.js file to reports/script_name/aviary_vars/index.html.
-        # mod the script.js file to point at the json file
-        # create the json file and put it in
-        # reports/script_name/aviary_vars/aviary_vars.json
-        try:
-            create_aviary_variables_table_data_nested(
-                script_name, problem_recorder_path
-            )  # create the json file
-
-            aviary_vars_pane = create_report_frame(
-                'html',
-                Path(reports_dir) / 'aviary_vars/index.html',
-                'Table showing Aviary variables',
-            )
-            results_tabs_list.append(('Aviary Variables', aviary_vars_pane))
-        except Exception as e:
-            issue_warning(
-                f'Unable to create Aviary Variables tab in dashboard due to the error: {e}'
-            )
-
-    # Mission Summary
-    mission_summary_pane = create_report_frame(
-        'markdown',
-        Path(reports_dir) / 'mission_summary.md',
-        'A report of mission results from an Aviary problem',
-    )
-    results_tabs_list.append(('Mission Summary', mission_summary_pane))
-
-    # Run status pane
-    status_pane = create_table_pane_from_json(
-        Path(reports_dir) / 'status.json', 'A high level overview of the status of the run'
-    )
-    results_tabs_list.append(('Run status pane', status_pane))
-    run_status_pane_tab_number = len(results_tabs_list) - 1
-
-    # Timeseries Mission Output Report
-    mission_timeseries_pane = create_csv_frame(
-        Path(reports_dir) / 'mission_timeseries_data.csv',
->>>>>>> 62c20687
         """
         The outputs of the aircraft trajectory.
         Any value that is included in the timeseries data is included in this report.
         This data is useful for post-processing, especially those used for acoustic analysis.
         """,
-<<<<<<< HEAD
         Path(reports_dir) / "mission_timeseries_data.csv",
-=======
->>>>>>> 62c20687
-    )
-    results_tabs_list.append(('Timeseries Mission Output', mission_timeseries_pane))
+    )
 
     # Trajectory results
     traj_results_report_pane = create_report_frame(
-<<<<<<< HEAD
         "Trajectory Results",
         results_tabs_list,
-=======
-        'html',
-        Path(reports_dir) / 'traj_results_report.html',
->>>>>>> 62c20687
         """
             This is one of the most important reports produced by Aviary. It will help you visualize and
             understand the optimal trajectory produced by Aviary.
@@ -1629,190 +1360,17 @@
             Other features include hovering the mouse over the solution points to see solution value and
             zooming into a particular region for details, etc.
         """,
-<<<<<<< HEAD
         "html",
         Path(reports_dir) / "traj_results_report.html",
-=======
->>>>>>> 62c20687
-    )
-    results_tabs_list.append(('Trajectory Results', traj_results_report_pane))
+    )
 
     # Interactive XY plot of mission variables
-<<<<<<< HEAD
     _create_interactive_xy_plot_mission_variables(
         "Interactive Mission Variable Plot",
         results_tabs_list,
         "Plot of mission variables allowing user to select X and Y plot values.",
         problem_recorder_path,
     )
-=======
-    if problem_recorder_path:
-        if os.path.exists(problem_recorder_path):
-            cr = om.CaseReader(problem_recorder_path)
-
-            # determine what trajectories there are
-            traj_nodes = [
-                n
-                for n in _meta_tree_subsys_iter(
-                    cr.problem_metadata['tree'], cls='dymos.trajectory.trajectory:Trajectory'
-                )
-            ]
-
-            if len(traj_nodes) == 0:
-                raise ValueError(
-                    'No trajectories available in case recorder file for use '
-                    'in generating interactive XY plot of mission variables'
-                )
-            traj_name = traj_nodes[0]['name']
-            if len(traj_nodes) > 1:
-                issue_warning(
-                    'More than one trajectory found in problem case recorder file. Only using '
-                    f'the first one, "{traj_name}", for the interactive XY plot of mission variables'
-                )
-            case = cr.get_case('final')
-            outputs = case.list_outputs(out_stream=None, units=True)
-
-            # data_by_varname_and_phase = defaultdict(dict)
-            data_by_varname_and_phase = defaultdict(lambda: defaultdict(list))
-
-            # Find the "largest" unit used for any timeseries output across all phases
-            units_by_varname = {}
-            phases = set()
-            varnames = set()
-            # pattern used to parse out the phase names and variable names
-            pattern = rf'{traj_name}\.phases\.([a-zA-Z0-9_]+)\.timeseries\.timeseries_comp\.([a-zA-Z0-9_]+)'
-            for varname, meta in outputs:
-                match = re.match(pattern, varname)
-                if match:
-                    phase, name = match.group(1), match.group(2)
-                    phases.add(phase)
-                    varnames.add(name)
-                    if name not in units_by_varname:
-                        units_by_varname[name] = meta['units']
-                    else:
-                        _, new_conv_factor = conversion_to_base_units(meta['units'])
-                        _, old_conv_factor = conversion_to_base_units(units_by_varname[name])
-                        if new_conv_factor < old_conv_factor:
-                            units_by_varname[name] = meta['units']
-
-            # Now get the values using those units
-            for varname, meta in outputs:
-                match = re.match(pattern, varname)
-                if match:
-                    phase, name = match.group(1), match.group(2)
-                    val = case.get_val(varname, units=units_by_varname[name])
-                    data_by_varname_and_phase[name][phase] = val
-
-            # determine the initial variables used for X and Y
-            varname_options = list(sorted(varnames, key=str.casefold))
-            if 'distance' in varname_options:
-                x_varname_default = 'distance'
-            elif 'time' in varname_options:
-                x_varname_default = 'time'
-            else:
-                x_varname_default = varname_options[0]
-
-            if 'altitude' in varname_options:
-                y_varname_default = 'altitude'
-            else:
-                y_varname_default = varname_options[-1]
-
-            # need to create ColumnDataSource for each phase
-            sources = {}
-            for phase in phases:
-                x, y = _get_interactive_plot_sources(
-                    data_by_varname_and_phase, x_varname_default, y_varname_default, phase
-                )
-                sources[phase] = ColumnDataSource(data=dict(x=x, y=y))
-
-            # Create the figure
-            p = figure(
-                width=800,
-                height=400,
-                tools='pan,box_zoom,xwheel_zoom,hover,undo,reset,save',
-                tooltips=[
-                    ('x', '@x'),
-                    ('y', '@y'),
-                ],
-            )
-
-            colors = d3['Category20'][20][0::2] + d3['Category20'][20][1::2]
-            legend_data = []
-            phases = sorted(phases, key=str.casefold)
-            for i, phase in enumerate(phases):
-                color = colors[i % 20]
-                scatter_plot = p.scatter(
-                    'x',
-                    'y',
-                    source=sources[phase],
-                    color=color,
-                    size=5,
-                )
-                line_plot = p.line(
-                    'x',
-                    'y',
-                    source=sources[phase],
-                    color=color,
-                    line_width=1,
-                )
-                legend_data.append((phase, [scatter_plot, line_plot]))
-
-            # Make the Legend
-            legend = Legend(items=legend_data, location='center', label_text_font_size='8pt')
-            # so users can click on the dot in the legend to turn off/on that phase in
-            # the plot
-            legend.click_policy = 'hide'
-            p.add_layout(legend, 'right')
-
-            # Create dropdown menus for X and Y axis selection
-            x_select = pn.widgets.Select(
-                name='X-Axis', value=x_varname_default, options=varname_options
-            )
-            y_select = pn.widgets.Select(
-                name='Y-Axis', value=y_varname_default, options=varname_options
-            )
-
-            # Callback function to update the plot
-            @pn.depends(x_select, y_select)
-            def update_plot(x_varname, y_varname):
-                for phase in phases:
-                    x = data_by_varname_and_phase[x_varname][phase]
-                    y = data_by_varname_and_phase[y_varname][phase]
-                    x, y = _get_interactive_plot_sources(
-                        data_by_varname_and_phase, x_varname, y_varname, phase
-                    )
-                    sources[phase].data = dict(x=x, y=y)
-
-                p.xaxis.axis_label = f'{x_varname} ({units_by_varname[x_varname]})'
-                p.yaxis.axis_label = f'{y_varname} ({units_by_varname[y_varname]})'
-
-                p.hover.tooltips = [(x_varname, '@x'), (y_varname, '@y')]
-                return p
-
-            # Create the dashboard pane for this plot
-            interactive_mission_var_plot_pane = pn.Column(
-                pn.pane.Markdown(
-                    f'# Interactive Mission Variable Plot for Trajectory, {traj_name}'
-                ),
-                pn.Row(x_select, y_select),
-                pn.Row(pn.HSpacer(), update_plot, pn.HSpacer()),
-            )
-        else:
-            interactive_mission_var_plot_pane = pn.pane.Markdown(
-                f"# Recorder file '{problem_recorder_path}' not found."
-            )
-
-        interactive_mission_var_plot_pane_with_doc = pn.Column(
-            pn.pane.HTML(
-                f'<p>Plot of mission variables allowing user to select X and Y plot values.</p>',
-                styles={'text-align': documentation_text_align},
-            ),
-            interactive_mission_var_plot_pane,
-        )
-        results_tabs_list.append(
-            ('Interactive Mission Variable Plot', interactive_mission_var_plot_pane_with_doc)
-        )
->>>>>>> 62c20687
 
     ####### Subsystems Tab #######
     subsystem_tabs_list = []
@@ -1821,17 +1379,10 @@
     # The subsystems report tab shows selected results for every major
     # subsystem in the Aviary problem
 
-<<<<<<< HEAD
     for md_file in sorted(Path(f"{reports_dir}subsystems").glob("*.md"), key=str):
         create_report_frame(
             md_file.stem,
             subsystem_tabs_list,
-=======
-    for md_file in sorted(Path(f'{reports_dir}subsystems').glob('*.md'), key=str):
-        subsystems_pane = create_report_frame(
-            'markdown',
-            str(md_file),
->>>>>>> 62c20687
             f"""
 
         The subsystems report tab shows selected results for every major subsystem in the Aviary problem.
@@ -1839,14 +1390,9 @@
             {md_file.stem}
              subsystem. Reports available currently are mass, geometry, and propulsion.
             """,
-<<<<<<< HEAD
             "markdown",
             str(md_file),
         )
-=======
-        )
-        subsystem_tabs_list.append((md_file.stem, subsystems_pane))
->>>>>>> 62c20687
 
     # Actually make the tabs from the list of Panes
     model_tabs = pn.Tabs(*model_tabs_list, stylesheets=['assets/aviary_styles.css'])
